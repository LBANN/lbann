--- conflicted
+++ resolved
@@ -51,10 +51,5 @@
     license='Apache 2.0',
     packages=setuptools.find_packages(src_dir),
     package_dir={'': src_dir},
-<<<<<<< HEAD
-    data_files=[('lbann', [config_file])],
-    install_requires=['protobuf>=3.6.1', 'numpy>=1.16.0'])
-=======
     data_files=[('lbann', [config_file, features_file])],
-    install_requires=['protobuf>=3.10.0'])
->>>>>>> 20211434
+    install_requires=['protobuf>=3.10.0'])