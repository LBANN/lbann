--- conflicted
+++ resolved
@@ -45,7 +45,9 @@
 #cmakedefine LBANN_HAS_STD_ANY
 #cmakedefine LBANN_HAS_STD_MAKE_UNIQUE
 
-<<<<<<< HEAD
+// API support for non-portable pthread functionality.
+#cmakedefine LBANN_HAS_PTHREAD_AFFINITY_SUPPORT
+
 /* Defined if LBANN has Distconv */
 #cmakedefine LBANN_HAS_DISTCONV
 
@@ -62,10 +64,6 @@
 #cmakedefine LBANN_DISTCONV_COSMOFLOW_KEEP_INT16
 
 #endif // LBANN_HAS_DISTCONV
-=======
-// API support for non-portable pthread functionality.
-#cmakedefine LBANN_HAS_PTHREAD_AFFINITY_SUPPORT
->>>>>>> 28c5eaa2
 
 // Define the LBANN datatype
 namespace lbann
