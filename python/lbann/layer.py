"""Neural network tensor operations."""
import abc
from lbann import lbann_pb2
from lbann.util import make_iterable
import lbann.util.class_generator

class Layer(abc.ABC):
    """Neural network tensor operation."""

    global_count = 0  # Static counter, used for default names

<<<<<<< HEAD
    def __init__(self, parents = [], children = [], weights = [],
                 name = None, data_layout = 'data_parallel',
                 hint_layer = None, parallel_strategy={}):
=======
    def __init__(self,
                 parents=[],
                 children=[],
                 weights=[],
                 name=None,
                 device=None,
                 data_layout=None,
                 hint_layer=None):
>>>>>>> 24420be0
        """Constructor.

        Args:
            parents (Iterable of Layer, optional): Sources of input
                tensors.
            children (Iterable of Layer, optional): Destinations of
                output tensors.
            weights (Iterable of Weights, optional): Trainable
                parameters.
            name (str, optional): Unique identifier (default is
                'layer<index>').
            device (str, optional): Device to use, e.g. CPU or GPU.
            data_layout (str, optional): Data distribution scheme.
            hint_layer (Layer, optional): Hint for output dimensions.
            parallel_storategy (Map of str, optional): Parallel strategy.

        """
        Layer.global_count += 1
        self.parents = []
        self.children = []
        self.weights = []
        self.name = name if name else 'layer{0}'.format(Layer.global_count)
        self.device = device
        self.data_layout = data_layout
        self.hint_layer = hint_layer
        self.parallel_strategy = parallel_strategy

        # Initialize parents, children, and weights
        for l in make_iterable(parents):
            self.add_parent(l)
        for l in make_iterable(children):
            self.add_child(child)
        for w in make_iterable(weights):
            self.add_weights(w)

    def export_proto(self):
        """Construct and return a protobuf message."""
        proto = lbann_pb2.Layer()
        proto.parents = ' '.join([l.name for l in self.parents])
        proto.children = ' '.join([l.name for l in self.children])
        proto.weights = ' '.join([w.name for w in self.weights])
        proto.name = self.name
<<<<<<< HEAD
        proto.data_layout = self.data_layout
        proto.hint_layer = self.hint_layer.name if self.hint_layer else ''
        if hasattr(proto, "parallel_strategy"):
            for k, v in self.parallel_strategy.items():
                setattr(proto.parallel_strategy, k, v)
=======
        if self.device:
            proto.device_allocation = self.device
        if self.data_layout:
            proto.data_layout = self.data_layout
        if self.hint_layer:
            proto.hint_layer = self.hint_layer.name
>>>>>>> 24420be0
        return proto

    def add_parent(self, parent):
        """This layer will receive an input tensor from `parent`."""
        for p in make_iterable(parent):
            self.parents.append(p)
            p.children.append(self)

    def add_child(self, child):
        """"This layer will send an output tensor to `child`."""
        for c in make_iterable(child):
            self.children.append(c)
            c.parents.append(self)

    def add_weights(self, w):
        """Add w to this layer's weights."""
        self.weights.extend(make_iterable(w))

    def __call__(self, parent):
        """This layer will recieve an input tensor from `parent`.

        Syntactic sugar around `add_parent` function.

        """
        self.add_parent(parent)

# Generate Layer sub-classes from lbann.proto
# Note: The list of skip fields must be updated if any new fields are
# added to the Layer message in lbann.proto
classes = lbann.util.class_generator.generate_classes_from_protobuf_message(
    lbann_pb2.Layer,
    skip_fields = set([
        'name', 'parents', 'children', 'data_layout', 'device_allocation',
        'weights', 'num_neurons_from_data_reader', 'freeze', 'hint_layer',
        'parallel_strategy',
        'weights_data', 'top', 'bottom', 'type', 'motif_layer']),
    base_class = Layer,
    base_kwargs = set([
        'parents', 'children', 'weights',
<<<<<<< HEAD
        'name', 'data_layout', 'hint_layer', 'parallel_strategy']),
=======
        'name', 'device', 'data_layout', 'hint_layer']),
>>>>>>> 24420be0
    base_has_export_proto = True)
for c in classes:
    globals()[c.__name__] = c

def traverse_layer_graph(layers):
    """Topologically ordered traversal of layer graph.

    All layers that are connected to `layers` will be traversed. The
    layer graph is assumed to be acyclic. No checks are made for
    cycles and strange things may happen if one exists.

    Args:
        layers (Layer or Iterator of Layer): Node(s) in layer graph.

    Yields:
        Layer: Node in layer graph, in a topological order.

    """

    # DFS to find root nodes in layer graph
    roots = []
    visited = set()
    stack = list(make_iterable(layers))
    while stack:
        l = stack.pop()
        if l not in visited:
            visited.add(l)
            stack.extend(l.parents)
            stack.extend(l.children)
            if not l.parents:
                roots.append(l)

    # DFS to traverse layer graph in topological order
    visited = set()
    stack = roots
    while stack:
        l = stack.pop()
        if (l not in visited
            and all([(p in visited) for p in l.parents])):
            visited.add(l)
            stack.extend(l.children)
            yield l<|MERGE_RESOLUTION|>--- conflicted
+++ resolved
@@ -9,11 +9,6 @@
 
     global_count = 0  # Static counter, used for default names
 
-<<<<<<< HEAD
-    def __init__(self, parents = [], children = [], weights = [],
-                 name = None, data_layout = 'data_parallel',
-                 hint_layer = None, parallel_strategy={}):
-=======
     def __init__(self,
                  parents=[],
                  children=[],
@@ -21,8 +16,8 @@
                  name=None,
                  device=None,
                  data_layout=None,
-                 hint_layer=None):
->>>>>>> 24420be0
+                 hint_layer=None,
+                 parallel_strategy={}):
         """Constructor.
 
         Args:
@@ -65,20 +60,15 @@
         proto.children = ' '.join([l.name for l in self.children])
         proto.weights = ' '.join([w.name for w in self.weights])
         proto.name = self.name
-<<<<<<< HEAD
-        proto.data_layout = self.data_layout
-        proto.hint_layer = self.hint_layer.name if self.hint_layer else ''
-        if hasattr(proto, "parallel_strategy"):
-            for k, v in self.parallel_strategy.items():
-                setattr(proto.parallel_strategy, k, v)
-=======
         if self.device:
             proto.device_allocation = self.device
         if self.data_layout:
             proto.data_layout = self.data_layout
         if self.hint_layer:
             proto.hint_layer = self.hint_layer.name
->>>>>>> 24420be0
+       if hasattr(proto, "parallel_strategy"):
+            for k, v in self.parallel_strategy.items():
+                setattr(proto.parallel_strategy, k, v)
         return proto
 
     def add_parent(self, parent):
@@ -118,11 +108,7 @@
     base_class = Layer,
     base_kwargs = set([
         'parents', 'children', 'weights',
-<<<<<<< HEAD
-        'name', 'data_layout', 'hint_layer', 'parallel_strategy']),
-=======
-        'name', 'device', 'data_layout', 'hint_layer']),
->>>>>>> 24420be0
+        'name', 'device', 'data_layout', 'hint_layer', 'parallel_strategy']),
     base_has_export_proto = True)
 for c in classes:
     globals()[c.__name__] = c
