from lbann import lbann_exe
from lbann.contrib.lc.systems import *
import lbann.launcher

def run(trainer, model, data_reader, optimizer,
        lbann_exe=lbann_exe(),
        lbann_args='',
        experiment_dir=None,
        nodes=1,
        procs_per_node=procs_per_node(),
        time_limit=60,
        scheduler=scheduler(),
        job_name='lbann',
        system=system(),
        partition=partition(),
        account=account(),
        reservation=None,
        launcher_args='',
        environment={},
        setup_only=False):
    """Run LBANN experiment with LC-specific optimizations.

    This is a convenience wrapper around the `lbann.launcher.run`
    function, with defaults and optimizations for LC systems.

    """

    # Setup GPU bindings
    # Note: Hydrogen processes take ownership of the GPU indices that
    # matches their node communicator ranks. mpibind assigns each rank
    # a unique GPU with index 0, so it should be disabled. Processes
    # may touch the wrong GPUs in the process of figuring out GPU
    # ownership, so an exclusive GPU compute mode causes problems.
    if scheduler == 'slurm' and has_gpu(system):
        launcher_args += ' --mpibind=off --nvidia_compute_mode=default'

    # Deal with Pascal's strange hardware topology
    # Note: Both GPUs on a Pascal node are on the same socket, so we
    # only use cores on that socket.
    if system == 'pascal' and procs_per_node == 2:
        if scheduler == 'slurm':
            launcher_args += ' --cpu_bind=mask_cpu:0x000001ff,0x0003fe00'
        environment['OMP_NUM_THREADS'] = 8
        environment['AL_PROGRESS_RANKS_PER_NUMA_NODE'] = 2

    # Hacked bugfix for MPI_Init in MVAPICH2-2.3
    # Note: MPI_Init hangs when started with more than 35
    # processes. This bug is not present in MVAPICH2-2.2 but is
    # present in MVAPICH2-2.3rc2.
    environment['MV2_USE_RDMA_CM'] = 0

    # Hacked bugfix for MPI_Sendrecv in MVAPICH2-2.3
    # Note: MPI_Sendrecv produces incorrect output under certain
    # circumstances. This bug is not present in MVAPICH2-2.2 or
    # MVAPICH2-2.3.1.
    environment['MV2_USE_LAZY_MEM_UNREGISTER'] = 0

    # Magic default arguments to jsrun/etc.
    # Note: Pack processes using ten cores for each, with 40 cores total, and
    # all four GPUs visible to each process.
    if system in ('sierra', 'lassen'):
        if scheduler == 'lsf':
            launcher_args += ' -d packed -b "packed:10" -r 1 -c 40 -g 4'
        environment['OMP_NUM_THREADS'] = 4
        # Deal with topology mis-identification on Sierra/Lassen.
        environment['AL_PROGRESS_RANKS_PER_NUMA_NODE'] = 2

    # Run LBANN
<<<<<<< HEAD
    lbann.launcher.run(trainer, model, data_reader, optimizer,
                       lbann_exe = lbann_exe,
                       lbann_args = lbann_args,
                       experiment_dir = experiment_dir,
                       nodes = nodes,
                       procs_per_node = procs_per_node,
                       time_limit = time_limit,
                       scheduler = scheduler,
                       job_name = job_name,
                       system = system,
                       partition = partition,
                       account = account,
                       launcher_args = launcher_args,
                       environment = environment,
                       setup_only = setup_only)
=======
    return lbann.launcher.run(model, data_reader, optimizer,
                              lbann_exe=lbann_exe,
                              lbann_args=lbann_args,
                              experiment_dir=experiment_dir,
                              nodes=nodes,
                              procs_per_node=procs_per_node,
                              time_limit=time_limit,
                              scheduler=scheduler,
                              job_name=job_name,
                              system=system,
                              partition=partition,
                              account=account,
                              reservation=reservation,
                              launcher_args=launcher_args,
                              environment=environment,
                              setup_only=setup_only)
>>>>>>> a74b24cf
<|MERGE_RESOLUTION|>--- conflicted
+++ resolved
@@ -66,24 +66,7 @@
         environment['AL_PROGRESS_RANKS_PER_NUMA_NODE'] = 2
 
     # Run LBANN
-<<<<<<< HEAD
-    lbann.launcher.run(trainer, model, data_reader, optimizer,
-                       lbann_exe = lbann_exe,
-                       lbann_args = lbann_args,
-                       experiment_dir = experiment_dir,
-                       nodes = nodes,
-                       procs_per_node = procs_per_node,
-                       time_limit = time_limit,
-                       scheduler = scheduler,
-                       job_name = job_name,
-                       system = system,
-                       partition = partition,
-                       account = account,
-                       launcher_args = launcher_args,
-                       environment = environment,
-                       setup_only = setup_only)
-=======
-    return lbann.launcher.run(model, data_reader, optimizer,
+    return lbann.launcher.run(traine, model, data_reader, optimizer,
                               lbann_exe=lbann_exe,
                               lbann_args=lbann_args,
                               experiment_dir=experiment_dir,
@@ -98,5 +81,4 @@
                               reservation=reservation,
                               launcher_args=launcher_args,
                               environment=environment,
-                              setup_only=setup_only)
->>>>>>> a74b24cf
+                              setup_only=setup_only)