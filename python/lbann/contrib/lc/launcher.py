from lbann import lbann_exe
from lbann.contrib.lc.systems import *
import lbann.launcher

<<<<<<< HEAD
def run(trainer, model, data_reader, optimizer,
        lbann_exe = lbann_exe(),
        lbann_args = '',
        experiment_dir = None,
        nodes = 1,
        procs_per_node = procs_per_node(),
        time_limit = 60,
        scheduler = scheduler(),
        job_name = 'lbann',
        system = system(),
        partition = partition(),
        account = account(),
        launcher_args = '',
        environment = {},
        setup_only = False):
=======
def run(model, data_reader, optimizer,
        lbann_exe=lbann_exe(),
        lbann_args='',
        experiment_dir=None,
        nodes=1,
        procs_per_node=procs_per_node(),
        time_limit=60,
        scheduler=scheduler(),
        job_name='lbann',
        system=system(),
        partition=partition(),
        account=account(),
        reservation=None,
        launcher_args='',
        environment={},
        setup_only=False):
>>>>>>> 42df729e
    """Run LBANN experiment with LC-specific optimizations.

    This is a convenience wrapper around the `lbann.launcher.run`
    function, with defaults and optimizations for LC systems.

    """

    # Setup GPU bindings
    # Note: Hydrogen processes take ownership of the GPU indices that
    # matches their node communicator ranks. mpibind assigns each rank
    # a unique GPU with index 0, so it should be disabled. Processes
    # may touch the wrong GPUs in the process of figuring out GPU
    # ownership, so an exclusive GPU compute mode causes problems.
    if scheduler == 'slurm' and has_gpu(system):
        launcher_args += ' --mpibind=off --nvidia_compute_mode=default'

    # Deal with Pascal's strange hardware topology
    # Note: Both GPUs on a Pascal node are on the same socket, so we
    # only use cores on that socket.
    if system == 'pascal' and procs_per_node == 2:
        if scheduler == 'slurm':
            launcher_args += ' --cpu_bind=mask_cpu:0x000001ff,0x0003fe00'
        environment['OMP_NUM_THREADS'] = 8
        environment['AL_PROGRESS_RANKS_PER_NUMA_NODE'] = 2

    # Hacked bugfix for MPI_Init in MVAPICH2-2.3
    # Note: MPI_Init hangs when started with more than 35
    # processes. This bug is not present in MVAPICH2-2.2 but is
    # present in MVAPICH2-2.3rc2.
    environment['MV2_USE_RDMA_CM'] = 0

    # Hacked bugfix for MPI_Sendrecv in MVAPICH2-2.3
    # Note: MPI_Sendrecv produces incorrect output under certain
    # circumstances. This bug is not present in MVAPICH2-2.2 or
    # MVAPICH2-2.3.1.
    environment['MV2_USE_LAZY_MEM_UNREGISTER'] = 0

    # Magic default arguments to jsrun/etc.
    # Note: Pack processes using ten cores for each, with 40 cores total, and
    # all four GPUs visible to each process.
    if system in ('sierra', 'lassen'):
        if scheduler == 'lsf':
            launcher_args += ' -d packed -b "packed:10" -r 1 -c 40 -g 4'
        environment['OMP_NUM_THREADS'] = 4
        # Deal with topology mis-identification on Sierra/Lassen.
        environment['AL_PROGRESS_RANKS_PER_NUMA_NODE'] = 2

    # Run LBANN
<<<<<<< HEAD
    lbann.launcher.run(lbann_exe, trainer, model, data_reader, optimizer,
=======
    lbann.launcher.run(model, data_reader, optimizer,
                       lbann_exe = lbann_exe,
>>>>>>> 42df729e
                       lbann_args = lbann_args,
                       experiment_dir = experiment_dir,
                       nodes = nodes,
                       procs_per_node = procs_per_node,
                       time_limit = time_limit,
                       scheduler = scheduler,
                       job_name = job_name,
                       system = system,
                       partition = partition,
                       account = account,
                       launcher_args = launcher_args,
                       environment = environment,
                       setup_only = setup_only)<|MERGE_RESOLUTION|>--- conflicted
+++ resolved
@@ -2,24 +2,7 @@
 from lbann.contrib.lc.systems import *
 import lbann.launcher
 
-<<<<<<< HEAD
 def run(trainer, model, data_reader, optimizer,
-        lbann_exe = lbann_exe(),
-        lbann_args = '',
-        experiment_dir = None,
-        nodes = 1,
-        procs_per_node = procs_per_node(),
-        time_limit = 60,
-        scheduler = scheduler(),
-        job_name = 'lbann',
-        system = system(),
-        partition = partition(),
-        account = account(),
-        launcher_args = '',
-        environment = {},
-        setup_only = False):
-=======
-def run(model, data_reader, optimizer,
         lbann_exe=lbann_exe(),
         lbann_args='',
         experiment_dir=None,
@@ -35,7 +18,6 @@
         launcher_args='',
         environment={},
         setup_only=False):
->>>>>>> 42df729e
     """Run LBANN experiment with LC-specific optimizations.
 
     This is a convenience wrapper around the `lbann.launcher.run`
@@ -84,12 +66,8 @@
         environment['AL_PROGRESS_RANKS_PER_NUMA_NODE'] = 2
 
     # Run LBANN
-<<<<<<< HEAD
-    lbann.launcher.run(lbann_exe, trainer, model, data_reader, optimizer,
-=======
-    lbann.launcher.run(model, data_reader, optimizer,
+    lbann.launcher.run(trainer, model, data_reader, optimizer,
                        lbann_exe = lbann_exe,
->>>>>>> 42df729e
                        lbann_args = lbann_args,
                        experiment_dir = experiment_dir,
                        nodes = nodes,
