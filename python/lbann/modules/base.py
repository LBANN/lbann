"""Base class for neural network modules.

This also contains modules for fully-connected and convolution layers.

"""
import abc
import lbann
from lbann.util import make_iterable

class Module(abc.ABC):
    """Base class for neural network modules.

    A module is a pattern of layers that can be added to a layer
    graph, possibly multiple times. The pattern typically takes a set
    of input layers and obtains a set of output layers.

    """

    def forward(self, *args, **kwargs):
        """Apply module pattern.

        A module pattern typically takes a set of `Layer`s as input
        and returns a set of `Layer`s.

        """
        # Should be overridden in all sub-classes
        raise NotImplementedError

    def __call__(self, *args, **kwargs):
        """Apply module mattern to `input`.

        Syntatic sugar around `forward` function.

        """
        return self.forward(*args, **kwargs)

class FullyConnectedModule(Module):
    """Basic block for fully-connected neural networks.

    Applies a dense linearity and a nonlinear activation function.

    """

    global_count = 0  # Static counter, used for default names

    def __init__(self,
                 size,
                 bias=True,
                 transpose=False,
                 weights=[],
                 activation=None,
                 name=None,
                 data_layout='data_parallel',
                 parallel_strategy={}):
        """Initialize fully-connected module.

        Args:
            size (int): Size of output tensor.
            activation (type): Layer class for activation function.
            bias (bool): Whether to apply bias after linearity.
            transpose (bool): Whether to apply transpose of weights
                matrix.
            weights (`Weights` or iterator of `Weights`): Weights in
                fully-connected layer. There are at most two: the
                matrix and the bias. If weights are not provided, the
                matrix will be initialized with He normal
                initialization and the bias with zeros.
            name (str): Default name is in the form 'fcmodule<index>'.
            data_layout (str): Data layout.
            parallel_strategy (dict): Data partitioning scheme.

        """
        super().__init__()
        FullyConnectedModule.global_count += 1
        self.instance = 0
        self.size = size
        self.bias = bias
        self.transpose = transpose
        self.name = (name
                     if name
                     else 'fcmodule{0}'.format(FullyConnectedModule.global_count))
        self.data_layout = data_layout
        self.parallel_strategy = parallel_strategy

        # Initialize weights
        # Note: If weights are not provided, matrix weights are
        # initialized with He normal scheme and bias weights are
        # initialized with zeros.
        self.weights = list(make_iterable(weights))
        if len(self.weights) > 2:
            raise ValueError('`FullyConnectedModule` has '
                             'at most two weights, '
                             'but got {0}'.format(len(self.weights)))
        if len(self.weights) == 0:
            self.weights.append(
                lbann.Weights(initializer=lbann.HeNormalInitializer(),
                              name=self.name+'_matrix'))
        if len(self.weights) == 1:
            self.weights.append(
                lbann.Weights(initializer=lbann.ConstantInitializer(value=0.0),
                              name=self.name+'_bias'))

        # Initialize activation layer
        self.activation = None
        if activation:
            if isinstance(activation, type):
                self.activation = activation
            else:
                self.activation = type(activation)
            if not issubclass(self.activation, lbann.Layer):
                raise ValueError('activation must be a layer')

    def forward(self, x):
        self.instance += 1
        name = '{0}_instance{1}'.format(self.name, self.instance)
        y = lbann.FullyConnected(x,
                                 weights=self.weights,
                                 name=(name+'_fc' if self.activation else name),
                                 data_layout=self.data_layout,
                                 num_neurons=self.size,
                                 has_bias=self.bias,
<<<<<<< HEAD
                                 transpose=self.transpose,                                 
=======
                                 transpose=self.transpose,
>>>>>>> 3defee7f
                                 parallel_strategy=self.parallel_strategy)
        if self.activation:
            return self.activation(y,
                                   name=name+'_activation',
                                   data_layout=self.data_layout,
                                   parallel_strategy=self.parallel_strategy)
        else:
            return y

class ConvolutionModule(Module):
    """Basic block for convolutional neural networks.

    Applies a convolution and a nonlinear activation function.

    """

    global_count = 0  # Static counter, used for default names

    def __init__(self, num_dims,
                 out_channels, kernel_size,
                 stride=1, padding=0, dilation=1, groups=1, bias=True,
                 weights=[], activation=None, name=None, transpose=False,
                 parallel_strategy={}):
        """Initialize convolution module.

        Args:
            num_dims (int): Number of dimensions.
            out_channels (int): Number of output channels, i.e. number
                of filters.
            kernel_size (int): Size of convolution kernel.
            stride (int): Convolution stride.
            padding (int): Convolution padding.
            dilation (int): Convolution dilation.
            groups (int): Number of convolution groups.
            bias (bool): Whether to apply channel-wise bias after
                convolution.
            weights (`Weights` or iterator of `Weights`): Weights in
                convolution layer. There are at most two: the kernel
                and the bias. If weights are not provided, the kernel
                will be initialized with He normal initialization and
                the bias with zeros.
            name (str): Default name is in the form 'convmodule<index>'.
            transpose (bool): If true call deconvolution (or convolution
                         transpose)
<<<<<<< HEAD
=======
            parallel_strategy dict): Data partitioning scheme.

>>>>>>> 3defee7f
        """
        super().__init__()
        ConvolutionModule.global_count += 1
        self.instance = 0
        self.num_dims = num_dims
        self.out_channels = out_channels
        self.kernel_size = kernel_size
        self.stride = stride
        self.padding = padding
        self.dilation = dilation
        self.groups = groups
        self.bias = bias
        self.weights = list(make_iterable(weights))
        self.name = (name
                     if name
                     else 'convmodule{0}'.format(ConvolutionModule.global_count))
        self.transpose = transpose
        self.parallel_strategy = parallel_strategy

        # Initialize weights
        # Note: If weights are not provided, kernel weights are
        # initialized with He normal scheme and bias weights are
        # initialized with zeros.
        self.weights = list(make_iterable(weights))
        if len(self.weights) > 2:
            raise ValueError('`ConvolutionModule` has '
                             'at most two weights, '
                             'but got {0}'.format(len(self.weights)))
        if len(self.weights) == 0:
            self.weights.append(
                lbann.Weights(initializer=lbann.HeNormalInitializer(),
                              name=self.name+'_kernel'))
        if len(self.weights) == 1:
            self.weights.append(
                lbann.Weights(initializer=lbann.ConstantInitializer(value=0.0),
                              name=self.name+'_bias'))

        # Initialize activation layer
        self.activation = None
        if activation:
            if isinstance(activation, type):
                self.activation = activation
            else:
                self.activation = type(activation)
            if not issubclass(self.activation, lbann.Layer):
                raise ValueError('activation must be a layer')

    def forward(self, x):
        self.instance += 1
        name = '{0}_instance{1}'.format(self.name, self.instance)
        if(self.transpose):
          y = lbann.Deconvolution(x,
                              weights=self.weights,
                              name=(name+'_deconv' if self.activation else name),
                              num_dims=self.num_dims,
                              num_output_channels=self.out_channels,
                              has_vectors=False,
                              conv_dims_i=self.kernel_size,
                              conv_pads_i=self.padding,
                              conv_strides_i=self.stride,
                              conv_dilations_i=self.dilation,
                              num_groups=self.groups,
                              has_bias=self.bias,
                              parallel_strategy=self.parallel_strategy)
        else:
          y = lbann.Convolution(x,
                              weights=self.weights,
                              name=(name+'_conv' if self.activation else name),
                              num_dims=self.num_dims,
                              num_output_channels=self.out_channels,
                              has_vectors=False,
                              conv_dims_i=self.kernel_size,
                              conv_pads_i=self.padding,
                              conv_strides_i=self.stride,
                              conv_dilations_i=self.dilation,
                              num_groups=self.groups,
                              has_bias=self.bias,
                              parallel_strategy=self.parallel_strategy)
        if self.activation:
            return self.activation(y, name=name+'_activation',
                                   parallel_strategy=self.parallel_strategy)
        else:
            return y

class Convolution2dModule(ConvolutionModule):
    """Basic block for 2D convolutional neural networks.

    Applies a convolution and a nonlinear activation function.
    This is a wrapper class for ConvolutionModule.
    """

    def __init__(self, *args, **kwargs):
        super().__init__(2, *args, **kwargs)

class Convolution3dModule(ConvolutionModule):
    """Basic block for 3D convolutional neural networks.

    Applies a convolution and a nonlinear activation function.
    This is a wrapper class for ConvolutionModule.
    """

    def __init__(self, *args, **kwargs):
        super().__init__(3, *args, **kwargs)<|MERGE_RESOLUTION|>--- conflicted
+++ resolved
@@ -119,11 +119,7 @@
                                  data_layout=self.data_layout,
                                  num_neurons=self.size,
                                  has_bias=self.bias,
-<<<<<<< HEAD
-                                 transpose=self.transpose,                                 
-=======
                                  transpose=self.transpose,
->>>>>>> 3defee7f
                                  parallel_strategy=self.parallel_strategy)
         if self.activation:
             return self.activation(y,
@@ -168,11 +164,8 @@
             name (str): Default name is in the form 'convmodule<index>'.
             transpose (bool): If true call deconvolution (or convolution
                          transpose)
-<<<<<<< HEAD
-=======
             parallel_strategy dict): Data partitioning scheme.
 
->>>>>>> 3defee7f
         """
         super().__init__()
         ConvolutionModule.global_count += 1
