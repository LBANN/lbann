import collections.abc

def make_iterable(obj):
    """Convert to an iterable object.

<<<<<<< HEAD
    Simply returns `obj` if it is already iterable. Otherwise returns a
    1-tuple containing `obj`.
=======
    Simply returns `obj` if it is alredy iterable. Otherwise returns a
    1-tuple containing `obj`. `str`s are treated as _not_ iterable.
>>>>>>> f005c884

    """
    if isinstance(obj, collections.abc.Iterable) and not isinstance(obj, str):
        return obj
    else:
        return (obj,)

def str_list(it, sep=' '):
    """Convert an iterable object to a string."""
    return sep.join(str(i) for i in make_iterable(it))

def make_nd_array(*dims):
    """Create a multi-dimensional array with given dimensions.

    The multi-dimensional array is a nested list initialized with
    `None`s.

    """
    if dims:
        head, *tail = dims
        return [make_nd_array(*tail) for _ in range(head)]
    else:
        return None<|MERGE_RESOLUTION|>--- conflicted
+++ resolved
@@ -3,13 +3,8 @@
 def make_iterable(obj):
     """Convert to an iterable object.
 
-<<<<<<< HEAD
-    Simply returns `obj` if it is already iterable. Otherwise returns a
-    1-tuple containing `obj`.
-=======
     Simply returns `obj` if it is alredy iterable. Otherwise returns a
     1-tuple containing `obj`. `str`s are treated as _not_ iterable.
->>>>>>> f005c884
 
     """
     if isinstance(obj, collections.abc.Iterable) and not isinstance(obj, str):
