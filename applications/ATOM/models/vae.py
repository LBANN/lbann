--- conflicted
+++ resolved
@@ -125,12 +125,6 @@
         gru = GRUModule
 
         #Encoder
-<<<<<<< HEAD
-        winit = lbann.GlorotNormalInitializer()
-        self.encoder_rnn = gru(size=256, name=self.name+'_encoder_rnn')
-        self.q_mu = fc(128,name=self.name+'_encoder_qmu')
-        self.q_logvar = fc(128,name=self.name+'_encoder_qlogvar')
-=======
         self.encoder_rnn = gru(
             hidden_size=256,
             name=self.name+'_encoder_rnn',
@@ -142,7 +136,6 @@
         for w in self.q_mu.weights + self.q_logvar.weights:
             w.datatype = self.weights_datatype
 
->>>>>>> 621a54d1
         #Decoder
         self.decoder_rnn = gru(
             hidden_size=512,
