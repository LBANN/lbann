--- conflicted
+++ resolved
@@ -362,14 +362,10 @@
     assert_eq(m_mean->Matrix().Width() * m_mean->Matrix().Height(),
               num_channels);
 
-<<<<<<< HEAD
     // REVIEW: distconv-3d
     std::vector<int> per_channel_stat_shape_v(dc::num_dims, 1);
     per_channel_stat_shape_v[dc::num_spatial_dims] = num_channels;
-    dc::ArrayND per_channel_stat_shape(per_channel_stat_shape_v);
-=======
-    dc::Shape per_channel_stat_shape({1, 1, num_channels, 1});
->>>>>>> 0567c93a
+    dc::Shape per_channel_stat_shape(per_channel_stat_shape_v);
     auto shared_dist = dc::Dist::make_distribution(dists[0].get_locale_shape());
     auto split_shape = dists[0].get_split_shape();
     // set all dimensions to be 1 except for the channel dimension
@@ -432,13 +428,8 @@
       reduced_dims = std::vector<bool>(dc::num_dims, true);
       break;
     case batch_normalization_stats_aggregation::spatial:
-<<<<<<< HEAD
       reduced_dims = std::vector<bool>(dc::num_dims, false);
-      for (int i = 0; i < dc::TensorDev::num_spatial_dims; ++i) {
-=======
-      reduced_dims = std::vector<bool>(4, false);
       for (int i = 0; i < m_prev_activations_t.get_num_spatial_dims(); ++i) {
->>>>>>> 0567c93a
         reduced_dims[i] = true;
       }
       m_spatial_loc = m_mean_t.get_spatial_locale();
