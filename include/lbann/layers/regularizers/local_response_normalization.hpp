////////////////////////////////////////////////////////////////////////////////
// Copyright (c) 2014-2016, Lawrence Livermore National Security, LLC.
// Produced at the Lawrence Livermore National Laboratory.
// Written by the LBANN Research Team (B. Van Essen, et al.) listed in
// the CONTRIBUTORS file. <lbann-dev@llnl.gov>
//
// LLNL-CODE-697807.
// All rights reserved.
//
// This file is part of LBANN: Livermore Big Artificial Neural Network
// Toolkit. For details, see http://software.llnl.gov/LBANN or
// https://github.com/LLNL/LBANN.
//
// Licensed under the Apache License, Version 2.0 (the "Licensee"); you
// may not use this file except in compliance with the License.  You may
// obtain a copy of the License at:
//
// http://www.apache.org/licenses/LICENSE-2.0
//
// Unless required by applicable law or agreed to in writing, software
// distributed under the License is distributed on an "AS IS" BASIS,
// WITHOUT WARRANTIES OR CONDITIONS OF ANY KIND, either express or
// implied. See the License for the specific language governing
// permissions and limitations under the license.
//
// lbann_layer_local_response_normalization .hpp .cpp - LRN layer
////////////////////////////////////////////////////////////////////////////////

#ifndef LBANN_LAYER_LOCAL_RESPONSE_NORMALIZATION_HPP_INCLUDED
#define LBANN_LAYER_LOCAL_RESPONSE_NORMALIZATION_HPP_INCLUDED

#include <vector>
#include "lbann/base.hpp"
#include "lbann/layers/regularizers/regularizer.hpp"
#include "lbann/utils/cudnn_wrapper.hpp"
#include "lbann/utils/exception.hpp"

namespace lbann {

/// Local Response Normalization layer
template <data_layout T_layout = data_layout::DATA_PARALLEL>
class local_response_normalization_layer : public regularizer_layer {
 private:

  /// Normalization window width
  int m_window_width;
  /// LRN alpha scaling parameter
  DataType m_lrn_alpha;
  /// LRN beta power parameter
  DataType m_lrn_beta;
  /// LRN k parameter
  DataType m_lrn_k;

#ifdef __LIB_CUDNN
  /// Pooling descriptor
  cudnnLRNDescriptor_t m_lrn_desc;
#endif // __LIB_CUDNN

 public:
  local_response_normalization_layer
  (int index,
   lbann_comm *comm,
   int window_width,
   DataType lrn_alpha,
   DataType lrn_beta,
   DataType lrn_k,
   cudnn::cudnn_manager *cudnn = NULL)
    : regularizer_layer(index, comm),
      m_window_width(window_width), m_lrn_alpha(lrn_alpha), m_lrn_beta(lrn_beta),
      m_lrn_k(lrn_k) {
    static_assert(T_layout == data_layout::DATA_PARALLEL,
                  "local_response_normalization only supports DATA_PARALLEL");
    // Setup the data distribution
    initialize_distributed_matrices();

  #ifdef __LIB_CUDNN

    // Initialize cuDNN objects
    m_lrn_desc = NULL;

    // Initialize GPU memory if using GPU
    if(cudnn) {
      this->m_using_gpus = true;
      this->m_cudnn = cudnn;
    }
  #endif // __LIB_CUDNN
  }

  local_response_normalization_layer(
    const local_response_normalization_layer&) = default;
  local_response_normalization_layer& operator=(
    const local_response_normalization_layer&) = default;

  ~local_response_normalization_layer() {
  #ifdef __LIB_CUDNN
    // Destroy cuDNN objects
    if(m_lrn_desc) {
      CHECK_CUDNN(cudnnDestroyLRNDescriptor(m_lrn_desc));
    }
  #endif // __LIB_CUDNN
  }

  local_response_normalization_layer* copy() const {
    return new local_response_normalization_layer(*this);
  }

  std::string get_name() const { return "local response normalization"; }

  virtual inline void initialize_distributed_matrices() {
    regularizer_layer::initialize_distributed_matrices<T_layout>();
  }
  virtual data_layout get_data_layout() const { return T_layout; }

  /// Initialize GPU objects
  void setup_gpu() {
    regularizer_layer::setup_gpu();
  #ifndef __LIB_CUDNN
    throw lbann_exception("lbann_layer_local_response_normalization: cuDNN not detected");
  #else

    // Initialize local response normalization descriptor
    CHECK_CUDNN(cudnnCreateLRNDescriptor(&m_lrn_desc));
    CHECK_CUDNN(cudnnSetLRNDescriptor(m_lrn_desc,
                                      (unsigned int) m_window_width,
                                      (double) m_lrn_alpha,
                                      (double) m_lrn_beta,
                                      (double) m_lrn_k));

  #endif // #ifndef __LIB_CUDNN
  }

  void fp_compute() {
    if(this->m_using_gpus) {
      fp_compute_cudnn();
    } else {
      fp_compute_cpu();
    }
  }

  void bp_compute() {
    if(this->m_using_gpus) {
      bp_compute_cudnn();
    } else {
      bp_compute_cpu();
    }
  }

 private:
  /// GPU implementation of forward propagation
  void fp_compute_cudnn() {
  #ifndef __LIB_CUDNN
    throw lbann_exception("lbann_layer_local_response_normalization: cuDNN not detected");
  #else

    // Useful constants
    const DataType one = 1;
    const DataType zero = 0;

    // Perform local response normalization with each GPU
    const int num_gpus = this->m_cudnn->get_num_gpus();
    for(int i=0; i<num_gpus; ++i) {
      CHECK_CUDA(cudaSetDevice(this->m_cudnn->get_gpu(i)));
      CHECK_CUDNN(cudnnSetStream(this->m_cudnn->get_handle(i),
                                 this->m_cudnn->get_stream(i)));
      CHECK_CUDNN(cudnnLRNCrossChannelForward(this->m_cudnn->get_handle(i),
                                              m_lrn_desc,
                                              CUDNN_LRN_CROSS_CHANNEL_DIM1,
                                              &one,
                                              this->m_prev_neurons_cudnn_desc,
                                              this->m_prev_activations_d[i],
                                              &zero,
                                              this->m_neurons_cudnn_desc,
                                              this->m_activations_d[i]));
    }

  #endif // #ifndef __LIB_CUDNN
  }

  /// GPU implementation of backward propagation
  void bp_compute_cudnn() {
  #ifndef __LIB_CUDNN
    throw lbann_exception("lbann_layer_local_response_normalization: cuDNN not detected");
  #else

    // Useful constants
    const DataType one = 1;
    const DataType zero = 0;

    // Get number of GPUs
    const int num_gpus = this->m_cudnn->get_num_gpus();

    // Perform back propagation on each GPU
    for(int i=0; i<num_gpus; ++i) {
      CHECK_CUDA(cudaSetDevice(this->m_cudnn->get_gpu(i)));
      CHECK_CUDNN(cudnnSetStream(this->m_cudnn->get_handle(i),
                                 this->m_cudnn->get_stream(i)));
      CHECK_CUDNN(cudnnLRNCrossChannelBackward(this->m_cudnn->get_handle(i),
                                               m_lrn_desc,
                                               CUDNN_LRN_CROSS_CHANNEL_DIM1,
                                               &one,
                                               this->m_neurons_cudnn_desc,
                                               this->m_activations_d[i],
                                               this->m_neurons_cudnn_desc,
                                               this->m_prev_error_signal_d[i],
                                               this->m_prev_neurons_cudnn_desc,
                                               this->m_prev_activations_d[i],
                                               &zero,
                                               this->m_prev_neurons_cudnn_desc,
                                               this->m_error_signal_d[i]));
    }

  #endif // #ifndef __LIB_CUDNN
  }

  /// CPU implementation of forward propagation
  void fp_compute_cpu() {

    // Get local matrices
    const Mat& prev_activations_local = this->m_prev_activations_v->LockedMatrix();
    Mat& activations_local = this->m_activations_v->Matrix();

    // Get LRN parameters
    const int width_local = prev_activations_local.Width();
    const int num_channels = this->m_neuron_dims[0];
    const int num_per_channel = this->m_num_neurons / num_channels;

    // Check if LRN is using default beta parameter
    const bool default_beta = (std::fabs((m_lrn_beta - 0.75) / 0.75)
                               < 2 * std::numeric_limits<DataType>::epsilon());

    ////////////////////////////////////////////////////////////////
    // activations(i) = prev_activations(i) / scale_factor(i) ^ beta
    // scale_factor(i)
    //   = k + alpha / window_width * sum( prev_activations(j) ^ 2 )
    // Note: The sum is over entries in the normalization window.
    ////////////////////////////////////////////////////////////////

    // Iterate through blocks in channels of each data sample
    const int max_block_size = 16;
    #pragma omp parallel for collapse(2)
    for(int sample = 0; sample < width_local; ++sample) {
      for(int block_start = 0;
          block_start < num_per_channel;
          block_start += max_block_size) {
        const int block_size = std::min(max_block_size,
                                        num_per_channel - block_start);
        DataType scale_factors[max_block_size];

        // Iterate through channels
        for(int channel = 0; channel < num_channels; ++channel) {
          const int window_start = std::max(channel - m_window_width / 2, 0);
          const int window_end = std::max(channel + m_window_width / 2, num_channels - 1);

          // Compute scale factors
          std::fill(scale_factors, scale_factors + block_size, DataType(0));
          for(int window_pos = window_start; window_pos <= window_end; ++window_pos) {
            for(int block_pos = 0; block_pos < block_size; ++block_pos) {
              const int index = block_start + block_pos + window_pos * num_per_channel;
              const DataType prev_activations_entry = prev_activations_local(index, sample);
              scale_factors[block_pos] += prev_activations_entry * prev_activations_entry;
            }
          }
          for(int block_pos = 0; block_pos < block_size; ++block_pos) {
            scale_factors[block_pos] = 1 / (m_lrn_k + m_lrn_alpha * scale_factors[block_pos]);
          }
          
          // Iterate through block entries
          for(int block_pos = 0; block_pos < block_size; ++block_pos) {
            const int index = block_start + block_pos + channel * num_per_channel;
            const DataType scale_factor = scale_factors[block_pos];
            const DataType prev_activations_entry = prev_activations_local(index, sample);
            if(default_beta) { // Special case when beta = 0.75
              activations_local(index, sample)
                = (prev_activations_entry
                   * std::sqrt(scale_factor * std::sqrt(scale_factor)));
            }
            else {
              activations_local(index, sample)
                = (prev_activations_entry * std::pow(scale_factor, m_lrn_beta));
            }
          }
          
        }
        
      }
    }

  }

  /// CPU implementation of backward propagation
  void bp_compute_cpu() {

    // Get local matrices
    const Mat& prev_activations_local = this->m_prev_activations_v->LockedMatrix();
    const Mat& activations_local = this->m_activations_v->LockedMatrix();
    const Mat& prev_error_signal_local = this->m_prev_error_signal_v->LockedMatrix();
    Mat& error_signal_local = this->m_error_signal_v->Matrix();

    // Initialize error signal to zero
    El::Zero(error_signal_local);

    // Get LRN parameters
    const int width_local = prev_activations_local.Width();
    const int num_channels = this->m_neuron_dims[0];
    const int num_per_channel = this->m_num_neurons / num_channels;

    // Check if LRN is using default beta parameter
    const bool default_beta = (std::fabs((m_lrn_beta - 0.75) / 0.75)
                               < 2 * std::numeric_limits<DataType>::epsilon());

    ////////////////////////////////////////////////////////////////
    // error_signal(i)
    //   = prev_error_signal(i) / scale_factor(i) ^ beta
    //     - 2 * alpha * beta / window_width * prev_activations(i)
    //       * sum( prev_error_signal(j) * activations(j)
    //              / scale_factor(j) )
    // Note: See comments in fp_linearity_cpu for a definition of
    //   scale_factor. The sum is over entries in the normalization
    //   window.
    ////////////////////////////////////////////////////////////////

    // Iterate through blocks in channels of each data sample
    const int max_block_size = 16;
    #pragma omp parallel for collapse(2)
    for(int sample = 0; sample < width_local; ++sample) {
      for(int block_start = 0;
          block_start < num_per_channel;
          block_start += max_block_size) {
        const int block_size = std::min(max_block_size,
                                        num_per_channel - block_start);
        DataType scale_factors[max_block_size];
        
        // Iterate through channels
        for(int channel = 0; channel < num_channels; ++channel) {
          const int window_start = std::max(channel - m_window_width / 2, 0);
          const int window_end = std::max(channel + m_window_width / 2, num_channels - 1);

          // Compute scale factors
          std::fill(scale_factors, scale_factors + block_size, DataType(0));
          for(int window_pos = window_start; window_pos <= window_end; ++window_pos) {
            for(int block_pos = 0; block_pos < block_size; ++block_pos) {
              const int index = block_start + block_pos + window_pos * num_per_channel;
              const DataType prev_activations_entry = prev_activations_local(index, sample);
              scale_factor[block_pos] += prev_activations_entry * prev_activations_entry;
            }
          }
          for(int block_pos = 0; block_pos < block_size; ++block_pos) {
            scale_factors[block_pos] = 1 / (m_lrn_k + m_lrn_alpha * scale_factors[block_pos]);
          }

          // Compute error signal contribution for current entry
          for(int block_pos = 0; block_pos < block_size; ++block_pos) {
            const int index = block_start + block_pos + channel * num_per_channel;
            const DataType scale_factor = scale_factors[block_pos];
            const DataType prev_error_signal_entry = prev_error_signal_local(index, sample);
            if(default_beta) { // Special case when beta = 0.75
              error_signal_local(index, sample)
                += prev_error_signal_entry * std::sqrt(scale_factor * std::sqrt(scale_factor));
            }
            else {
<<<<<<< HEAD
              error_signal_update = prev_error_signal_entry * std::pow(scale_factor, -m_lrn_beta);
            }
            error_signal_local(index, sample) += error_signal_update;
            
            // Update error signal entries in normalization window
            for(int c = std::max(window_start, 0);
                c <= std::min(window_end, num_channels-1);
                ++c) {
              const int i = block_start + block_pos + c * num_per_channel;
              const DataType prev_activations_entry = prev_activations_local(i, sample);
              error_signal_local(i, sample)
                += (-2 * m_lrn_alpha * m_lrn_beta * prev_activations_entry
                    * prev_error_signal_entry * activations_entry / scale_factor);
=======
              error_signal_local(index, sample)
                += prev_error_signal_entry * std::pow(scale_factor, m_lrn_beta);
>>>>>>> 052975f5
            }
          }

          // Compute error signal contribution for entries in window
          for(int window_pos = window_start; window_pos <= window_end; ++window_pos) {
            for(int block_pos = 0; block_pos < block_size; ++block_pos) {
              const int index = block_start + block_pos + channel * num_per_channel;
              const int index_window = block_start + block_pos + window_pos * num_per_channel;
              const DataType scale_factor = scale_factors[block_pos];
              const DataType prev_activations_entry = prev_activations_local(index_window, sample);
              const DataType activations_entry = activations_local(index, sample);
              const DataType prev_error_signal_entry = prev_error_signal_local(index, sample);
              error_signal_local(index_window, sample)
                += (-2 * m_lrn_alpha * m_lrn_beta * scale_factor
                    * prev_activations_entry * prev_error_signal_entry * activations_entry);
            }

          }
        }

      }
    }

  }

};

}  // namespace lbann

#endif  // LBANN_LAYER_LOCAL_RESPONSE_NORMALIZATION_HPP_INCLUDED<|MERGE_RESOLUTION|>--- conflicted
+++ resolved
@@ -341,7 +341,7 @@
             for(int block_pos = 0; block_pos < block_size; ++block_pos) {
               const int index = block_start + block_pos + window_pos * num_per_channel;
               const DataType prev_activations_entry = prev_activations_local(index, sample);
-              scale_factor[block_pos] += prev_activations_entry * prev_activations_entry;
+              scale_factors[block_pos] += prev_activations_entry * prev_activations_entry;
             }
           }
           for(int block_pos = 0; block_pos < block_size; ++block_pos) {
@@ -358,24 +358,8 @@
                 += prev_error_signal_entry * std::sqrt(scale_factor * std::sqrt(scale_factor));
             }
             else {
-<<<<<<< HEAD
-              error_signal_update = prev_error_signal_entry * std::pow(scale_factor, -m_lrn_beta);
-            }
-            error_signal_local(index, sample) += error_signal_update;
-            
-            // Update error signal entries in normalization window
-            for(int c = std::max(window_start, 0);
-                c <= std::min(window_end, num_channels-1);
-                ++c) {
-              const int i = block_start + block_pos + c * num_per_channel;
-              const DataType prev_activations_entry = prev_activations_local(i, sample);
-              error_signal_local(i, sample)
-                += (-2 * m_lrn_alpha * m_lrn_beta * prev_activations_entry
-                    * prev_error_signal_entry * activations_entry / scale_factor);
-=======
               error_signal_local(index, sample)
                 += prev_error_signal_entry * std::pow(scale_factor, m_lrn_beta);
->>>>>>> 052975f5
             }
           }
 
