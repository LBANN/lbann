////////////////////////////////////////////////////////////////////////////////
// Copyright (c) 2014-2019, Lawrence Livermore National Security, LLC.
// Produced at the Lawrence Livermore National Laboratory.
// Written by the LBANN Research Team (B. Van Essen, et al.) listed in
// the CONTRIBUTORS file. <lbann-dev@llnl.gov>
//
// LLNL-CODE-697807.
// All rights reserved.
//
// This file is part of LBANN: Livermore Big Artificial Neural Network
// Toolkit. For details, see http://software.llnl.gov/LBANN or
// https://github.com/LLNL/LBANN.
//
// Licensed under the Apache License, Version 2.0 (the "Licensee"); you
// may not use this file except in compliance with the License.  You may
// obtain a copy of the License at:
//
// http://www.apache.org/licenses/LICENSE-2.0
//
// Unless required by applicable law or agreed to in writing, software
// distributed under the License is distributed on an "AS IS" BASIS,
// WITHOUT WARRANTIES OR CONDITIONS OF ANY KIND, either express or
// implied. See the License for the specific language governing
// permissions and limitations under the license.
////////////////////////////////////////////////////////////////////////////////

#ifndef LBANN_LAYERS_ACTIVATIONS_SOFTMAX_HPP_INCLUDED
#define LBANN_LAYERS_ACTIVATIONS_SOFTMAX_HPP_INCLUDED

#include "lbann/layers/layer.hpp"
#include "lbann/utils/cudnn.hpp"
#include "lbann/utils/distconv.hpp"

// Threshold outputs to a minimum value.

// If enabled, the minimum output value is sqrt(min), where min is the
// minimum, normalized, positive value (~1e-19 for float and ~1e-154
// for double). During backprop, gradients are computed as if
// thresholding did not occur, so there will be a discrepancy for
// values that are thresholded.
#define LBANN_ENABLE_SOFTMAX_THRESHOLD

namespace lbann {

<<<<<<< HEAD
enum class softmax_mode {INVALID, INSTANCE, CHANNEL};

/** @brief
 *
=======
/**
>>>>>>> acd5cc9b
 *  @f[ \text{softmax}(x)_i = \frac{e^{x_i}}{\sum_j e^{x_j}} @f]
 */
template <data_layout Layout, El::Device Device>
class softmax_layer : public Layer {
public:

  softmax_layer(lbann_comm *comm,
                softmax_mode mode)
    : Layer(comm), m_mode(mode)
#ifdef LBANN_HAS_CUDNN
    , m_tensors_cudnn_desc(this)
#endif // LBANN_HAS_CUDNN
  {
    if(mode == softmax_mode::INVALID) {
      LBANN_ERROR("invalid softmax mode");
    }
  }

  softmax_layer(const softmax_layer& other)
    : Layer(other), m_mode(other.m_mode),
      m_workspace(other.m_workspace ?
                  other.m_workspace->Copy() : nullptr)
#ifdef LBANN_HAS_CUDNN
    , m_tensors_cudnn_desc(other.m_tensors_cudnn_desc)
#endif // LBANN_HAS_CUDNN
  {
#ifdef LBANN_HAS_CUDNN
    m_tensors_cudnn_desc.set_layer(this);
#endif // LBANN_HAS_CUDNN
  }

  softmax_layer& operator=(const softmax_layer& other) {
    Layer::operator=(other);
    m_workspace.reset(other.m_workspace ?
                      other.m_workspace->Copy() : nullptr);
#ifdef LBANN_HAS_CUDNN
    m_tensors_cudnn_desc = other.m_tensors_cudnn_desc;
    m_tensors_cudnn_desc.set_layer(this);
#endif // LBANN_HAS_CUDNN
    return *this;
  }

  ~softmax_layer() = default;

  softmax_layer* copy() const override { return new softmax_layer(*this); }
  std::string get_type() const override { return "softmax"; }
  data_layout get_data_layout() const override { return Layout; }
  El::Device get_device_allocation() const override { return Device; }

  void setup_dims() override {
    Layer::setup_dims();
    set_output_dims(get_input_dims());
  }

  void setup_matrices(const El::Grid& grid) override {
    Layer::setup_matrices(grid);
    auto dist = get_prev_activations().DistData();
    dist.colDist = El::STAR;
    m_workspace.reset(AbsDistMat::Instantiate(dist));
#ifdef HYDROGEN_HAVE_CUB
    if (m_workspace->GetLocalDevice() == El::Device::GPU) {
      m_workspace->Matrix().SetMemoryMode(1); // CUB memory pool
    }
#endif // HYDROGEN_HAVE_CUB
  }

  void fp_setup_outputs(El::Int mini_batch_size) override {
    Layer::fp_setup_outputs(mini_batch_size);
    const auto& dist_data = get_prev_activations().DistData();
    m_workspace->Empty(false);
    m_workspace->AlignWith(dist_data);
    m_workspace->Resize(1, mini_batch_size);
  }

  void fp_compute() override;
  void bp_compute() override;

private:

  /** Softmax mode. */
  const softmax_mode m_mode;

  /** Workspace for column-wise reductions. */
  std::unique_ptr<AbsDistMat> m_workspace;

#ifdef LBANN_HAS_CUDNN
  /** Tensor cuDNN descriptors. */
  cudnn::data_parallel_layer_tensor_manager m_tensors_cudnn_desc;
#endif // LBANN_HAS_CUDNN

#ifdef LBANN_HAS_DISTCONV
 protected:
  dc::Softmax *m_softmax;

  void fp_compute_distconv();
  void bp_compute_distconv();

 public:
  void setup_tensor_distribution_init(
      std::map<const Layer*, std::array<dc::Dist, dc::num_dists>> &dists,
      std::map<dc::Dist*, std::set<dc::Dist*>> &invariants,
      std::set<dc::Dist*> &updated,
      std::set<dc::Dist*> &fixed) override {
    Layer::setup_tensor_distribution_init(dists, invariants, updated, fixed);
    if (!this->distconv_enabled()) return;

    // No overlap supported yet
    const dc::IntVector no_overlap(this->get_num_dims(), 0);
    for (int i = 0; i < 4; ++i) {
      auto &dist = dists[this][i];
      dist.set_overlap(no_overlap);
      updated.insert(&dist);
      fixed.insert(&dist);
    }
  }

  void setup_tensors_fwd(const std::array<dc::Dist, dc::num_dists> &dists)
      override {
    Layer::setup_tensors_fwd(dists);
    if (!distconv_enabled()) return;
    setup_prev_activations_tensor(dists);
    setup_activations_tensor(dists);
    setup_activations_copyout_tensor(dists);
  }
  void setup_tensors_bwd(const std::array<dc::Dist, dc::num_dists> &dists)
      override {
    Layer::setup_tensors_bwd(dists);
    if (!distconv_enabled()) return;
    setup_prev_error_signals_tensor(dists);
    setup_error_signals_tensor(dists);
    setup_error_signals_copyout_tensor(dists);
    m_softmax = new dc::Softmax(dc::get_backend());
    auto dc_softmax_mode = m_mode == softmax_mode::INSTANCE ?
        ::distconv::SoftmaxMode::INSTANCE : ::distconv::SoftmaxMode::CHANNEL;
    m_softmax->setup(m_prev_activations_t, dc_softmax_mode);
  }

#endif // LBANN_HAS_DISTCONV
};

#ifndef LBANN_SOFTMAX_LAYER_INSTANTIATE
extern template class softmax_layer<
  data_layout::DATA_PARALLEL, El::Device::CPU>;
extern template class softmax_layer<
  data_layout::MODEL_PARALLEL, El::Device::CPU>;
#ifdef LBANN_HAS_GPU
extern template class softmax_layer<
  data_layout::DATA_PARALLEL, El::Device::GPU>;
extern template class softmax_layer<
  data_layout::MODEL_PARALLEL, El::Device::GPU>;
#endif // LBANN_HAS_GPU
#endif // LBANN_SOFTMAX_LAYER_INSTANTIATE

} // namespace lbann

#endif // LBANN_LAYERS_ACTIVATIONS_SOFTMAX_HPP_INCLUDED<|MERGE_RESOLUTION|>--- conflicted
+++ resolved
@@ -42,14 +42,10 @@
 
 namespace lbann {
 
-<<<<<<< HEAD
 enum class softmax_mode {INVALID, INSTANCE, CHANNEL};
 
 /** @brief
  *
-=======
-/**
->>>>>>> acd5cc9b
  *  @f[ \text{softmax}(x)_i = \frac{e^{x_i}}{\sum_j e^{x_j}} @f]
  */
 template <data_layout Layout, El::Device Device>
