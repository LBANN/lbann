////////////////////////////////////////////////////////////////////////////////
// Copyright (c) 2014-2019, Lawrence Livermore National Security, LLC.
// Produced at the Lawrence Livermore National Laboratory.
// Written by the LBANN Research Team (B. Van Essen, et al.) listed in
// the CONTRIBUTORS file. <lbann-dev@llnl.gov>
//
// LLNL-CODE-697807.
// All rights reserved.
//
// This file is part of LBANN: Livermore Big Artificial Neural Network
// Toolkit. For details, see http://software.llnl.gov/LBANN or
// https://github.com/LLNL/LBANN.
//
// Licensed under the Apache License, Version 2.0 (the "Licensee"); you
// may not use this file except in compliance with the License.  You may
// obtain a copy of the License at:
//
// http://www.apache.org/licenses/LICENSE-2.0
//
// Unless required by applicable law or agreed to in writing, software
// distributed under the License is distributed on an "AS IS" BASIS,
// WITHOUT WARRANTIES OR CONDITIONS OF ANY KIND, either express or
// implied. See the License for the specific language governing
// permissions and limitations under the license.
////////////////////////////////////////////////////////////////////////////////

#ifndef LBANN_LAYERS_ACTIVATIONS_IDENTITY_HPP_INCLUDED
#define LBANN_LAYERS_ACTIVATIONS_IDENTITY_HPP_INCLUDED

#include "lbann/layers/data_type_layer.hpp"
#include "lbann/utils/distconv.hpp"

namespace lbann {

#ifdef LBANN_HAS_DISTCONV
template <typename TensorDataType, data_layout Layout, El::Device Device>
class identity_distconv_adapter: public data_type_distconv_adapter<TensorDataType> {
 public:
  using TensorDevType = typename data_type_distconv_adapter<TensorDataType>::TensorDevType;
  identity_distconv_adapter(Layer &layer):
      data_type_distconv_adapter<TensorDataType>(layer) {}
  virtual ~identity_distconv_adapter() = default;
  void setup_distributions(tensor_overlap_constraints &constraints) override;
  std::unique_ptr<TensorDevType> setup_activations_i(int index) const override;
  std::unique_ptr<TensorDevType> setup_error_signals_i(int index) const override;
};
#endif // LBANN_HAS_DISTCONV


/** @brief Output a tensor view.
 *
 *  Forward and backward prop simply involve setting up tensor views,
 *  and hence are very cheap.
 */
template <typename TensorDataType, data_layout Layout, El::Device Device>
class identity_layer : public data_type_layer<TensorDataType> {
public:
  identity_layer(lbann_comm *comm) : data_type_layer<TensorDataType>(comm) {}
  identity_layer* copy() const override { return new identity_layer(*this); }
  std::string get_type() const override { return "identity"; }
  data_layout get_data_layout() const override { return Layout; }
  El::Device get_device_allocation() const override { return Device; }
protected:
  void setup_dims() override {
    data_type_layer<TensorDataType>::setup_dims();
    this->set_output_dims(this->get_input_dims());
  }
  void fp_setup_outputs(El::Int mini_batch_size) override {
    El::LockedView(this->get_activations(), this->get_prev_activations());
  }
  void bp_setup_gradient_wrt_inputs(El::Int mini_batch_size) override {
    El::LockedView(this->get_error_signals(), this->get_prev_error_signals());
  }
  void fp_compute() override {}
  void bp_compute() override {}
#ifdef LBANN_HAS_DISTCONV
 protected:
  bool is_distconv_supported() const override {
    return Device == El::Device::GPU && Layout == data_layout::DATA_PARALLEL;
  }
  void setup_distconv_adapter() override {
<<<<<<< HEAD
    this->get_dc() = make_unique<identity_distconv_adapter<
=======
    this->get_distconv_adapter_ptr() = make_unique<identity_distconv_adapter<
>>>>>>> a49b57ca
      TensorDataType, Layout, Device>>(*this);
  }
#endif // LBANN_HAS_DISTCONV
};

#ifndef LBANN_IDENTITY_LAYER_INSTANTIATE
#define PROTO_DEVICE(T, Device) \
  extern template class identity_layer<T, data_layout::DATA_PARALLEL, Device>; \
  extern template class identity_layer<T, data_layout::MODEL_PARALLEL, Device>

#include "lbann/macros/instantiate_device.hpp"
#undef PROTO_DEVICE
#endif // LBANN_IDENTITY_LAYER_INSTANTIATE

} // namespace lbann

#endif // LBANN_LAYERS_ACTIVATIONS_IDENTITY_HPP_INCLUDED<|MERGE_RESOLUTION|>--- conflicted
+++ resolved
@@ -79,11 +79,7 @@
     return Device == El::Device::GPU && Layout == data_layout::DATA_PARALLEL;
   }
   void setup_distconv_adapter() override {
-<<<<<<< HEAD
-    this->get_dc() = make_unique<identity_distconv_adapter<
-=======
     this->get_distconv_adapter_ptr() = make_unique<identity_distconv_adapter<
->>>>>>> a49b57ca
       TensorDataType, Layout, Device>>(*this);
   }
 #endif // LBANN_HAS_DISTCONV
