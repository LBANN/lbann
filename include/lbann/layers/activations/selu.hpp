--- conflicted
+++ resolved
@@ -48,8 +48,7 @@
     : entrywise_activation_layer(comm), m_alpha(alpha), m_scale(scale) {}
   selu_layer* copy() const override { return new selu_layer(*this); }
   std::string get_type() const override { return "SELU"; }
-<<<<<<< HEAD
-=======
+  data_layout get_data_layout() const override { return T_layout; }
 
   std::string get_description() const override {
     return std::string {}
@@ -57,12 +56,6 @@
       + std::to_string(m_scale) + " dataLayout: "
       + this->get_data_layout_string(get_data_layout());
   }
-
-  inline void initialize_distributed_matrices() override {
-    entrywise_activation_layer::initialize_distributed_matrices<T_layout>();
-  }
->>>>>>> b90d1fa5
-  data_layout get_data_layout() const override { return T_layout; }
 
  protected:
   DataType activation(DataType z) const override {
