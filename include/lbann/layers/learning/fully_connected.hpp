////////////////////////////////////////////////////////////////////////////////
// Copyright (c) 2014-2016, Lawrence Livermore National Security, LLC.
// Produced at the Lawrence Livermore National Laboratory.
// Written by the LBANN Research Team (B. Van Essen, et al.) listed in
// the CONTRIBUTORS file. <lbann-dev@llnl.gov>
//
// LLNL-CODE-697807.
// All rights reserved.
//
// This file is part of LBANN: Livermore Big Artificial Neural Network
// Toolkit. For details, see http://software.llnl.gov/LBANN or
// https://github.com/LLNL/LBANN.
//
// Licensed under the Apache License, Version 2.0 (the "Licensee"); you
// may not use this file except in compliance with the License.  You may
// obtain a copy of the License at:
//
// http://www.apache.org/licenses/LICENSE-2.0
//
// Unless required by applicable law or agreed to in writing, software
// distributed under the License is distributed on an "AS IS" BASIS,
// WITHOUT WARRANTIES OR CONDITIONS OF ANY KIND, either express or
// implied. See the License for the specific language governing
// permissions and limitations under the license.
//
// lbann_layer_fully_connected .hpp .cpp - Dense, fully connected, layer
////////////////////////////////////////////////////////////////////////////////

#ifndef LBANN_LAYER_FULL_CONNECTED_HPP_INCLUDED
#define LBANN_LAYER_FULL_CONNECTED_HPP_INCLUDED

#include "lbann/layers/learning/learning.hpp"
#include "lbann/layers/activations/activation.hpp"
#include "lbann/utils/random.hpp"
#include "lbann/utils/cudnn_wrapper.hpp"
#include "lbann/models/model.hpp"
#include "lbann/weights/initializer.hpp"
#include "lbann/weights/fan_in_fan_out_initializers.hpp"
#ifdef LBANN_HAS_CUDNN
#include "lbann/layers/learning/fully_connected_cuda.hpp"
#include "lbann/utils/cublas_wrapper.hpp"
#include "lbann/base.hpp"
#endif // LBANN_HAS_CUDNN
#include <string>
#include <sstream>

namespace lbann {

enum class device {CPU, CUDA};

template <data_layout T_layout>
class fully_connected_layer : public learning_layer {
 private:

  /** Scaling factor for bias term. 
   *  If the scaling factor is zero, bias is not applied.
   */
  DataType m_bias_scaling_factor;

  /** View into matrix weights. */
  AbsDistMat* m_matrix_weights_v;
  /** View into bias weights. */
  AbsDistMat* m_bias_weights_v;

  /** Matrix weights gradient.
   *  This is this layer's contribution to the objective function
   *  gradient w.r.t. the matrix weights.
   */
  AbsDistMat* m_matrix_weights_gradient;
  /** Bias weights gradient.
   *  This is this layer's contribution to the objective function
   *  gradient w.r.t. the bias weights.
   */
  AbsDistMat* m_bias_weights_gradient;

#ifdef LBANN_HAS_CUDNN

  /** GPU memory for matrix weights gradient. */
  std::vector<DataType *> m_matrix_weights_gradient_d;
  /** GPU memory for bias weights gradient. */
  std::vector<DataType *> m_bias_weights_gradient_d;

  /** Bias tensor cuDNN descriptor. */
  cudnnTensorDescriptor_t m_bias_weights_desc;
  /** Activations matrix cuDNN descriptor*/
  cudnnTensorDescriptor_t m_activations_desc;

#endif // __LIB_CUNN

  /**
   * Do layout-dependent forward propagation computation of the weights.
   */
  template <device Device>
  inline void fp_compute_weights();
  /**
   * Do layout-dependent backward propagation. This handles computing the error
   * signal for the next layer and the gradients for the weights.
   */
  template <device Device>  
  inline void bp_compute_weights();

 public:

  fully_connected_layer(lbann_comm *comm,
                        int num_neurons,  // TODO: accept a vector for neuron dims
                        weights* weight = nullptr,
                        bool has_bias = true,
                        cudnn::cudnn_manager *cudnn = nullptr)
    : learning_layer(comm) {

    // Setup the data distribution
    initialize_distributed_matrices();

    // Initialize neuron tensor dimensions
    this->m_num_neurons = num_neurons;
    this->m_num_neuron_dims = 1;
    this->m_neuron_dims.assign(1, this->m_num_neurons);

    // Initialize bias
    m_bias_scaling_factor = has_bias ? DataType(1) : DataType(0);

#ifdef LBANN_HAS_CUDNN
    if (cudnn && T_layout == data_layout::DATA_PARALLEL) {
      this->m_using_gpus = true;
      this->m_cudnn = cudnn;
    }
#endif
  }

  /** Returns description of ctor params */
  std::string get_description() const override {
    return std::string {} +
     " fully_connected; num_neurons: " 
     + std::to_string(this->m_num_neurons)
     + " has_bias: " + std::to_string(this->m_bias_scaling_factor)
     + " dataLayout: " + this->get_data_layout_string(get_data_layout());
  }

  static void setup_gpu_activation_bias(std::vector<DataType*> &parameters,
                                        std::vector<DataType*> &activations,
                                        std::vector<DataType*> &bias,
                                        El::Int height, El::Int width) {
    activations = parameters;
    for (auto & parameter : parameters) {
      // point to the last column 
      bias.push_back(parameter + height * (width - 1));
    }
  }

  fully_connected_layer(const fully_connected_layer& other) :
    learning_layer(other),
    m_bias_scaling_factor(other.m_bias_scaling_factor) {
    m_matrix_weights_v = other.m_matrix_weights_v->Copy();
    m_bias_weights_v = other.m_bias_weights_v->Copy();
    m_matrix_weights_gradient = other.m_matrix_weights_gradient->Copy();
    m_bias_weights_gradient = other.m_bias_weights_gradient->Copy();
<<<<<<< HEAD
    setup_views();  // Update views.
#ifdef LBANN_HAS_CUDNN
=======
#ifdef __LIB_CUDNN
>>>>>>> ee560028
    if (m_cudnn != nullptr) {
      m_matrix_weights_gradient_d = m_cudnn->copy(other.m_matrix_weights_gradient_d,
                                                  other.m_matrix_weights_gradient->Height(),
                                                  other.m_matrix_weights_gradient->Width());
      m_bias_weights_gradient_d = m_cudnn->copy(other.m_bias_weights_gradient_d,
                                                other.m_bias_weights_gradient->Height(),
                                                other.m_bias_weights_gradient->Width());
      cudnn::copy_tensor_cudnn_desc(other.m_bias_weights_desc,
                                    m_bias_weights_desc);
      cudnn::copy_tensor_cudnn_desc(other.m_activations_desc,
                                    m_activations_desc);
    }
#endif // LBANN_HAS_CUDNN
    
  }

  fully_connected_layer& operator=(const fully_connected_layer& other) {
    learning_layer::operator=(other);
    m_bias_scaling_factor = other.m_bias_scaling_factor;

    // Copy matrices
  #define COPY_MATRIX(src, dst)                 \
    do {                                        \
      if(src != nullptr && dst != nullptr) {    \
        El::Copy(*src, *dst);                   \
      }                                         \
      if(src != nullptr && dst == nullptr) {    \
        dst = src->Copy();                      \
      }                                         \
      if(src == nullptr && dst != nullptr) {    \
        delete dst;                             \
        dst = nullptr;                          \
      }                                         \
    } while(false)
    COPY_MATRIX(other.m_matrix_weights_v, m_matrix_weights_v);
    COPY_MATRIX(other.m_bias_weights_v, m_bias_weights_v);
    COPY_MATRIX(other.m_matrix_weights_gradient, m_matrix_weights_gradient);
    COPY_MATRIX(other.m_bias_weights_gradient, m_bias_weights_gradient);
  #undef COPY_MATRIX
<<<<<<< HEAD
    setup_views();  // Update views.
  #ifdef LBANN_HAS_CUDNN
=======
  #ifdef __LIB_CUDNN
>>>>>>> ee560028
    if (m_cudnn != nullptr) {
      m_cudnn->deallocate_on_gpus(m_matrix_weights_gradient_d);
      m_cudnn->deallocate_on_gpus(m_bias_weights_gradient_d);
      m_matrix_weights_gradient_d = m_cudnn->copy(other.m_matrix_weights_gradient_d,
                                                  this->m_matrix_weights_gradient->Height(),
                                                  this->m_matrix_weights_gradient->Width());
      m_bias_weights_gradient_d = m_cudnn->copy(other.m_bias_weights_gradient_d,
                                                this->m_bias_weights_gradient->Height(),
                                                this->m_bias_weights_gradient->Width());
      cudnn::copy_tensor_cudnn_desc(other.m_bias_weights_desc,
                                    m_bias_weights_desc);
      cudnn::copy_tensor_cudnn_desc(other.m_activations_desc,
                                    m_activations_desc);
    }
  #endif // LBANN_HAS_CUDNN

    return *this;
  }

  ~fully_connected_layer() override {
    if (m_matrix_weights_v != nullptr)        delete m_matrix_weights_v;
    if (m_bias_weights_v != nullptr)          delete m_bias_weights_v;
    if (m_matrix_weights_gradient != nullptr) delete m_matrix_weights_gradient;
    if (m_bias_weights_gradient != nullptr)   delete m_bias_weights_gradient;

#ifdef LBANN_HAS_CUDNN
    if (m_cudnn != nullptr) {
      this->m_cudnn->deallocate_on_gpus(m_matrix_weights_gradient_d);
      this->m_cudnn->deallocate_on_gpus(m_bias_weights_gradient_d);
      if (m_bias_weights_desc != nullptr) {
        CHECK_CUDNN(cudnnDestroyTensorDescriptor(m_bias_weights_desc));
      }
      if (m_activations_desc != nullptr) {
        CHECK_CUDNN(cudnnDestroyTensorDescriptor(m_activations_desc));
      }
    }
#endif // LBANN_HAS_CUDNN
    
  }

  fully_connected_layer* copy() const override {
    return new fully_connected_layer(*this);
  }

  std::string get_type() const override { return "fully connected"; }

  virtual inline void initialize_distributed_matrices();
  data_layout get_data_layout() const override { return T_layout; }

  void setup_dims() override {
    // Store neuron tensor dimensions
    const int num_neurons = this->m_num_neurons;
    const int num_neuron_dims = this->m_num_neuron_dims;
    const std::vector<int> neuron_dims = this->m_neuron_dims;

    // Initialize previous neuron tensor dimensions
    learning_layer::setup_dims();

    // Initialize neuron tensor dimensions
    this->m_num_neurons = num_neurons;
    this->m_num_neuron_dims = num_neuron_dims;
    this->m_neuron_dims = neuron_dims;
  }

  void setup_data() override {
    learning_layer::setup_data();

    // Initialize default weights if none are provided
    if (this->m_weights.size() > 2) {
      std::stringstream err;
      err << __FILE__ << " " << __LINE__ << " :: "
          << "attempted to setup " << m_name << " with an invalid number of weights";
      throw lbann_exception(err.str());
    }
    this->m_weights.resize(2, nullptr);
    if (this->m_weights[0] == nullptr) {
      this->m_weights[0] = new weights(this->m_comm, this->m_cudnn);
      this->m_weights[0]->set_name(this->m_name + "_matrix_weights");
      this->m_weights[0]->set_initializer(new he_normal_initializer(this->m_comm));
      this->m_weights[0]->set_optimizer(m_model->create_optimizer());
      this->m_model->add_weights(this->m_weights[0]);
    }
    if (this->m_weights[1] == nullptr) {
      this->m_weights[1] = new weights(this->m_comm, this->m_cudnn);
      this->m_weights[1]->set_name(this->m_name + "_bias_weights");
      this->m_weights[1]->set_optimizer(m_model->create_optimizer());
      this->m_model->add_weights(this->m_weights[1]);
    }

    // Initialize Glorot or He weight initialization
    auto* cast_initializer
      = dynamic_cast<fan_in_fan_out_initializer*>(&this->m_weights[0]->get_initializer());
    if (cast_initializer != nullptr) {
      cast_initializer->set_fan_in(this->m_num_prev_neurons);
      cast_initializer->set_fan_out(this->m_num_neurons);
    }

    // Setup weights
    if (this->get_data_layout() == data_layout::MODEL_PARALLEL) {
      this->m_weights[0]->setup(this->m_num_neurons,
                                this->m_num_prev_neurons,
                                El::MC, El::MR);
      this->m_weights[1]->setup(this->m_num_neurons, 1,
                                El::MC, El::STAR);
    }
    else if (this->get_data_layout() == data_layout::DATA_PARALLEL) {
      this->m_weights[0]->setup(this->m_num_neurons,
                                this->m_num_prev_neurons,
                                El::STAR, El::STAR);
      this->m_weights[1]->setup(this->m_num_neurons, 1,
                                El::STAR, El::STAR);
    }
    else {
      std::stringstream err;
      err << __FILE__ << " " << __LINE__ << " :: "
          << "attempted to setup " << m_name << " with an invalid data layout";
      throw lbann_exception(err.str());
    }

    // Setup weight gradients
    El::Zeros(*this->m_matrix_weights_gradient,
              this->m_weights[0]->get_height(),
              this->m_weights[0]->get_width());
    El::Zeros(*this->m_bias_weights_gradient,
              this->m_weights[1]->get_height(),
              this->m_weights[1]->get_width());

  }

  void setup_gpu() override {
    learning_layer::setup_gpu();
#ifndef LBANN_HAS_CUDNN
    throw lbann_exception("fully_connected_layer: CUDA not detected");
#else

    // Allocate GPU memory
    this->m_cudnn->allocate_on_gpus(this->m_matrix_weights_gradient_d,
                                    this->m_matrix_weights_gradient->Height(),
                                    this->m_matrix_weights_gradient->Width());
    if(m_bias_scaling_factor != DataType(0)) {
      this->m_cudnn->allocate_on_gpus(this->m_bias_weights_gradient_d,
                                      this->m_bias_weights_gradient->Height(),
                                      this->m_bias_weights_gradient->Width());
    }

    // CUDNN setup
    // NOTE: Setting tensor dimensions as (1, 1, X, Y), where X is the
    // mini batch size, and bias dimensions as (1, 1, 1, Y) does not
    // work. Calls to cudnnAddTensor return
    // CUDNN_STATUS_NOT_SUPPORTED. Setting X as the dimension of C
    // works, though they should be mathematically the same. 
    FORCE_CHECK_CUDNN(cudnnCreateTensorDescriptor(&m_bias_weights_desc));
    FORCE_CHECK_CUDNN(cudnnSetTensor4dDescriptor(m_bias_weights_desc,
                                                 CUDNN_TENSOR_NCHW,
                                                 cudnn::get_cudnn_data_type(),
                                                 1, 1, 1,
                                                 m_num_neurons));
    FORCE_CHECK_CUDNN(cudnnCreateTensorDescriptor(&m_activations_desc));
    FORCE_CHECK_CUDNN(cudnnSetTensor4dDescriptor(m_activations_desc,
                                                 CUDNN_TENSOR_NCHW,
                                                 cudnn::get_cudnn_data_type(),
                                                 1, m_mini_batch_size_per_gpu, 1,
                                                 m_num_neurons));

#endif // LBANN_HAS_CUDNN
  }

  void fp_set_std_matrix_view() override {
    learning_layer::fp_set_std_matrix_view();
    this->m_weights[0]->get_values_view(*m_matrix_weights_v);
    this->m_weights[1]->get_values_view(*m_bias_weights_v);
  }

  void fp_compute() override {
    if(this->m_using_gpus) {
      fp_compute_cuda();
    } else {
      fp_compute_cpu();
    }
  }

  void fp_compute_cpu() {  
    // Apply weight matrix
    m_weights[0]->get_values_view(*m_matrix_weights_v);
    fp_compute_weights<device::CPU>();

    // Apply bias if needed
    if(m_bias_scaling_factor != DataType(0)) {
      m_weights[1]->get_values_view(*m_bias_weights_v);
      const Mat& local_bias_weights = m_bias_weights_v->LockedMatrix();
      El::IndexDependentMap(this->m_activations_v->Matrix(),
                            (std::function<DataType(El::Int,El::Int,const DataType&)>)
                            ([this,&local_bias_weights](El::Int r, El::Int c,const DataType& z)
                             ->DataType {
                              return z + m_bias_scaling_factor * local_bias_weights(r, 0);
                            }));
    }
  }

  void fp_compute_cuda() {
#ifndef LBANN_HAS_CUDNN
    throw lbann_exception("fully_connected: CUDA not detected");
#else
    // Apply weight matrix
    fp_compute_weights<device::CUDA>();

    // Apply bias if needed
    if(m_bias_scaling_factor != DataType(0)) {
      std::vector<DataType*> bias_weights_d = m_weights[1]->get_values_gpu();
      const int num_gpus = this->m_cudnn->get_num_gpus();
      for (int i = 0; i < num_gpus; ++i) {
        CHECK_CUDA(cudaSetDevice(this->m_cudnn->get_gpu(i)));
#if 1
        const DataType one = 1;        
        CHECK_CUDNN(cudnnSetStream(this->m_cudnn->get_handle(i),
                                   this->m_cudnn->get_stream(i)));
        FORCE_CHECK_CUDNN(cudnnAddTensor(this->m_cudnn->get_handle(i),
                                         &m_bias_scaling_factor,
                                         m_bias_weights_desc,
                                         bias_weights_d[i],
                                         &one,
                                         m_activations_desc,
                                         m_activations_d[i]));
#else
        fully_connected_cuda::add_tensor(m_bias_scaling_factor,
                                         bias_weights_d[i],
                                         m_bias_weights_v->Height(), 1,
                                         DataType(1), m_activations_d[i],
                                         this->m_activations_v->Height(),
                                         this->m_mini_batch_size_per_gpu);
#endif
      }
    }
#ifdef LBANN_DEBUG
    this->m_cudnn->check_error();
#endif
#endif
  }

  void bp_compute() override {
    if(this->m_using_gpus) {
      bp_compute_cuda();
    } else {
      bp_compute_cpu();
    }
  }

  void bp_compute_cpu() {
    // Compute the error signal and gradients.
    bp_compute_weights<device::CPU>();

    // Compute bias update if needed
    optimizer* bias_optimizer = this->m_weights[1]->get_optimizer();
    if(m_bias_scaling_factor != DataType(0) && bias_optimizer != nullptr) {
      El::RowSum(this->m_prev_error_signal_v->LockedMatrix(),
                 m_bias_weights_gradient->Matrix());
      bias_optimizer->allreduce_and_add_to_gradient(
        *m_bias_weights_gradient,
        m_bias_scaling_factor / this->m_model->get_current_mini_batch_size());
    }

  }

  void bp_compute_cuda() {
#ifndef LBANN_HAS_CUDNN
    throw lbann_exception("fully_connected: CUDA not detected");
#else
    // Compute the error signal and gradients.
    bp_compute_weights<device::CUDA>();

    // Compute bias update if needed
    optimizer* bias_optimizer = m_weights[1]->get_optimizer();
    if(bias_optimizer != nullptr && m_bias_scaling_factor != DataType(0)) {
      fully_connected_cuda::row_sum(*this->m_cudnn,
                                    m_prev_error_signal_dv,
                                    m_prev_error_signal_v->Height(),
                                    m_mini_batch_size_per_gpu,
                                    DataType(1),
                                    m_bias_weights_gradient_d);
      bias_optimizer->allreduce_and_add_to_gradient_gpu(
        m_bias_weights_gradient_d,
        m_bias_scaling_factor / this->m_model->get_current_mini_batch_size());
    }

#ifdef LBANN_DEBUG
    this->m_cudnn->check_error();
#endif
#endif // LBANN_HAS_CUDNN
  }

};

template<> inline void fully_connected_layer<data_layout::MODEL_PARALLEL>::initialize_distributed_matrices() {
  learning_layer::initialize_distributed_matrices<data_layout::MODEL_PARALLEL>();
  m_matrix_weights_gradient = new DistMat(this->m_comm->get_model_grid());
  m_bias_weights_gradient = new El::DistMatrix<DataType,El::MC,El::STAR>(this->m_comm->get_model_grid());
  m_matrix_weights_v = new DistMat(this->m_comm->get_model_grid());
  m_bias_weights_v = new El::DistMatrix<DataType,El::MC,El::STAR>(this->m_comm->get_model_grid());
}

template<> inline void fully_connected_layer<data_layout::DATA_PARALLEL>::initialize_distributed_matrices() {
  learning_layer::initialize_distributed_matrices<data_layout::DATA_PARALLEL>();
  m_matrix_weights_gradient = new StarMat(this->m_comm->get_model_grid());
  m_bias_weights_gradient = new StarMat(this->m_comm->get_model_grid());
  m_matrix_weights_v = new StarMat(this->m_comm->get_model_grid());
  m_bias_weights_v = new StarMat(this->m_comm->get_model_grid());
}

template<> template<device Dev> inline void
fully_connected_layer<data_layout::MODEL_PARALLEL>::fp_compute_weights() {
  El::Gemm(El::NORMAL, El::NORMAL, DataType(1),
           *this->m_matrix_weights_v,
           *this->m_prev_activations_v,
           DataType(0),
           *this->m_activations_v);
}

template<> template<> inline void
fully_connected_layer<data_layout::DATA_PARALLEL>::fp_compute_weights<device::CPU>() {
  El::Gemm(El::NORMAL, El::NORMAL, DataType(1),
           this->m_matrix_weights_v->LockedMatrix(),
           this->m_prev_activations_v->LockedMatrix(),
           DataType(0),
           this->m_activations_v->Matrix());
}

#ifdef LBANN_HAS_CUDNN
template<> template<> inline void
fully_connected_layer<data_layout::DATA_PARALLEL>::fp_compute_weights<device::CUDA>() {
  std::vector<DataType*> matrix_weights_d = m_weights[0]->get_values_gpu();
  const int num_gpus = this->m_cudnn->get_num_gpus();
  for(int i=0; i<num_gpus; ++i) {
    CHECK_CUDA(cudaSetDevice(this->m_cudnn->get_gpu(i)));
    CHECK_CUBLAS(cublas::gemm(this->m_cudnn->get_cublas_handle(i),
                              CUBLAS_OP_N,
                              CUBLAS_OP_N,
                              m_weights[0]->get_height(),
                              m_mini_batch_size_per_gpu,
                              m_weights[0]->get_width(),
                              DataType(1),
                              matrix_weights_d[i],
                              m_weights[0]->get_height(),
                              this->m_prev_activations_dv[i],
                              this->m_prev_activations_v->Height(),
                              DataType(0),
                              this->m_activations_d[i],
                              this->m_activations_v->Height()));
  }
}
#endif // LBANN_HAS_CUDNN

template<> template<device dev> inline void
fully_connected_layer<data_layout::MODEL_PARALLEL>::bp_compute_weights() {
  // Compute the partial delta update for the next lower layer
  El::Gemm(El::TRANSPOSE, El::NORMAL, DataType(1),
           *this->m_matrix_weights_v,
           *this->m_prev_error_signal_v,
           DataType(0),
           *this->m_error_signal_v);

  // Compute update for activation weights
  optimizer* matrix_optimizer = this->m_weights[0]->get_optimizer();
  if (matrix_optimizer != nullptr) {
    El::Gemm(El::NORMAL, El::TRANSPOSE, DataType(1),
             *this->m_prev_error_signal_v,
             *this->m_prev_activations_v,
             DataType(0),
             *m_matrix_weights_gradient);
    matrix_optimizer->add_to_gradient(
      *m_matrix_weights_gradient,
      DataType(1) / this->m_model->get_current_mini_batch_size());
  }
}

template<> template<> inline void
fully_connected_layer<data_layout::DATA_PARALLEL>::bp_compute_weights<device::CPU>() {
  El::Gemm(El::TRANSPOSE, El::NORMAL, DataType(1),
           this->m_matrix_weights_v->LockedMatrix(),
           this->m_prev_error_signal_v->LockedMatrix(),
           DataType(0),
           this->m_error_signal_v->Matrix());

  // Compute update for activation weights
  optimizer* matrix_optimizer = this->m_weights[0]->get_optimizer();
  if (matrix_optimizer != nullptr) {
    El::Gemm(El::NORMAL, El::TRANSPOSE, DataType(1),
             this->m_prev_error_signal_v->LockedMatrix(),
             this->m_prev_activations_v->LockedMatrix(),
             DataType(0),
             m_matrix_weights_gradient->Matrix());
    matrix_optimizer->allreduce_and_add_to_gradient(
      *m_matrix_weights_gradient,
      DataType(1) / this->m_model->get_current_mini_batch_size());
  }
}

#ifdef LBANN_HAS_CUDNN
template<> template<> inline void
fully_connected_layer<data_layout::DATA_PARALLEL>::bp_compute_weights<device::CUDA>() {

  // Compute objective function gradient w.r.t. input
  std::vector<DataType*> matrix_weights_d = m_weights[0]->get_values_gpu();
  const int num_gpus = this->m_cudnn->get_num_gpus();
  for(int i=0; i<num_gpus; ++i) {
    CHECK_CUDA(cudaSetDevice(this->m_cudnn->get_gpu(i)));
    CHECK_CUBLAS(cublas::gemm(this->m_cudnn->get_cublas_handle(i),
                              CUBLAS_OP_T,
                              CUBLAS_OP_N,
                              m_weights[0]->get_width(),
                              m_mini_batch_size_per_gpu,
                              m_weights[0]->get_height(),
                              DataType(1),
                              matrix_weights_d[i],
                              m_weights[0]->get_height(),
                              this->m_prev_error_signal_dv[i],
                              this->m_prev_error_signal_v->Height(),
                              DataType(0),
                              this->m_error_signal_d[i],
                              this->m_error_signal_v->Height()));
  }

  // Compute objective function gradient w.r.t. matrix weights
  optimizer* matrix_optimizer = m_weights[0]->get_optimizer();
  if (matrix_optimizer != nullptr) {
    for(int i=0; i<num_gpus; ++i) {
      CHECK_CUDA(cudaSetDevice(this->m_cudnn->get_gpu(i)));
      CHECK_CUBLAS(cublas::gemm(this->m_cudnn->get_cublas_handle(i),
                                CUBLAS_OP_N,
                                CUBLAS_OP_T,
                                m_weights[0]->get_height(),
                                m_weights[0]->get_width(),
                                m_mini_batch_size_per_gpu,
                                DataType(1),
                                this->m_prev_error_signal_dv[i],
                                this->m_prev_error_signal_v->Height(),
                                this->m_prev_activations_dv[i],
                                this->m_prev_activations_v->Height(),
                                DataType(0),
                                this->m_matrix_weights_gradient_d[i],
                                this->m_matrix_weights_gradient->Height()));
    }
    matrix_optimizer->allreduce_and_add_to_gradient_gpu(
      m_matrix_weights_gradient_d,
      DataType(1) / this->m_model->get_current_mini_batch_size());
  }
  
}
#endif // LBANN_HAS_CUDNN

}  // namespace lbann

#endif  // LBANN_LAYER_FULL_CONNECTED_HPP_INCLUDED<|MERGE_RESOLUTION|>--- conflicted
+++ resolved
@@ -52,7 +52,7 @@
 class fully_connected_layer : public learning_layer {
  private:
 
-  /** Scaling factor for bias term. 
+  /** Scaling factor for bias term.
    *  If the scaling factor is zero, bias is not applied.
    */
   DataType m_bias_scaling_factor;
@@ -96,7 +96,7 @@
    * Do layout-dependent backward propagation. This handles computing the error
    * signal for the next layer and the gradients for the weights.
    */
-  template <device Device>  
+  template <device Device>
   inline void bp_compute_weights();
 
  public:
@@ -130,7 +130,7 @@
   /** Returns description of ctor params */
   std::string get_description() const override {
     return std::string {} +
-     " fully_connected; num_neurons: " 
+     " fully_connected; num_neurons: "
      + std::to_string(this->m_num_neurons)
      + " has_bias: " + std::to_string(this->m_bias_scaling_factor)
      + " dataLayout: " + this->get_data_layout_string(get_data_layout());
@@ -142,7 +142,7 @@
                                         El::Int height, El::Int width) {
     activations = parameters;
     for (auto & parameter : parameters) {
-      // point to the last column 
+      // point to the last column
       bias.push_back(parameter + height * (width - 1));
     }
   }
@@ -154,12 +154,8 @@
     m_bias_weights_v = other.m_bias_weights_v->Copy();
     m_matrix_weights_gradient = other.m_matrix_weights_gradient->Copy();
     m_bias_weights_gradient = other.m_bias_weights_gradient->Copy();
-<<<<<<< HEAD
     setup_views();  // Update views.
 #ifdef LBANN_HAS_CUDNN
-=======
-#ifdef __LIB_CUDNN
->>>>>>> ee560028
     if (m_cudnn != nullptr) {
       m_matrix_weights_gradient_d = m_cudnn->copy(other.m_matrix_weights_gradient_d,
                                                   other.m_matrix_weights_gradient->Height(),
@@ -173,7 +169,7 @@
                                     m_activations_desc);
     }
 #endif // LBANN_HAS_CUDNN
-    
+
   }
 
   fully_connected_layer& operator=(const fully_connected_layer& other) {
@@ -199,12 +195,8 @@
     COPY_MATRIX(other.m_matrix_weights_gradient, m_matrix_weights_gradient);
     COPY_MATRIX(other.m_bias_weights_gradient, m_bias_weights_gradient);
   #undef COPY_MATRIX
-<<<<<<< HEAD
     setup_views();  // Update views.
   #ifdef LBANN_HAS_CUDNN
-=======
-  #ifdef __LIB_CUDNN
->>>>>>> ee560028
     if (m_cudnn != nullptr) {
       m_cudnn->deallocate_on_gpus(m_matrix_weights_gradient_d);
       m_cudnn->deallocate_on_gpus(m_bias_weights_gradient_d);
@@ -242,7 +234,7 @@
       }
     }
 #endif // LBANN_HAS_CUDNN
-    
+
   }
 
   fully_connected_layer* copy() const override {
@@ -355,7 +347,7 @@
     // mini batch size, and bias dimensions as (1, 1, 1, Y) does not
     // work. Calls to cudnnAddTensor return
     // CUDNN_STATUS_NOT_SUPPORTED. Setting X as the dimension of C
-    // works, though they should be mathematically the same. 
+    // works, though they should be mathematically the same.
     FORCE_CHECK_CUDNN(cudnnCreateTensorDescriptor(&m_bias_weights_desc));
     FORCE_CHECK_CUDNN(cudnnSetTensor4dDescriptor(m_bias_weights_desc,
                                                  CUDNN_TENSOR_NCHW,
@@ -386,7 +378,7 @@
     }
   }
 
-  void fp_compute_cpu() {  
+  void fp_compute_cpu() {
     // Apply weight matrix
     m_weights[0]->get_values_view(*m_matrix_weights_v);
     fp_compute_weights<device::CPU>();
@@ -418,7 +410,7 @@
       for (int i = 0; i < num_gpus; ++i) {
         CHECK_CUDA(cudaSetDevice(this->m_cudnn->get_gpu(i)));
 #if 1
-        const DataType one = 1;        
+        const DataType one = 1;
         CHECK_CUDNN(cudnnSetStream(this->m_cudnn->get_handle(i),
                                    this->m_cudnn->get_stream(i)));
         FORCE_CHECK_CUDNN(cudnnAddTensor(this->m_cudnn->get_handle(i),
@@ -650,7 +642,7 @@
       m_matrix_weights_gradient_d,
       DataType(1) / this->m_model->get_current_mini_batch_size());
   }
-  
+
 }
 #endif // LBANN_HAS_CUDNN
 
