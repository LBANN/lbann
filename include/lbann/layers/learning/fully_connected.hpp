--- conflicted
+++ resolved
@@ -74,24 +74,10 @@
   cudnn::matrix m_bias_gradient_d;
 #endif // __LIB_CUNN
 
-<<<<<<< HEAD
   void deallocate_matrices() {
     if (m_linearity_gradient != nullptr) delete m_linearity_gradient;
     if (m_bias_gradient != nullptr) delete m_bias_gradient;
   }
-=======
-  /**
-   * Do layout-dependent forward propagation computation of the weights.
-   */
-  template <device Device>
-  inline void fp_compute_weights();
-  /**
-   * Do layout-dependent backward propagation. This handles computing the error
-   * signal for the next layer and the gradients for the weights.
-   */
-  template <device Device>
-  inline void bp_compute_weights();
->>>>>>> 2de3566a
 
  public:
 
@@ -117,7 +103,7 @@
       this->m_using_gpus = true;
       this->m_cudnn = cudnn;
     }
-#endif
+#endif // __LIB_CUDNN
   }
 
   /** Returns description of ctor params */
@@ -129,20 +115,6 @@
      + " dataLayout: " + this->get_data_layout_string(get_data_layout());
   }
 
-<<<<<<< HEAD
-=======
-  static void setup_gpu_activation_bias(std::vector<DataType*> &parameters,
-                                        std::vector<DataType*> &activations,
-                                        std::vector<DataType*> &bias,
-                                        El::Int height, El::Int width) {
-    activations = parameters;
-    for (auto & parameter : parameters) {
-      // point to the last column
-      bias.push_back(parameter + height * (width - 1));
-    }
-  }
-
->>>>>>> 2de3566a
   fully_connected_layer(const fully_connected_layer& other) :
     learning_layer(other),
     m_bias_scaling_factor(other.m_bias_scaling_factor) {
@@ -188,28 +160,7 @@
   }
 
   ~fully_connected_layer() override {
-<<<<<<< HEAD
     deallocate_matrices();
-=======
-    if (m_matrix_weights_v != nullptr)        delete m_matrix_weights_v;
-    if (m_bias_weights_v != nullptr)          delete m_bias_weights_v;
-    if (m_matrix_weights_gradient != nullptr) delete m_matrix_weights_gradient;
-    if (m_bias_weights_gradient != nullptr)   delete m_bias_weights_gradient;
-
-#ifdef __LIB_CUDNN
-    if (m_cudnn != nullptr) {
-      this->m_cudnn->deallocate_on_gpus(m_matrix_weights_gradient_d);
-      this->m_cudnn->deallocate_on_gpus(m_bias_weights_gradient_d);
-      if (m_bias_weights_desc != nullptr) {
-        CHECK_CUDNN(cudnnDestroyTensorDescriptor(m_bias_weights_desc));
-      }
-      if (m_activations_desc != nullptr) {
-        CHECK_CUDNN(cudnnDestroyTensorDescriptor(m_activations_desc));
-      }
-    }
-#endif // __LIB_CUDNN
-
->>>>>>> 2de3566a
   }
 
   fully_connected_layer* copy() const override {
@@ -334,29 +285,6 @@
                                         m_bias_gradient->Height(),
                                         m_bias_gradient->Width());
     }
-<<<<<<< HEAD
-=======
-
-    // CUDNN setup
-    // NOTE: Setting tensor dimensions as (1, 1, X, Y), where X is the
-    // mini batch size, and bias dimensions as (1, 1, 1, Y) does not
-    // work. Calls to cudnnAddTensor return
-    // CUDNN_STATUS_NOT_SUPPORTED. Setting X as the dimension of C
-    // works, though they should be mathematically the same.
-    FORCE_CHECK_CUDNN(cudnnCreateTensorDescriptor(&m_bias_weights_desc));
-    FORCE_CHECK_CUDNN(cudnnSetTensor4dDescriptor(m_bias_weights_desc,
-                                                 CUDNN_TENSOR_NCHW,
-                                                 cudnn::get_cudnn_data_type(),
-                                                 1, 1, 1,
-                                                 m_num_neurons));
-    FORCE_CHECK_CUDNN(cudnnCreateTensorDescriptor(&m_activations_desc));
-    FORCE_CHECK_CUDNN(cudnnSetTensor4dDescriptor(m_activations_desc,
-                                                 CUDNN_TENSOR_NCHW,
-                                                 cudnn::get_cudnn_data_type(),
-                                                 1, m_mini_batch_size_per_gpu, 1,
-                                                 m_num_neurons));
-
->>>>>>> 2de3566a
 #endif // __LIB_CUDNN
   }
 
@@ -368,7 +296,6 @@
     }
   }
 
-<<<<<<< HEAD
   void bp_compute() override {
     if(this->m_using_gpus) {
       bp_compute_cuda();
@@ -394,12 +321,6 @@
                DataType(1), linearity, input,
                DataType(0), output);
     }
-=======
-  void fp_compute_cpu() {
-    // Apply weight matrix
-    m_weights[0]->get_values_view(*m_matrix_weights_v);
-    fp_compute_weights<device::CPU>();
->>>>>>> 2de3566a
 
     // Apply bias if needed
     if(m_bias_scaling_factor != DataType(0)) {
@@ -418,7 +339,7 @@
   void bp_compute_cpu() {
 
     // Effective mini-batch size
-    const int mini_batch_size = this->m_model->get_current_mini_batch_size();
+    const int mini_batch_size = this->m_model->get_effective_mini_batch_size();
 
     // Matrices
     const auto& linearity = m_weights[0]->get_values();
@@ -530,7 +451,6 @@
       // Apply bias with outer product
       for (int i = 0; i < num_gpus; ++i) {
         CHECK_CUDA(cudaSetDevice(this->m_cudnn->get_gpu(i)));
-<<<<<<< HEAD
         CHECK_CUBLAS(cublas::gemm(this->m_cudnn->get_cublas_handle(i),
                                   CUBLAS_OP_N, CUBLAS_OP_T,
                                   output_size, mini_batch_size, 1,
@@ -540,63 +460,12 @@
                                   DataType(1),
                                   output_d.get_data(i), output_ldim));
 
-=======
-#if 1
-        const DataType one = 1;
-        CHECK_CUDNN(cudnnSetStream(this->m_cudnn->get_handle(i),
-                                   this->m_cudnn->get_stream(i)));
-        FORCE_CHECK_CUDNN(cudnnAddTensor(this->m_cudnn->get_handle(i),
-                                         &m_bias_scaling_factor,
-                                         m_bias_weights_desc,
-                                         bias_weights_d[i],
-                                         &one,
-                                         m_activations_desc,
-                                         m_activations_d[i]));
-#else
-        fully_connected_cuda::add_tensor(m_bias_scaling_factor,
-                                         bias_weights_d[i],
-                                         m_bias_weights_v->Height(), 1,
-                                         DataType(1), m_activations_d[i],
-                                         this->m_activations_v->Height(),
-                                         this->m_mini_batch_size_per_gpu);
-#endif
->>>>>>> 2de3566a
-      }
-
-    }
-#ifdef LBANN_DEBUG
-    this->m_cudnn->check_error();
-#endif
-#endif
-  }
-
-<<<<<<< HEAD
-=======
-  void bp_compute() override {
-    if(this->m_using_gpus) {
-      bp_compute_cuda();
-    } else {
-      bp_compute_cpu();
-    }
-  }
-
-  void bp_compute_cpu() {
-    // Compute the error signal and gradients.
-    bp_compute_weights<device::CPU>();
-
-    // Compute bias update if needed
-    optimizer* bias_optimizer = this->m_weights[1]->get_optimizer();
-    if(m_bias_scaling_factor != DataType(0) && bias_optimizer != nullptr) {
-      El::RowSum(this->m_prev_error_signal_v->LockedMatrix(),
-                 m_bias_weights_gradient->Matrix());
-      bias_optimizer->stage_gradient_for_accumulation(
-        *m_bias_weights_gradient,
-        m_bias_scaling_factor / this->m_model->get_effective_mini_batch_size());
-    }
-
-  }
-
->>>>>>> 2de3566a
+      }
+
+    }
+#endif // __LIB_CUDNN
+  }
+
   void bp_compute_cuda() {
 #ifndef __LIB_CUDNN
     throw lbann_exception("fully_connected: CUDA not detected");
@@ -653,13 +522,8 @@
                                   m_bias_gradient_d.get_data(i), 1));
       }
       bias_optimizer->stage_gradient_for_accumulation_gpu(
-<<<<<<< HEAD
         m_bias_gradient_d.get_locked_data(),
-        m_bias_scaling_factor / this->m_model->get_current_mini_batch_size());
-=======
-        m_bias_weights_gradient_d,
         m_bias_scaling_factor / this->m_model->get_effective_mini_batch_size());
->>>>>>> 2de3566a
     }
       
     // Compute gradient w.r.t. linearity if needed
@@ -678,7 +542,7 @@
       }
       linearity_optimizer->stage_gradient_for_accumulation_gpu(
         m_linearity_gradient_d.get_locked_data(),
-        DataType(1) / this->m_model->get_current_mini_batch_size());
+        DataType(1) / this->m_model->get_effective_mini_batch_size());
     }
 
     // Compute gradient w.r.t. input
@@ -694,174 +558,11 @@
                                 gradient_wrt_input_d.get_data(i), gradient_wrt_input_ldim));
     }
 
-#ifdef LBANN_DEBUG
-    this->m_cudnn->check_error();
-#endif
 #endif // __LIB_CUDNN
   }
 
 };
 
-<<<<<<< HEAD
-=======
-template<> inline void fully_connected_layer<data_layout::MODEL_PARALLEL>::initialize_distributed_matrices() {
-  learning_layer::initialize_distributed_matrices<data_layout::MODEL_PARALLEL>();
-  m_matrix_weights_gradient = new DistMat(this->m_comm->get_model_grid());
-  m_bias_weights_gradient = new El::DistMatrix<DataType,El::MC,El::STAR>(this->m_comm->get_model_grid());
-  m_matrix_weights_v = new DistMat(this->m_comm->get_model_grid());
-  m_bias_weights_v = new El::DistMatrix<DataType,El::MC,El::STAR>(this->m_comm->get_model_grid());
-}
-
-template<> inline void fully_connected_layer<data_layout::DATA_PARALLEL>::initialize_distributed_matrices() {
-  learning_layer::initialize_distributed_matrices<data_layout::DATA_PARALLEL>();
-  m_matrix_weights_gradient = new StarMat(this->m_comm->get_model_grid());
-  m_bias_weights_gradient = new StarMat(this->m_comm->get_model_grid());
-  m_matrix_weights_v = new StarMat(this->m_comm->get_model_grid());
-  m_bias_weights_v = new StarMat(this->m_comm->get_model_grid());
-}
-
-template<> template<device Dev> inline void
-fully_connected_layer<data_layout::MODEL_PARALLEL>::fp_compute_weights() {
-  El::Gemm(El::NORMAL, El::NORMAL, DataType(1),
-           *this->m_matrix_weights_v,
-           *this->m_prev_activations_v,
-           DataType(0),
-           *this->m_activations_v);
-}
-
-template<> template<> inline void
-fully_connected_layer<data_layout::DATA_PARALLEL>::fp_compute_weights<device::CPU>() {
-  El::Gemm(El::NORMAL, El::NORMAL, DataType(1),
-           this->m_matrix_weights_v->LockedMatrix(),
-           this->m_prev_activations_v->LockedMatrix(),
-           DataType(0),
-           this->m_activations_v->Matrix());
-}
-
-#ifdef __LIB_CUDNN
-template<> template<> inline void
-fully_connected_layer<data_layout::DATA_PARALLEL>::fp_compute_weights<device::CUDA>() {
-  std::vector<DataType*> matrix_weights_d = m_weights[0]->get_values_gpu();
-  const int num_gpus = this->m_cudnn->get_num_gpus();
-  for(int i=0; i<num_gpus; ++i) {
-    CHECK_CUDA(cudaSetDevice(this->m_cudnn->get_gpu(i)));
-    CHECK_CUBLAS(cublas::gemm(this->m_cudnn->get_cublas_handle(i),
-                              CUBLAS_OP_N,
-                              CUBLAS_OP_N,
-                              m_weights[0]->get_height(),
-                              m_mini_batch_size_per_gpu,
-                              m_weights[0]->get_width(),
-                              DataType(1),
-                              matrix_weights_d[i],
-                              m_weights[0]->get_height(),
-                              this->m_prev_activations_dv[i],
-                              this->m_prev_activations_v->Height(),
-                              DataType(0),
-                              this->m_activations_d[i],
-                              this->m_activations_v->Height()));
-  }
-}
-#endif // __LIB_CUDNN
-
-template<> template<device dev> inline void
-fully_connected_layer<data_layout::MODEL_PARALLEL>::bp_compute_weights() {
-  // Compute the partial delta update for the next lower layer
-  El::Gemm(El::TRANSPOSE, El::NORMAL, DataType(1),
-           *this->m_matrix_weights_v,
-           *this->m_prev_error_signal_v,
-           DataType(0),
-           *this->m_error_signal_v);
-
-  // Compute update for activation weights
-  optimizer* matrix_optimizer = this->m_weights[0]->get_optimizer();
-  if (matrix_optimizer != nullptr) {
-    El::Gemm(El::NORMAL, El::TRANSPOSE, DataType(1),
-             *this->m_prev_error_signal_v,
-             *this->m_prev_activations_v,
-             DataType(0),
-             *m_matrix_weights_gradient);
-    matrix_optimizer->add_to_gradient(
-      *m_matrix_weights_gradient,
-      DataType(1) / this->m_model->get_effective_mini_batch_size());
-  }
-}
-
-template<> template<> inline void
-fully_connected_layer<data_layout::DATA_PARALLEL>::bp_compute_weights<device::CPU>() {
-  El::Gemm(El::TRANSPOSE, El::NORMAL, DataType(1),
-           this->m_matrix_weights_v->LockedMatrix(),
-           this->m_prev_error_signal_v->LockedMatrix(),
-           DataType(0),
-           this->m_error_signal_v->Matrix());
-
-  // Compute update for activation weights
-  optimizer* matrix_optimizer = this->m_weights[0]->get_optimizer();
-  if (matrix_optimizer != nullptr) {
-    El::Gemm(El::NORMAL, El::TRANSPOSE, DataType(1),
-             this->m_prev_error_signal_v->LockedMatrix(),
-             this->m_prev_activations_v->LockedMatrix(),
-             DataType(0),
-             m_matrix_weights_gradient->Matrix());
-    matrix_optimizer->stage_gradient_for_accumulation(
-      *m_matrix_weights_gradient,
-      DataType(1) / this->m_model->get_effective_mini_batch_size());
-  }
-}
-
-#ifdef __LIB_CUDNN
-template<> template<> inline void
-fully_connected_layer<data_layout::DATA_PARALLEL>::bp_compute_weights<device::CUDA>() {
-
-  // Compute objective function gradient w.r.t. input
-  std::vector<DataType*> matrix_weights_d = m_weights[0]->get_values_gpu();
-  const int num_gpus = this->m_cudnn->get_num_gpus();
-  for(int i=0; i<num_gpus; ++i) {
-    CHECK_CUDA(cudaSetDevice(this->m_cudnn->get_gpu(i)));
-    CHECK_CUBLAS(cublas::gemm(this->m_cudnn->get_cublas_handle(i),
-                              CUBLAS_OP_T,
-                              CUBLAS_OP_N,
-                              m_weights[0]->get_width(),
-                              m_mini_batch_size_per_gpu,
-                              m_weights[0]->get_height(),
-                              DataType(1),
-                              matrix_weights_d[i],
-                              m_weights[0]->get_height(),
-                              this->m_prev_error_signal_dv[i],
-                              this->m_prev_error_signal_v->Height(),
-                              DataType(0),
-                              this->m_error_signal_d[i],
-                              this->m_error_signal_v->Height()));
-  }
-
-  // Compute objective function gradient w.r.t. matrix weights
-  optimizer* matrix_optimizer = m_weights[0]->get_optimizer();
-  if (matrix_optimizer != nullptr) {
-    for(int i=0; i<num_gpus; ++i) {
-      CHECK_CUDA(cudaSetDevice(this->m_cudnn->get_gpu(i)));
-      CHECK_CUBLAS(cublas::gemm(this->m_cudnn->get_cublas_handle(i),
-                                CUBLAS_OP_N,
-                                CUBLAS_OP_T,
-                                m_weights[0]->get_height(),
-                                m_weights[0]->get_width(),
-                                m_mini_batch_size_per_gpu,
-                                DataType(1),
-                                this->m_prev_error_signal_dv[i],
-                                this->m_prev_error_signal_v->Height(),
-                                this->m_prev_activations_dv[i],
-                                this->m_prev_activations_v->Height(),
-                                DataType(0),
-                                this->m_matrix_weights_gradient_d[i],
-                                this->m_matrix_weights_gradient->Height()));
-    }
-    matrix_optimizer->stage_gradient_for_accumulation_gpu(
-      m_matrix_weights_gradient_d,
-      DataType(1) / this->m_model->get_effective_mini_batch_size());
-  }
-
-}
-#endif // __LIB_CUDNN
-
->>>>>>> 2de3566a
 }  // namespace lbann
 
 #endif  // LBANN_LAYER_FULL_CONNECTED_HPP_INCLUDED