--- conflicted
+++ resolved
@@ -336,40 +336,6 @@
 #ifdef LBANN_HAS_DISTCONV
  public:
 
-<<<<<<< HEAD
-  dc::ArrayND get_prev_activations_overlap() const override {
-    if (this->distconv_enabled()) {
-      // REVIEW: distconv-3d
-      std::vector<int> overlaps;
-      for(auto i = this->m_kernel_dims.rbegin(); i != this->m_kernel_dims.rbegin()+dc::num_spatial_dims; ++i)
-        overlaps.push_back((*i - 1) / 2); // W, H, (D)
-      overlaps.push_back(0); // C
-      overlaps.push_back(0); // N
-      assert_eq(overlaps.size(), dc::num_dims);
-      return dc::ArrayND(overlaps);
-    } else {
-      return dc::ArrayND(0);
-    }
-  }
-
-  dc::ArrayND get_activations_overlap() const override {
-    return dc::ArrayND(0);
-  }
-
-  dc::ArrayND get_prev_error_signals_overlap() const override {
-    if (this->distconv_enabled()) {
-      return get_prev_activations_overlap();
-    } else {
-      return dc::ArrayND(0);
-    }
-  }
-
-  dc::ArrayND get_error_signals_overlap() const override {
-    return dc::ArrayND(0);
-  }
-
-=======
->>>>>>> 0567c93a
   void setup_tensor_distribution_init(
       std::map<const Layer*, std::array<dc::Dist, dc::num_dists>> &dists,
       std::map<dc::Dist*, std::set<dc::Dist*>> &invariants,
@@ -410,22 +376,14 @@
     }
   }
 
-<<<<<<< HEAD
-  dc::ArrayND get_activations_tensor_local_shape() const override {
-=======
   dc::Shape get_activations_tensor_local_shape() const override {
->>>>>>> 0567c93a
     std::vector<int> filter_dims = this->m_kernel_dims;
     std::reverse(filter_dims.begin(), filter_dims.end());
     std::vector<int> strides = this->m_strides;
     std::reverse(strides.begin(), strides.end());
     std::vector<int> dilations = this->m_dilations;
     std::reverse(dilations.begin(), dilations.end());
-<<<<<<< HEAD
-    const dc::ArrayND output_spatial_local_shape =
-=======
     const auto output_spatial_local_shape =
->>>>>>> 0567c93a
         ::distconv::get_convolution_output_local_tensor_shape(
             this->m_prev_activations_t,
             filter_dims, strides, true, dilations,
@@ -472,13 +430,9 @@
         << dc::util::tostring(this->m_bias_cudnn_desc)
         << ", bias factor: " << this->m_bias_scaling_factor;
     if (this->m_bias_scaling_factor != DataType(0)) {
-<<<<<<< HEAD
       std::vector<int> bias_shape_v(dc::num_dims, 1);
       bias_shape_v[dc::num_spatial_dims] = this->get_output_dims()[0];
-      ArrayND bias_shape(bias_shape_v);
-=======
-      Shape bias_shape({1, 1, this->get_output_dims()[0], 1});
->>>>>>> 0567c93a
+      Shape bias_shape(bias_shape_v);
       m_bias_t = TensorDev(bias_shape, loc, shared_dist);
       assert0(tensor::View(m_bias_t,
                            this->get_weights()[1]->get_values().LockedBuffer()));
