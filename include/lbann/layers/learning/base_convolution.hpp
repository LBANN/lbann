--- conflicted
+++ resolved
@@ -484,8 +484,7 @@
     const DataType zero = DataType(0);
     const DataType one = DataType(1);
     const int num_gpus = this->m_cudnn->get_num_gpus();
-    const int mini_batch_size = this->m_model->get_current_mini_batch_size();
-    const int effective_mini_batch_size = this->m_model->get_effective_mini_batch_size();
+    const int mini_batch_size = this->m_model->get_effective_mini_batch_size();
 
     const auto& input_d = this->m_prev_activations_d[0];
     const auto& gradient_wrt_output_d = this->m_prev_error_signals_d[0];
@@ -506,13 +505,8 @@
                                                  m_bias_gradient_d.get_data(i)));
       }
       bias_optimizer->stage_gradient_for_accumulation_gpu(
-<<<<<<< HEAD
         m_bias_gradient_d.get_locked_data(),
         m_bias_scaling_factor / mini_batch_size);
-=======
-        m_bias_weights_gradient_d,
-        m_bias_scaling_factor / effective_mini_batch_size);
->>>>>>> 2de3566a
     }
 
     // Compute kernel gradient
@@ -579,13 +573,8 @@
 
       // Add gradient contribution
       kernel_optimizer->stage_gradient_for_accumulation_gpu(
-<<<<<<< HEAD
         m_kernel_gradient_d.get_locked_data(),
         one / mini_batch_size);
-=======
-        m_kernel_weights_gradient_d,
-        one / effective_mini_batch_size);
->>>>>>> 2de3566a
     }
 
   #endif // __LIB_CUDNN
@@ -757,13 +746,8 @@
     const int num_input_channels = this->m_prev_neuron_dims[0];
     const int num_output_channels = this->m_neuron_dims[0];
     const int num_per_output_channel = this->m_num_neurons / num_output_channels;
-<<<<<<< HEAD
-    const int mini_batch_size = this->m_model->get_current_mini_batch_size();
-    
-=======
-    const int effective_mini_batch_size = this->m_model->get_effective_mini_batch_size();
-
->>>>>>> 2de3566a
+    const int mini_batch_size = this->m_model->get_effective_mini_batch_size();
+
     // Compute bias gradient
     // Note: Sum is computed with Kahan summation
     optimizer* bias_optimizer = this->m_weights[1]->get_optimizer();
@@ -786,13 +770,8 @@
         local_bias_gradient(channel, 0) = m_bias_scaling_factor * sum;
       }
       bias_optimizer->stage_gradient_for_accumulation(
-<<<<<<< HEAD
         m_bias_gradient,
         DataType(1) / mini_batch_size);
-=======
-        *m_bias_weights_gradient,
-        DataType(1) / effective_mini_batch_size);
->>>>>>> 2de3566a
     }
 
     // Stop early if kernel is not being optimized
@@ -850,13 +829,8 @@
 
     // Scale and accumulate gradients
     kernel_optimizer->stage_gradient_for_accumulation(
-<<<<<<< HEAD
       m_kernel_gradient,
       DataType(1) / mini_batch_size);
-=======
-      *m_kernel_weights_gradient,
-      DataType(1) / effective_mini_batch_size);
->>>>>>> 2de3566a
 
   }
 
