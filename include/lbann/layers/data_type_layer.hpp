////////////////////////////////////////////////////////////////////////////////
// Copyright (c) 2014-2019, Lawrence Livermore National Security, LLC.
// Produced at the Lawrence Livermore National Laboratory.
// Written by the LBANN Research Team (B. Van Essen, et al.) listed in
// the CONTRIBUTORS file. <lbann-dev@llnl.gov>
//
// LLNL-CODE-697807.
// All rights reserved.
//
// This file is part of LBANN: Livermore Big Artificial Neural Network
// Toolkit. For details, see http://software.llnl.gov/LBANN or
// https://github.com/LLNL/LBANN.
//
// Licensed under the Apache License, Version 2.0 (the "Licensee"); you
// may not use this file except in compliance with the License.  You may
// obtain a copy of the License at:
//
// http://www.apache.org/licenses/LICENSE-2.0
//
// Unless required by applicable law or agreed to in writing, software
// distributed under the License is distributed on an "AS IS" BASIS,
// WITHOUT WARRANTIES OR CONDITIONS OF ANY KIND, either express or
// implied. See the License for the specific language governing
// permissions and limitations under the license.
////////////////////////////////////////////////////////////////////////////////

#ifndef LBANN_LAYERS_DATA_TYPE_LAYER_HPP_INCLUDED
#define LBANN_LAYERS_DATA_TYPE_LAYER_HPP_INCLUDED

#include "lbann/layers/layer.hpp"
#include "lbann/weights/weights_proxy.hpp"

#include <h2/meta/Core.hpp>
#include <h2/meta/TypeList.hpp>

#ifdef LBANN_HAS_DISTCONV
#include "lbann/layers/data_type_distconv_adapter.hpp"
#include <set>
#include <map>
#include <array>
#endif // LBANN_HAS_DISTCONV

namespace cereal
{
  class access;
}// namespace cereal

namespace lbann {

// Forward declarations
namespace dnn_lib {
template <typename U>
class data_parallel_layer_tensor_manager;
template <typename U>
class entrywise_layer_tensor_manager;
}

using supported_layer_data_type = h2::meta::TL<
#ifdef LBANN_HAS_GPU_FP16
  fp16,
#endif
#ifdef LBANN_HAS_HALF
  cpu_fp16,
#endif
  float, double>;

template <typename TensorDataType>
class data_type_layer : public Layer {
public:
  /** @name Public Types */
  ///@{

  /** @brief The tensor type expected in this object. */
  using AbsDistMatrixType = El::AbstractDistMatrix<TensorDataType>;

  /** @brief The proxy tensor type expected in this object. */
  template <El::Device D>
  using AbsDistMatReadProxyType = El::AbstractDistMatrixReadDeviceProxy<TensorDataType, D>;

  /** @brief The local tensor type expected in this object. */
  using AbsMatrixType = El::AbstractMatrix<TensorDataType>;

  /** @brief The proxy type for weights used by this object. */
  using WeightsProxyType = weights_proxy<TensorDataType>;

  ///@}

public:
  static_assert(
    h2::meta::tlist::MemberV<TensorDataType, supported_layer_data_type>(),
    "Must use a supported type.");

  data_type_layer(lbann_comm* /*comm*/, bool persistent_error_signals=false)
    : Layer(),
      m_persistent_error_signals{persistent_error_signals}
  {}
  data_type_layer(const data_type_layer<TensorDataType>& other);
  data_type_layer& operator=(const data_type_layer<TensorDataType>& other);
  virtual ~data_type_layer() = default;

  /** Get a string representing the layer datatype
   */
  std::string get_datatype_name() const override {
    return TypeName<TensorDataType>();
  };

  /** Forward propagation step.
   *  Apply a mathematical operation to input tensors to obtain output
   *  tensors.
   */
  void forward_prop() final;

  void summarize_matrices(lbann_summary& summarizer, int step) override;

  /** Check that the setup is reasonable. */
  void check_setup() override;

  // ===========================================================
  // Public Tensor access functions
  // ===========================================================

  /** Get activation tensor corresponding to child layer. */
  const BaseDistMat& get_activations(const Layer& child) const override;
  /** Get error signal tensor corresponding to parent layer. */
  const BaseDistMat& get_error_signals(const Layer& parent) const override;

  /** Get temp Grad Tensor. */
  AbsDistMatrixType& get_temp_grad() ;
  /** Get transfered input for each branch tag **/
  AbsDistMatrixType& get_branch_tag_input(int tag) ;

  std::vector<std::unique_ptr<AbsDistMatrixType>>& get_branch_tag_input_vector() ;

  /** return all activations/errors for a layer
      Used in subgraph parallelism to implement collective communication in split, sum, ... layers*/
  std::vector<std::unique_ptr<AbsDistMatrixType>>& get_all_activations() ;
  std::vector<std::unique_ptr<AbsDistMatrixType>>& get_all_prev_activations() ;
  std::vector<std::unique_ptr<AbsDistMatrixType>>& get_all_prev_error_signals() ;
  std::vector<std::unique_ptr<AbsDistMatrixType>>& get_all_error_signals() ;

  /** Get activation tensor. */
  AbsDistMatrixType& get_activations(int child_index = 0);
  /** Get error signal tensor. */
  AbsDistMatrixType& get_error_signals(int parent_index = 0);
  /** Get activation tensor. */
  const AbsDistMatrixType& get_activations(int child_index = 0) const;
  /** Get error signal tensor. */
  const AbsDistMatrixType& get_error_signals(int parent_index = 0) const;

  /** Get local portion of activation tensor. */
  AbsMatrixType& get_local_activations(int child_index = 0);
  /** Get local portion of error signal tensor. */
  AbsMatrixType& get_local_error_signals(int parent_index = 0);
  /** Get local portion of activation tensor. */
  const AbsMatrixType& get_local_activations(int child_index = 0) const;
  /** Get local portion of error signal tensor. */
  const AbsMatrixType& get_local_error_signals(int parent_index = 0) const;

  /** @brief Set whether to keep or dynamically reallocate error signals.
   *
   *  Passing a value of @c true means to keep the error signals; @c
   *  false means to dynamically reallocate them.
   */
  void set_keep_error_signals(bool) override;

<<<<<<< HEAD
  El::mpi::Comm& get_subgrid_comm() { return *interSubGridVCComm; }



=======
  /** @name Serialization */
  ///@{

  template <typename ArchiveT>
  void serialize(ArchiveT& ar);

  ///@}
>>>>>>> d0a7cc64

protected:

  // ===========================================================
  // Protected Tensor access functions
  // ===========================================================

  /** Get previous activation tensor. */
  const AbsDistMatrixType& get_prev_activations(int parent_index = 0) const;
  /** Get previous error signal tensor. */
  const AbsDistMatrixType& get_prev_error_signals(int child_index = 0) const;

  /** Get local portion of previous activation tensor. */
  const AbsMatrixType& get_local_prev_activations(int parent_index = 0) const;
  /** Get local portion of previous error signal tensor. */
  const AbsMatrixType& get_local_prev_error_signals(int child_index = 0) const;

protected:

  // ===========================================================
  // Setup helper functions
  // ===========================================================

  /** Setup distributed matrices.
   *  Called by the 'setup' function. Each column of these distributed
   *  matrices is interpreted as the flattened tensor for a mini-batch
   *  sample. The matrices themselves are constructed by calling the
   *  'construct_matrix' function. If any matrices have already been
   *  setup, they are destroyed and reinstantiated.
   */
  void setup_matrices(const El::Grid& grid) override;

  /** Setup layer data.
   *  Called by the 'setup' function. Memory is allocated for
   *  distributed matrices.
   */
  void setup_data(size_t max_mini_batch_size) override;

  // ===========================================================
  // Forward prop step helper functions
  // ===========================================================

  /** Setup input tensors.
   *  Called by the 'forward_prop' function. Each input tensor is
   *  setup as a view or copy of the corresponding parent layer's
   *  output tensor.
   */
  void fp_setup_inputs(El::Int mini_batch_size) override;
  /** Setup output tensors.
   *  Called by the 'forward_prop' function. Each output tensor is
   *  resized to match the mini-batch size.
   */
  void fp_setup_outputs(El::Int mini_batch_size) override;

  // ===========================================================
  // Back prop step helper functions
  // ===========================================================

  /** Setup gradient w.r.t. input tensors.
   *  Called by the 'back_prop' function. Each gradient w.r.t. input
   *  tensor is resized to match the mini-batch size.
   */
  void bp_setup_gradient_wrt_inputs(El::Int mini_batch_size) override;
  /** Compute objective funciton gradients.
   *  Called by the 'back_prop' function. Given the input, output, and
   *  gradient w.r.t. output tensors, the gradient w.r.t. input
   *  tensors are populated with the computed values and the gradients
   *  w.r.t. the weights are sent to the appropriate optimizers.
   */
  void bp_compute() override;

  // ===========================================================
  // Protected Weights access functions
  // ===========================================================

  /** @brief Get the values matrix for a specific weights object */
  AbsDistMatrixType const& weights_values(size_t idx) const {
    if (idx >= m_weights_proxy.size())
      LBANN_ERROR("Bad index ", idx, " "
                  "(size=" , m_weights_proxy.size(), ")");
    return m_weights_proxy[idx].values();
  }

  /** @brief Get a specific master weights object.
   *
   *  This is sufficient for setting or accessing metadata about the
   *  weights class.
   */
  weights& master_weights(size_t idx) {
    return get_weights(idx);
  }
  weights const& master_weights(size_t idx) const {
    return get_weights(idx);
  }

  void setup_inter_subgrid_comm_based_on_childs(const El::Grid& grid);
  void setup_inter_subgrid_comm_based_on_parents(const El::Grid& grid);


private:

  /** @brief Attempt to take ownership of the previous error signal.
   *
   *  If the underlying matrix has the right datatype and
   *  distribution, the signal is moved explicitly. Otherwise a deep
   *  copy is made so that it has the correct datatype and
   *  distribution.
   *
   *  This is valid if the child layer does not have persistent error
   *  signals.
   *
   *  @param child The layer from which the error signal has come.
   *  @param signal The error signal from the layer.
   */
  void move_or_copy_prev_error_signal_(
    const Layer& child,
    std::unique_ptr<El::BaseDistMatrix> signal) final;

  /** @brief Attempt to view the previous error signal.
   *
   *  If the underlying matrix has the right datatype and
   *  distribution, the signal can be viewed directly. Otherwise a
   *  deep copy is made so that it has the correct datatype and
   *  distribution.
   *
   *  This is only valid if the child layer has persistent error
   *  signals. Otherwise, the viewed data my be invalidated.
   *
   *  @param child The layer from which the error signal has come.
   *  @param signal The error signal from the layer.
   */
  void view_or_copy_prev_error_signal_(
    const Layer& child,
    const El::BaseDistMatrix& signal) final;

  /** @brief Deep copy the error signal.
   *
   *  In some cases, it can be determined that neither viewing nor
   *  moving is a possibility. In these cases, we must do a deep copy.
   *
   *  @param child The layer from which the error signal has come.
   *  @param signal The error signal from the layer.
   */
  void deep_copy_prev_error_signal_(
    const Layer& child,
    const El::BaseDistMatrix& signal) final;

  /** @brief Ensure that gradient matrices exist.
   *
   *  This step is performed immediately prior to the bp_compute()
   *  work.
   */
  void allocate_new_gradients_() final;

  /** @brief Send error signals computed by this layer to their
   *         respective parents.
   *
   *  This step is performed immediately after the bp_compute() work
   *  and prior to clearing the previous error signals. This ordering
   *  is necessary in case this layer's error signals are views into
   *  the previous error signals.
   */
  void propagate_error_signals_to_parents_() final;

  /** @brief Free previous error signals, if possible.
   *
   *  This step is performed at the end of a layer's backprop phase.
   */
  void clear_prev_error_signals_() final;

  /** Backward propagation step.
   *  Given the objective function gradients w.r.t. the output
   *  tensors, compute the gradients w.r.t. the input tensors and
   *  w.r.t. the weights. This is essentially an application of the
   *  chain rule.
   */
  void back_prop_impl_() final;



  // ===========================================================
  // Private class members
  // ===========================================================

  /** @brief Persistent, read-only, proxied views of the weights
   *         values matrix.
   *
   *  @note (trb 05/28/2020): These are kept as members out of
   *  consideration for the case where accessing them could require a
   *  deep copy. This is more out of my own concern about ways in
   *  which derived classes could abuse weights; in theory, I believe,
   *  you could just create these on the fly once during FP and once
   *  during BP. Then the question is: does the performance cost of
   *  (potentially) two(ish) copies or the memory cost of storing an
   *  additional copy of the weights hurt more?
   */
  std::vector<WeightsProxyType> m_weights_proxy;

  /** Input tensors.
   *  Each matrix column corresponds to a flattened mini-batch sample.
   */
  std::vector<std::unique_ptr<AbsDistMatrixType>> m_inputs;
  /** Output tensors.
   *  Each matrix column corresponds to a flattened mini-batch sample.
   */
  std::vector<std::unique_ptr<AbsDistMatrixType>> m_outputs;
  /** Objective function gradients w.r.t. the output tensors.
   *  Each matrix column corresponds to a flattened mini-batch sample.
   */
  std::vector<std::unique_ptr<AbsDistMatrixType>> m_gradient_wrt_outputs;
  /** Objective function gradients w.r.t. the input tensors.
   *  Each matrix column corresponds to a flattened mini-batch sample.
   */
  std::vector<std::unique_ptr<AbsDistMatrixType>> m_gradient_wrt_inputs;

  /** Temp grad tensor for Split Layer
   *  Each matrix column corresponds to a flattened mini-batch sample.
   */
  std::vector<std::unique_ptr<AbsDistMatrixType>> m_temp_grad;

  /** For Split layer create a tensor for each branch_tag (opt for not transfering data for each branch)
   *  Each matrix column corresponds to a flattened mini-batch sample.
   */
  std::vector<std::unique_ptr<AbsDistMatrixType>> m_subgrid_tensors_split;

  /** @brief Whether to keep persistent error signals or dynamically
   *         allocate/deallocate them.
   *
   *  The default behavior is dynamic allocation.
   */
  bool m_persistent_error_signals = false;

  /** Inter subgrids comm for STAR,VC distribution
  */
  // El::mpi::Comm interSubGridVCComm;
  // std::shared_ptr<El::mpi::Comm>  interSubGridVCComm;




  

#ifdef LBANN_HAS_DISTCONV
  friend class data_type_distconv_adapter<TensorDataType>;
 public:
  data_type_distconv_adapter<TensorDataType>& get_distconv_adapter() override;
  const data_type_distconv_adapter<TensorDataType>& get_distconv_adapter() const override;

 protected:
  void setup_distconv_adapter(const DataReaderMetaData& dr_metadata) override;
#endif // LBANN_HAS_DISTCONV

#ifdef LBANN_HAS_GPU
  template <typename U>
  friend class dnn_lib::data_parallel_layer_tensor_manager;
  template <typename U>
  friend class dnn_lib::entrywise_layer_tensor_manager;
#endif // LBANN_HAS_GPU
};


#ifndef LBANN_DATA_TYPE_LAYER_INSTANTIATE
#define PROTO(T)                                \
  extern template class data_type_layer<T>

#define LBANN_INSTANTIATE_CPU_HALF
#define LBANN_INSTANTIATE_GPU_HALF
#include "lbann/macros/instantiate.hpp"
#undef PROTO
#undef LBANN_INSTANTIATE_CPU_HALF
#undef LBANN_INSTANTIATE_GPU_HALF

#endif // LBANN_DATA_TYPE_LAYER_INSTANTIATE

} // namespace lbann

#endif // LBANN_LAYERS_DATA_TYPE_LAYER_HPP_INCLUDED<|MERGE_RESOLUTION|>--- conflicted
+++ resolved
@@ -163,12 +163,9 @@
    */
   void set_keep_error_signals(bool) override;
 
-<<<<<<< HEAD
+
   El::mpi::Comm& get_subgrid_comm() { return *interSubGridVCComm; }
 
-
-
-=======
   /** @name Serialization */
   ///@{
 
@@ -176,7 +173,6 @@
   void serialize(ArchiveT& ar);
 
   ///@}
->>>>>>> d0a7cc64
 
 protected:
 
