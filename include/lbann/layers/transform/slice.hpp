--- conflicted
+++ resolved
@@ -89,14 +89,12 @@
 
 protected:
 
-<<<<<<< HEAD
   El::SyncInfo<Device> syncSubGridCommunication = El::SyncInfo<Device>();
-=======
+
   friend class cereal::access;
   slice_layer()
     : slice_layer(nullptr)
   {}
->>>>>>> d0a7cc64
 
   void setup_dims(DataReaderMetaData& dr_metadata) override;
 
