////////////////////////////////////////////////////////////////////////////////
// Copyright (c) 2014-2016, Lawrence Livermore National Security, LLC.
// Produced at the Lawrence Livermore National Laboratory.
// Written by the LBANN Research Team (B. Van Essen, et al.) listed in
// the CONTRIBUTORS file. <lbann-dev@llnl.gov>
//
// LLNL-CODE-697807.
// All rights reserved.
//
// This file is part of LBANN: Livermore Big Artificial Neural Network
// Toolkit. For details, see http://software.llnl.gov/LBANN or
// https://github.com/LLNL/LBANN.
//
// Licensed under the Apache License, Version 2.0 (the "Licensee"); you
// may not use this file except in compliance with the License.  You may
// obtain a copy of the License at:
//
// http://www.apache.org/licenses/LICENSE-2.0
//
// Unless required by applicable law or agreed to in writing, software
// distributed under the License is distributed on an "AS IS" BASIS,
// WITHOUT WARRANTIES OR CONDITIONS OF ANY KIND, either express or
// implied. See the License for the specific language governing
// permissions and limitations under the license.
//
// lbann_layer .h .cpp - Parent class for all layer types
////////////////////////////////////////////////////////////////////////////////

#ifndef LBANN_LAYER_TRANSFORM_HPP_INCLUDED
#define LBANN_LAYER_TRANSFORM_HPP_INCLUDED

#include "lbann/layers/lbann_layer.hpp"
#include <string>
#include <vector>

namespace lbann {

  //template <data_layout T_layout>
class transform : public Layer {

 public:
  transform(int index, 
            // int numPrevNeurons,
            // int numNeurons,
           lbann_comm *comm,
           int mini_batch_size)
    : Layer(index, comm, mini_batch_size) {

  }

  virtual ~transform() {}

  template<data_layout T_layout> inline void initialize_distributed_matrices() {
    Layer::initialize_distributed_matrices<T_layout>();
  }
<<<<<<< HEAD
=======

#if 0
  static std::string weight_initialization_name(weight_initialization id);

  virtual void forwardProp(void);
  virtual void backProp(void);
  virtual bool update(void);
  virtual void summarize(lbann_summary& summarizer, int step);

  /** Validate that the setup is reasonable. */
  virtual void check_setup(void);

  /** Return (a view of) the weights/biases matrix for this layer. */
  virtual ElMat& get_weights_biases(void) {
    return *m_weights;
  }
  /** Return (a view of) the weights/biases gradient matrix for this layer. */
  virtual ElMat& get_weights_biases_gradient(void) {
    return *m_weights_gradient;
  }

#endif
#if 0
 protected:

  /** Setup views of the matrices for the layer's forward propagation. */
  virtual void fp_set_std_matrix_view(void);
#if 0
  /** Setup views of the matrices for the layer's backward propagation. */
  virtual void bp_set_std_matrix_view(void);
#endif
  /** Apply the layer's linear update in forward propagation. */
  virtual void fp_linearity(void) {}
  /** Handle the layer's linearity in backward propagation. */
  virtual void bp_linearity(void) {}
  /** Apply the layer's nonlinearity in forward propagation. */
  virtual void fp_nonlinearity(void);
  /** Handle the layer's nonlinearity in backward propagation. */
  virtual void bp_nonlinearity(void);
#endif
>>>>>>> 4697c7f8
};

}  // namespace lbann

#endif  // LBANN_LAYER_TRANSFORM_HPP_INCLUDED<|MERGE_RESOLUTION|>--- conflicted
+++ resolved
@@ -53,49 +53,6 @@
   template<data_layout T_layout> inline void initialize_distributed_matrices() {
     Layer::initialize_distributed_matrices<T_layout>();
   }
-<<<<<<< HEAD
-=======
-
-#if 0
-  static std::string weight_initialization_name(weight_initialization id);
-
-  virtual void forwardProp(void);
-  virtual void backProp(void);
-  virtual bool update(void);
-  virtual void summarize(lbann_summary& summarizer, int step);
-
-  /** Validate that the setup is reasonable. */
-  virtual void check_setup(void);
-
-  /** Return (a view of) the weights/biases matrix for this layer. */
-  virtual ElMat& get_weights_biases(void) {
-    return *m_weights;
-  }
-  /** Return (a view of) the weights/biases gradient matrix for this layer. */
-  virtual ElMat& get_weights_biases_gradient(void) {
-    return *m_weights_gradient;
-  }
-
-#endif
-#if 0
- protected:
-
-  /** Setup views of the matrices for the layer's forward propagation. */
-  virtual void fp_set_std_matrix_view(void);
-#if 0
-  /** Setup views of the matrices for the layer's backward propagation. */
-  virtual void bp_set_std_matrix_view(void);
-#endif
-  /** Apply the layer's linear update in forward propagation. */
-  virtual void fp_linearity(void) {}
-  /** Handle the layer's linearity in backward propagation. */
-  virtual void bp_linearity(void) {}
-  /** Apply the layer's nonlinearity in forward propagation. */
-  virtual void fp_nonlinearity(void);
-  /** Handle the layer's nonlinearity in backward propagation. */
-  virtual void bp_nonlinearity(void);
-#endif
->>>>>>> 4697c7f8
 };
 
 }  // namespace lbann
