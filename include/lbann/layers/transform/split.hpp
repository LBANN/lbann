--- conflicted
+++ resolved
@@ -40,13 +40,8 @@
 class split_layer : public transform_layer {
 public:
 
-  split_layer(lbann_comm *comm)
-    : transform_layer(comm) {
-<<<<<<< HEAD
-    m_expected_num_child_layers = -1; // No limits on children
-=======
+  split_layer(lbann_comm *comm) : transform_layer(comm) {
     this->m_expected_num_child_layers = -1; // No limit on children
->>>>>>> e5d4c014
   }
 
   split_layer* copy() const override { return new split_layer(*this); }
