////////////////////////////////////////////////////////////////////////////////
// Copyright (c) 2014-2019, Lawrence Livermore National Security, LLC.
// Produced at the Lawrence Livermore National Laboratory.
// Written by the LBANN Research Team (B. Van Essen, et al.) listed in
// the CONTRIBUTORS file. <lbann-dev@llnl.gov>
//
// LLNL-CODE-697807.
// All rights reserved.
//
// This file is part of LBANN: Livermore Big Artificial Neural Network
// Toolkit. For details, see http://software.llnl.gov/LBANN or
// https://github.com/LLNL/LBANN.
//
// Licensed under the Apache License, Version 2.0 (the "Licensee"); you
// may not use this file except in compliance with the License.  You may
// obtain a copy of the License at:
//
// http://www.apache.org/licenses/LICENSE-2.0
//
// Unless required by applicable law or agreed to in writing, software
// distributed under the License is distributed on an "AS IS" BASIS,
// WITHOUT WARRANTIES OR CONDITIONS OF ANY KIND, either express or
// implied. See the License for the specific language governing
// permissions and limitations under the license.
////////////////////////////////////////////////////////////////////////////////

#ifndef LBANN_LAYERS_TRANSFORM_CONCATENATE_HPP_INCLUDED
#define LBANN_LAYERS_TRANSFORM_CONCATENATE_HPP_INCLUDED

#include "lbann/layers/data_type_layer.hpp"
#include "lbann/utils/exception.hpp"
#include "lbann/utils/distconv.hpp"

namespace lbann {

/** @brief Concatenate tensors along specified dimension. */
template <typename TensorDataType,
          data_layout Layout = data_layout::DATA_PARALLEL,
          El::Device Device = El::Device::CPU>
class concatenate_layer : public data_type_layer<TensorDataType> {
public:

  concatenate_layer(lbann_comm *comm, size_t concat_dim);
  concatenate_layer(const concatenate_layer& other) = default;
  concatenate_layer& operator=(const concatenate_layer& other) = default;

  concatenate_layer* copy() const override;
  std::string get_type() const override;
  data_layout get_data_layout() const override;
  El::Device get_device_allocation() const override;

  description get_description() const override;

protected:

  void setup_pointers() override;
  void setup_dims() override;

  void fp_setup_outputs(El::Int mini_batch_size) override;
  void bp_setup_gradient_wrt_inputs(El::Int mini_batch_size) override;
  void fp_compute() override;
  void bp_compute() override;

private:

  /** @brief Tensor dimension to concatenate along. */
  size_t m_concat_dim;

#ifdef LBANN_HAS_GPU
  /** @brief Workspace buffer.
   *
   *  Parameters for CUDA kernels are copied into this buffer and
   *  asynchronously transferred to GPU.
   */
  std::vector<unsigned char> m_workspace;
  /** @brief CUDA event for workspace buffer.
   *
   *  Makes sure asynchronous GPU memory transfers are completed
   *  before modifying workspace buffer.
   */
  cuda::event_wrapper m_workspace_event;
#endif // LBANN_HAS_GPU

  template <typename U>
  friend void fp_compute_impl(concatenate_layer<U,Layout,Device>&, size_t);
  template <typename U, El::Device D>
  friend void bp_setup_gradient_wrt_inputs_impl(concatenate_layer<U,Layout,D>&);
  template <typename U>
  friend void bp_compute_impl(concatenate_layer<U,Layout,Device>&, size_t);

#ifdef LBANN_HAS_DISTCONV
 protected:
  using TensorDevType = typename concatenate_layer::TensorDevType;
  std::vector<TensorDevType> m_prev_activations_siblings;
  std::vector<TensorDevType> m_error_signals_siblings;

  dc::Shape get_activations_tensor_local_shape() const override {
    auto shape = this->get_prev_activations_t().get_local_shape();
    shape[-2] = this->get_output_tensor_shape()[-2];
    return shape;
  }

  void setup_tensors_fwd(const std::array<dc::Dist, dc::num_dists> &dists) override {
    data_type_layer<TensorDataType>::setup_tensors_fwd(dists);
    if (!this->distconv_enabled()) return;

    this->setup_prev_activations_tensor(dists);
    this->setup_activations_tensor(dists);
    this->setup_activations_copyout_tensor(dists);

    m_prev_activations_siblings.reserve(this->get_num_parents() - 1);
    for (int i = 0; i < this->get_num_parents() - 1; ++i) {
      if (this->parent_shuffle_required(i+1) ||
          this->parent_copy_in_required(i+1)) {
        LBANN_ERROR("Copyin non-first tensor not supported");
      }
      m_prev_activations_siblings.emplace_back(
          dynamic_cast<const data_type_layer<TensorDataType>*>(
              this->get_parent_layers()[i+1])->get_activations_t(*this));
    }
  }

  void setup_tensors_bwd(const std::array<dc::Dist, dc::num_dists> &dists) override {
    data_type_layer<TensorDataType>::setup_tensors_bwd(dists);
    if (!this->distconv_enabled()) return;

    this->setup_prev_error_signals_tensor(dists);
    this->setup_error_signals_tensor(dists);
    this->setup_error_signals_copyout_tensor(dists);

    m_error_signals_siblings.reserve(this->get_num_parents() - 1);
    const dc::LocaleMPI loc(dc::get_mpi_comm(), false);
    for (int i = 0; i < this->get_num_parents() - 1; ++i) {
      const auto &global_shape = m_prev_activations_siblings[i].get_shape();
      const auto &local_shape = m_prev_activations_siblings[i].get_local_shape();
      m_error_signals_siblings.emplace_back(
          TensorDevType(global_shape, loc, dists[2], local_shape));
      assert0(m_error_signals_siblings.back().allocate());
      m_error_signals_siblings.back().zero(dc::get_stream());
    }
  }

  using data_type_layer<TensorDataType>::get_error_signals_t;

  // TODO: Make the layer class have multiple parents and children
  const TensorDevType &get_error_signals_t(const Layer &parent) const {
    const auto parents = this->get_parent_layers();
    for (int i = 0; i < (int)parents.size(); ++i) {
      if (parents[i] == &parent) {
        if (i == 0) {
          return this->get_error_signals_t();
        } else {
          return m_error_signals_siblings[i-1];
        }
      }
    }
    LBANN_ERROR("No such parent found");
  }

  void fp_compute_distconv() {
    assert_always(this->distconv_enabled());
    assert_always(this->get_num_parents() == 2);
    dc::tensor::Concatenate(this->get_activations_t(),
                            this->get_prev_activations_t(),
                            m_prev_activations_siblings[0],
                            dc::get_stream());
    this->copy_out_activations();
  }

  void bp_compute_distconv() {
    assert_always(this->distconv_enabled());
    dc::tensor::Slice(this->get_error_signals_t(),
                      m_error_signals_siblings[0],
                      this->get_prev_error_signals_t(),
                      dc::get_stream());
    this->copy_out_error_signals();
  }
#endif // LBANN_HAS_DISTCONV
};

// =========================================================
// Implementation
// =========================================================

template <typename TensorDataType, data_layout Layout, El::Device Device>
concatenate_layer<TensorDataType,Layout,Device>::concatenate_layer(
  lbann_comm *comm,
  size_t concat_dim)
  : data_type_layer<TensorDataType>(comm),
    m_concat_dim{concat_dim} {
  this->m_expected_num_parent_layers = -1; // No limit on parents
}

template <typename TensorDataType, data_layout Layout, El::Device Device>
concatenate_layer<TensorDataType, Layout,Device>* concatenate_layer<TensorDataType,Layout,Device>::copy() const {
  return new concatenate_layer(*this);
}

template <typename TensorDataType, data_layout Layout, El::Device Device>
std::string concatenate_layer<TensorDataType,Layout,Device>::get_type() const {
  return "concatenate";
}

template <typename TensorDataType, data_layout Layout, El::Device Device>
data_layout concatenate_layer<TensorDataType,Layout,Device>::get_data_layout() const {
  return Layout;
}

template <typename TensorDataType, data_layout Layout, El::Device Device>
El::Device concatenate_layer<TensorDataType,Layout,Device>::get_device_allocation() const {
  return Device;
}

template <typename TensorDataType, data_layout Layout, El::Device Device>
description concatenate_layer<TensorDataType,Layout,Device>::get_description() const {
  auto desc = data_type_layer<TensorDataType>::get_description();
  desc.add("Concatenation dimension", m_concat_dim);
  return desc;
}

template <typename TensorDataType, data_layout Layout, El::Device Device>
void concatenate_layer<TensorDataType,Layout,Device>::setup_pointers() {
  data_type_layer<TensorDataType>::setup_pointers();
  if (this->get_num_parents() < 1) {
    LBANN_ERROR(get_type()," layer \"",this->get_name(),"\" ",
                "has no parents");
  }
}

template <typename TensorDataType, data_layout Layout, El::Device Device>
void concatenate_layer<TensorDataType,Layout,Device>::setup_dims() {
  data_type_layer<TensorDataType>::setup_dims();

  // Dimensions of first input tensor
  auto output_dims = this->get_input_dims(0);
  if (m_concat_dim >= output_dims.size()) {
    std::ostringstream err;
    err << get_type() << " layer \"" << this->get_name() << "\" "
        << "is concatenating along dimension " << m_concat_dim << ", "
        << "but it has a " << output_dims.size() << "-D input tensor "
        << "(parent layer \"" << this->get_parent_layers()[0]->get_name() << "\" "
        << "outputs with dimensions ";
    for (size_t d=0; d<output_dims.size(); ++d) {
      err << (d>0 ? " x " : "") << output_dims[d];
    }
    err << ")";
    LBANN_ERROR(err.str());
  }

  // Dimensions of remaining input tensors
  for (int j=1; j<this->get_num_parents(); ++j) {
    const auto& input_dims = this->get_input_dims(j);
    if (input_dims.size() != output_dims.size()
        || !std::equal(input_dims.begin(),
                       input_dims.begin() + m_concat_dim,
                       output_dims.begin())
        || !std::equal(input_dims.begin() + m_concat_dim + 1,
                       input_dims.end(),
                       output_dims.begin() + m_concat_dim + 1)) {
      std::ostringstream err;
      err << get_type() << " layer \"" << this->get_name() << "\" "
          << "expects input tensors with dimensions ";
      for (size_t d=0; d<output_dims.size(); ++d) {
        err << (d>0 ? " x " : "");
        if (d == m_concat_dim) { err << "X"; }
        else { err << output_dims[d]; }
      }
      err << ", but parent layer "
          << "\"" << this->get_parent_layers()[j]->get_name() << "\" "
          << "outputs with dimensions ";
      for (size_t d=0; d < input_dims.size(); ++d) {
        err << (d>0 ? " x " : "") << input_dims[d];
      }
      LBANN_ERROR(err.str());
    }
    output_dims[m_concat_dim] += input_dims[m_concat_dim];
  }

  // Model-parallel implementation only supports flat data
  if (Layout == data_layout::MODEL_PARALLEL
      && std::accumulate(&output_dims[0], &output_dims[m_concat_dim], 1, std::multiplies<int>()) > 1) {
    LBANN_ERROR(this->get_type()," layer \"",this->get_name(),"\" ",
                "attempted to concatenate along dimension ",m_concat_dim,", ",
                "but model-parallel concatenate layer "
                "only supports flat data");
  }

  // Update output dimensions
  this->set_output_dims(output_dims);

}

template <typename TensorDataType, data_layout Layout, El::Device Device>
void concatenate_layer<TensorDataType,Layout,Device>::fp_setup_outputs(El::Int mini_batch_size) {
<<<<<<< HEAD
  const auto& num_inputs = this->get_num_parents();
  const auto& output_dims = this->get_output_dims();

#ifdef LBANN_HAS_DISTCONV
  if (this->distconv_enabled() && !this->keep_original_output(0)) {
    return;
  }
#endif // LBANN_HAS_DISTCONV

  // Initialize output tensor
=======
  const auto& input0 = this->get_prev_activations(0);
>>>>>>> ee4c4b27
  auto& output = this->get_activations();
  output.Empty(false);
  if (this->get_num_parents() == 1) {
    El::LockedView(output, input0);
  }
  else {
    output.AlignWith(input0);
    output.Resize(this->get_output_size(), input0.Width());
  }
}

template <typename TensorDataType, data_layout Layout, El::Device Device>
void concatenate_layer<TensorDataType,Layout,Device>::fp_compute() {

  // Just make a view if there is one input
  if (this->get_num_parents() == 1) {
    El::LockedView(this->get_activations(), this->get_prev_activations(0));
    return;
  }

<<<<<<< HEAD
#ifdef LBANN_HAS_DISTCONV
    if (this->distconv_enabled()) {
      // LBANN output matrix is needed, but no need to do below as it
      // is copied from the corresponding distconv tensor in fp_compute_distconv.
      return;
    }
#endif // LBANN_HAS_DISTCONV

  // Divide output tensor into unit slices along concat dimension
  // Note: Each unit slice is divided into contiguous "unit blocks"
  const auto& output_num_unit_slices = output_dims[m_concat_dim];
  const auto& blocks_per_slice
    = (m_concat_dim > 0 ?
       std::accumulate(&output_dims[0], &output_dims[m_concat_dim],
                       1, std::multiplies<int>()) :
       1);
  const auto& unit_block_size
    = std::accumulate(output_dims.begin() + m_concat_dim + 1,
                      output_dims.end(),
                      1, std::multiplies<int>());
  const auto& output_block_stride = (output_num_unit_slices
                                     * unit_block_size);

  // Populate slices of output tensor with input tensors
  for (int i = 0; i < num_inputs; ++i) {
    const auto& input_dims = this->get_input_dims(i);
    auto& input = this->get_prev_activations(i);

    // Divide input tensor into unit slices
    const auto& input_num_unit_slices = input_dims[m_concat_dim];

    // Merge unit slices
    const auto& block_size = input_num_unit_slices * unit_block_size;
    const auto& output_block_offset = m_concat_points[i] * unit_block_size;

    // Populate output tensor one block at a time
    for (int block = 0; block < blocks_per_slice; ++block) {
      const auto& input_offset = block * block_size;
      const auto& output_offset = (output_block_offset
                                   + block * output_block_stride);
      El::LockedView(*m_input_v, input,
                     El::IR(input_offset, input_offset + block_size),
                     El::ALL);
      El::View(*m_output_v, output,
               El::IR(output_offset, output_offset + block_size),
               El::ALL);
      El::Copy(*m_input_v, *m_output_v);
    }
=======
  // Perform concatenation
  fp_compute_impl(*this, m_concat_dim);
>>>>>>> ee4c4b27

}

template <typename TensorDataType, El::Device Device>
void bp_setup_gradient_wrt_inputs_impl(
  concatenate_layer<TensorDataType,data_layout::MODEL_PARALLEL,Device>& l) {

  // Slice Elemental matrices
  // Note: Assume each mini-batch sample is flat.
  const size_t num_inputs = l.get_num_parents();
  const auto& output_grad = l.get_prev_error_signals();
  size_t offset = 0;
  for (size_t j=0; j<num_inputs; ++j) {
    auto& input_grad = l.get_error_signals(j);
    const auto& input_size = l.get_input_size(j);
    El::LockedView(input_grad, output_grad,
                   El::IR(offset, offset+input_size), El::ALL);
    offset += input_size;
  }

}

<<<<<<< HEAD
template <typename TensorDataType, data_layout Layout, El::Device Device>
void concatenate_layer<TensorDataType,Layout,Device>::bp_setup_gradient_wrt_inputs(El::Int mini_batch_size) {
#ifdef LBANN_HAS_DISTCONV
  if (this->skip_first_layer_bp()) {
    return;
  }
#endif
  const auto& num_inputs = this->get_num_parents();
  const auto& output_dims = this->get_output_dims();

  // Divide output tensor into unit slices along concat dimension
  // Note: Each unit slice is divided into contiguous "unit blocks"
  const auto& output_num_unit_slices = output_dims[m_concat_dim];
  const auto& blocks_per_slice
    = (m_concat_dim > 0 ?
       std::accumulate(&output_dims[0], &output_dims[m_concat_dim],
                       1, std::multiplies<int>()) :
       1);
  const auto& unit_block_size
    = std::accumulate(output_dims.begin() + m_concat_dim + 1,
                      output_dims.end(),
                      1, std::multiplies<int>());
  const auto& output_block_stride = (output_num_unit_slices
                                     * unit_block_size);

  // Populate gradient w.r.t. input tensors
  const auto& gradient_wrt_output = this->get_prev_error_signals();
  for (int i = 0; i < num_inputs; ++i) {
#ifdef LBANN_HAS_DISTCONV
    if (this->distconv_enabled() && !this->keep_original_input(i)) continue;
#endif
    const auto& input_dims = this->get_input_dims(i);
    const auto& input_size = this->get_input_size(i);
    auto& gradient_wrt_input = this->get_error_signals(i);

    // Divide input tensor into unit slices
    const auto& input_num_unit_slices = input_dims[m_concat_dim];

    // Merge unit slices and get first contiguous output block
    const auto& block_size = input_num_unit_slices * unit_block_size;
    const auto& output_block_offset = m_concat_points[i] * unit_block_size;
    El::LockedView(*m_output_v, gradient_wrt_output,
                   El::IR(output_block_offset,
                          output_block_offset + block_size),
                   El::ALL);

    // Populate gradient w.r.t. input tensor one block at a time
    // Note: If there is only one block, the tensor can be a view
    if (blocks_per_slice > 1) {
      gradient_wrt_input.AlignWith(*m_output_v);
      gradient_wrt_input.Resize(input_size, mini_batch_size);
      for (int block = 0; block < blocks_per_slice; ++block) {
        const auto& input_offset = block * block_size;
        const auto& output_offset = (output_block_offset
                                     + block * output_block_stride);
        El::LockedView(*m_output_v, gradient_wrt_output,
                       El::IR(output_offset, output_offset + block_size),
                       El::ALL);
        El::View(*m_input_v, gradient_wrt_input,
                 El::IR(input_offset, input_offset + block_size),
                 El::ALL);
        El::Copy(*m_output_v, *m_input_v);
      }
    } else {
      El::LockedView(gradient_wrt_input, *m_output_v);
    }
=======
template <typename TensorDataType, El::Device Device>
void bp_setup_gradient_wrt_inputs_impl(
  concatenate_layer<TensorDataType,data_layout::DATA_PARALLEL,Device>& l) {
>>>>>>> ee4c4b27

  const size_t num_inputs = l.get_num_parents();
  const auto& output_grad = l.get_prev_error_signals();
  if (num_inputs == 1) {
    El::LockedView(l.get_error_signals(0), output_grad);
  }
  else {
    for (size_t j=0; j<num_inputs; ++j) {
      auto& input_grad = l.get_error_signals(j);
      input_grad.AlignWith(output_grad);
      input_grad.Resize(l.get_input_size(j), output_grad.Width());
    }
  }

}

template <typename TensorDataType, data_layout Layout, El::Device Device>
<<<<<<< HEAD
void concatenate_layer<TensorDataType,Layout,Device>::fp_compute() {
#ifdef LBANN_HAS_DISTCONV
  if (this->distconv_enabled()) {
    fp_compute_distconv();
    return;
  }
#endif
=======
void concatenate_layer<TensorDataType,Layout,Device>::bp_setup_gradient_wrt_inputs(El::Int mini_batch_size) {
  bp_setup_gradient_wrt_inputs_impl(*this);
>>>>>>> ee4c4b27
}

template <typename TensorDataType, data_layout Layout, El::Device Device>
void concatenate_layer<TensorDataType,Layout,Device>::bp_compute() {
<<<<<<< HEAD
#ifdef LBANN_HAS_DISTCONV
  if (this->distconv_enabled()) {
    bp_compute_distconv();
    return;
  }
#endif
=======

  // Just make a view if there is one input
  if (this->get_num_parents() == 1) {
    El::LockedView(this->get_error_signals(0), this->get_prev_error_signals());
    return;
  }

  // Perform slice
  bp_compute_impl(*this, m_concat_dim);

>>>>>>> ee4c4b27
}

#ifndef LBANN_CONCATENATE_LAYER_INSTANTIATE

#define PROTO_DEVICE(T, Device)             \
  extern template class concatenate_layer<  \
    T, data_layout::DATA_PARALLEL, Device>; \
  extern template class concatenate_layer<  \
    T, data_layout::MODEL_PARALLEL, Device>

#define LBANN_INSTANTIATE_CPU_HALF
#define LBANN_INSTANTIATE_GPU_HALF
#include "lbann/macros/instantiate_device.hpp"
#undef PROTO_DEVICE
#undef LBANN_INSTANTIATE_CPU_HALF
#undef LBANN_INSTANTIATE_GPU_HALF

#endif // LBANN_CONCATENATE_LAYER_INSTANTIATE

} // namespace lbann

#endif // LBANN_LAYERS_TRANSFORM_CONCATENATE_HPP_INCLUDED<|MERGE_RESOLUTION|>--- conflicted
+++ resolved
@@ -292,20 +292,12 @@
 
 template <typename TensorDataType, data_layout Layout, El::Device Device>
 void concatenate_layer<TensorDataType,Layout,Device>::fp_setup_outputs(El::Int mini_batch_size) {
-<<<<<<< HEAD
-  const auto& num_inputs = this->get_num_parents();
-  const auto& output_dims = this->get_output_dims();
-
 #ifdef LBANN_HAS_DISTCONV
   if (this->distconv_enabled() && !this->keep_original_output(0)) {
     return;
   }
 #endif // LBANN_HAS_DISTCONV
-
-  // Initialize output tensor
-=======
   const auto& input0 = this->get_prev_activations(0);
->>>>>>> ee4c4b27
   auto& output = this->get_activations();
   output.Empty(false);
   if (this->get_num_parents() == 1) {
@@ -319,6 +311,12 @@
 
 template <typename TensorDataType, data_layout Layout, El::Device Device>
 void concatenate_layer<TensorDataType,Layout,Device>::fp_compute() {
+#ifdef LBANN_HAS_DISTCONV
+  if (this->distconv_enabled()) {
+    fp_compute_distconv();
+    return;
+  }
+#endif
 
   // Just make a view if there is one input
   if (this->get_num_parents() == 1) {
@@ -326,65 +324,20 @@
     return;
   }
 
-<<<<<<< HEAD
-#ifdef LBANN_HAS_DISTCONV
-    if (this->distconv_enabled()) {
-      // LBANN output matrix is needed, but no need to do below as it
-      // is copied from the corresponding distconv tensor in fp_compute_distconv.
-      return;
-    }
-#endif // LBANN_HAS_DISTCONV
-
-  // Divide output tensor into unit slices along concat dimension
-  // Note: Each unit slice is divided into contiguous "unit blocks"
-  const auto& output_num_unit_slices = output_dims[m_concat_dim];
-  const auto& blocks_per_slice
-    = (m_concat_dim > 0 ?
-       std::accumulate(&output_dims[0], &output_dims[m_concat_dim],
-                       1, std::multiplies<int>()) :
-       1);
-  const auto& unit_block_size
-    = std::accumulate(output_dims.begin() + m_concat_dim + 1,
-                      output_dims.end(),
-                      1, std::multiplies<int>());
-  const auto& output_block_stride = (output_num_unit_slices
-                                     * unit_block_size);
-
-  // Populate slices of output tensor with input tensors
-  for (int i = 0; i < num_inputs; ++i) {
-    const auto& input_dims = this->get_input_dims(i);
-    auto& input = this->get_prev_activations(i);
-
-    // Divide input tensor into unit slices
-    const auto& input_num_unit_slices = input_dims[m_concat_dim];
-
-    // Merge unit slices
-    const auto& block_size = input_num_unit_slices * unit_block_size;
-    const auto& output_block_offset = m_concat_points[i] * unit_block_size;
-
-    // Populate output tensor one block at a time
-    for (int block = 0; block < blocks_per_slice; ++block) {
-      const auto& input_offset = block * block_size;
-      const auto& output_offset = (output_block_offset
-                                   + block * output_block_stride);
-      El::LockedView(*m_input_v, input,
-                     El::IR(input_offset, input_offset + block_size),
-                     El::ALL);
-      El::View(*m_output_v, output,
-               El::IR(output_offset, output_offset + block_size),
-               El::ALL);
-      El::Copy(*m_input_v, *m_output_v);
-    }
-=======
   // Perform concatenation
   fp_compute_impl(*this, m_concat_dim);
->>>>>>> ee4c4b27
 
 }
 
 template <typename TensorDataType, El::Device Device>
 void bp_setup_gradient_wrt_inputs_impl(
   concatenate_layer<TensorDataType,data_layout::MODEL_PARALLEL,Device>& l) {
+
+#ifdef LBANN_HAS_DISTCONV
+  if (l.distconv_enabled()) {
+    LBANN_ERROR("Model-parallel LBANN matrix not supported in distconv");
+  }
+#endif // LBANN_HAS_DISTCONV
 
   // Slice Elemental matrices
   // Note: Assume each mini-batch sample is flat.
@@ -401,86 +354,23 @@
 
 }
 
-<<<<<<< HEAD
-template <typename TensorDataType, data_layout Layout, El::Device Device>
-void concatenate_layer<TensorDataType,Layout,Device>::bp_setup_gradient_wrt_inputs(El::Int mini_batch_size) {
-#ifdef LBANN_HAS_DISTCONV
-  if (this->skip_first_layer_bp()) {
-    return;
-  }
-#endif
-  const auto& num_inputs = this->get_num_parents();
-  const auto& output_dims = this->get_output_dims();
-
-  // Divide output tensor into unit slices along concat dimension
-  // Note: Each unit slice is divided into contiguous "unit blocks"
-  const auto& output_num_unit_slices = output_dims[m_concat_dim];
-  const auto& blocks_per_slice
-    = (m_concat_dim > 0 ?
-       std::accumulate(&output_dims[0], &output_dims[m_concat_dim],
-                       1, std::multiplies<int>()) :
-       1);
-  const auto& unit_block_size
-    = std::accumulate(output_dims.begin() + m_concat_dim + 1,
-                      output_dims.end(),
-                      1, std::multiplies<int>());
-  const auto& output_block_stride = (output_num_unit_slices
-                                     * unit_block_size);
-
-  // Populate gradient w.r.t. input tensors
-  const auto& gradient_wrt_output = this->get_prev_error_signals();
-  for (int i = 0; i < num_inputs; ++i) {
-#ifdef LBANN_HAS_DISTCONV
-    if (this->distconv_enabled() && !this->keep_original_input(i)) continue;
-#endif
-    const auto& input_dims = this->get_input_dims(i);
-    const auto& input_size = this->get_input_size(i);
-    auto& gradient_wrt_input = this->get_error_signals(i);
-
-    // Divide input tensor into unit slices
-    const auto& input_num_unit_slices = input_dims[m_concat_dim];
-
-    // Merge unit slices and get first contiguous output block
-    const auto& block_size = input_num_unit_slices * unit_block_size;
-    const auto& output_block_offset = m_concat_points[i] * unit_block_size;
-    El::LockedView(*m_output_v, gradient_wrt_output,
-                   El::IR(output_block_offset,
-                          output_block_offset + block_size),
-                   El::ALL);
-
-    // Populate gradient w.r.t. input tensor one block at a time
-    // Note: If there is only one block, the tensor can be a view
-    if (blocks_per_slice > 1) {
-      gradient_wrt_input.AlignWith(*m_output_v);
-      gradient_wrt_input.Resize(input_size, mini_batch_size);
-      for (int block = 0; block < blocks_per_slice; ++block) {
-        const auto& input_offset = block * block_size;
-        const auto& output_offset = (output_block_offset
-                                     + block * output_block_stride);
-        El::LockedView(*m_output_v, gradient_wrt_output,
-                       El::IR(output_offset, output_offset + block_size),
-                       El::ALL);
-        El::View(*m_input_v, gradient_wrt_input,
-                 El::IR(input_offset, input_offset + block_size),
-                 El::ALL);
-        El::Copy(*m_output_v, *m_input_v);
-      }
-    } else {
-      El::LockedView(gradient_wrt_input, *m_output_v);
-    }
-=======
 template <typename TensorDataType, El::Device Device>
 void bp_setup_gradient_wrt_inputs_impl(
   concatenate_layer<TensorDataType,data_layout::DATA_PARALLEL,Device>& l) {
->>>>>>> ee4c4b27
 
   const size_t num_inputs = l.get_num_parents();
   const auto& output_grad = l.get_prev_error_signals();
   if (num_inputs == 1) {
+#ifdef LBANN_HAS_DISTCONV
+    if (l.distconv_enabled() && !l.keep_original_input(0)) return;
+#endif
     El::LockedView(l.get_error_signals(0), output_grad);
   }
   else {
     for (size_t j=0; j<num_inputs; ++j) {
+#ifdef LBANN_HAS_DISTCONV
+      if (l.distconv_enabled() && !l.keep_original_input(j)) continue;
+#endif
       auto& input_grad = l.get_error_signals(j);
       input_grad.AlignWith(output_grad);
       input_grad.Resize(l.get_input_size(j), output_grad.Width());
@@ -490,30 +380,23 @@
 }
 
 template <typename TensorDataType, data_layout Layout, El::Device Device>
-<<<<<<< HEAD
-void concatenate_layer<TensorDataType,Layout,Device>::fp_compute() {
-#ifdef LBANN_HAS_DISTCONV
-  if (this->distconv_enabled()) {
-    fp_compute_distconv();
+void concatenate_layer<TensorDataType,Layout,Device>::bp_setup_gradient_wrt_inputs(El::Int mini_batch_size) {
+#ifdef LBANN_HAS_DISTCONV
+  if (this->skip_first_layer_bp()) {
     return;
   }
 #endif
-=======
-void concatenate_layer<TensorDataType,Layout,Device>::bp_setup_gradient_wrt_inputs(El::Int mini_batch_size) {
   bp_setup_gradient_wrt_inputs_impl(*this);
->>>>>>> ee4c4b27
 }
 
 template <typename TensorDataType, data_layout Layout, El::Device Device>
 void concatenate_layer<TensorDataType,Layout,Device>::bp_compute() {
-<<<<<<< HEAD
 #ifdef LBANN_HAS_DISTCONV
   if (this->distconv_enabled()) {
     bp_compute_distconv();
     return;
   }
 #endif
-=======
 
   // Just make a view if there is one input
   if (this->get_num_parents() == 1) {
@@ -524,7 +407,6 @@
   // Perform slice
   bp_compute_impl(*this, m_concat_dim);
 
->>>>>>> ee4c4b27
 }
 
 #ifndef LBANN_CONCATENATE_LAYER_INSTANTIATE
