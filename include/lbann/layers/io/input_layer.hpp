--- conflicted
+++ resolved
@@ -132,18 +132,10 @@
   std::string get_onnx_op_type() const override { return "Identity"; }
   void fill_onnx_node(onnx::GraphProto& graph) const override {
     auto child_layers = this->get_child_layers();
-<<<<<<< HEAD
-=======
-    std::cout << "Num child layers: " << child_layers.size() << std::endl;
->>>>>>> 6b84975e
     for(auto const* child : this->get_child_layers()) {
       auto idx = this->find_child_layer_index(*child);
       auto* input = graph.add_input();
       input->set_name(this->get_name() + "_" + std::to_string(idx));
-<<<<<<< HEAD
-=======
-      std::cout << "NAME: " << child->get_name() << std::endl;
->>>>>>> 6b84975e
       auto* input_type = input->mutable_type();
       // FIXME: enum type. 1 is float. Get TensorDataType?
       input_type->mutable_tensor_type()->set_elem_type(1);
