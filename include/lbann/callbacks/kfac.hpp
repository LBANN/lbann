--- conflicted
+++ resolved
@@ -78,21 +78,19 @@
 
   /** Constructor.
    */
-<<<<<<< HEAD
-  kfac(const std::vector<double> damping_act_params,
-       const std::vector<double> damping_err_params,
-       const std::vector<double> damping_bn_act_params,
-       const std::vector<double> damping_bn_err_params,
-       const size_t damping_warmup_steps,
-       const double kronecker_decay,
-       const bool print_time, const bool print_matrix,
-       const bool print_matrix_summary,
-       const bool use_pi,
-       const std::vector<size_t> update_intervals,
-       const size_t update_interval_steps,
-       const kfac_inverse_strategy inverse_strategy,
-       const kfac_reduce_scatter_mode reduce_scatter_mode,
-       const kfac_allgather_mode allgather_mode)
+  kfac(const std::vector<double>& damping_act_params,
+       const std::vector<double>& damping_err_params,
+       const std::vector<double>& damping_bn_act_params,
+       const std::vector<double>& damping_bn_err_params,
+       size_t damping_warmup_steps,
+       double kronecker_decay,
+       bool print_time,  bool print_matrix, bool print_matrix_summary,
+       bool use_pi,
+       const std::vector<size_t>& update_intervals,
+       size_t update_interval_steps,
+       kfac_inverse_strategy inverse_strategy,
+       kfac_reduce_scatter_mode reduce_scatter_mode,
+       kfac_allgather_mode allgather_mode)
   : callback_base(),
     m_damping_act_params(damping_act_params),
     m_damping_err_params(damping_err_params),
@@ -107,29 +105,6 @@
     m_inverse_strategy(inverse_strategy),
     m_reduce_scatter_mode(reduce_scatter_mode),
     m_allgather_mode(allgather_mode) {
-=======
-  kfac(const std::vector<double>& damping_act_params,
-       const std::vector<double>& damping_err_params,
-       const std::vector<double>& damping_bn_act_params,
-       const std::vector<double>& damping_bn_err_params,
-       size_t damping_warmup_steps,
-       double kronecker_decay,
-       bool print_time, bool print_matrix, bool print_matrix_summary,
-       bool use_pi,
-       const std::vector<size_t>& update_intervals,
-       size_t update_interval_steps)
-      : callback_base(),
-        m_damping_act_params(damping_act_params),
-        m_damping_err_params(damping_err_params),
-        m_damping_bn_act_params(damping_bn_act_params), m_damping_bn_err_params(damping_bn_err_params),
-        m_damping_warmup_steps(damping_warmup_steps),
-        m_kronecker_decay(kronecker_decay),
-        m_print_time(print_time), m_print_matrix(print_matrix),
-        m_print_matrix_summary(print_matrix_summary),
-        m_use_pi(use_pi),
-        m_update_intervals(update_intervals),
-        m_update_interval_steps(update_interval_steps) {
->>>>>>> 0e1ae649
     m_damping_act = m_damping_act_params[0];
     m_damping_err = m_damping_err_params[0];
     m_damping_bn_act = m_damping_bn_act_params[0];
@@ -167,128 +142,6 @@
 
  private:
 
-<<<<<<< HEAD
-=======
-#ifdef LBANN_HAS_GPU
-  /** @brief Gets the Kronecker factor matrix of a FC layer. **/
-  static void get_kronecker_factor_fc(
-      El::AbstractMatrix<DataType>& factor,
-      const El::AbstractMatrix<DataType>& A,
-      DataType alpha);
-
-  /** @brief Gets the Kronecker factor matrix of a convolutional layer. **/
-  static void get_kronecker_factor_conv(
-      El::Matrix<DataType, El::Device::GPU>& factor,
-      const El::Matrix<DataType, El::Device::GPU>& A,
-      DataType alpha,
-      size_t local_batch_size, size_t num_channels,
-      const std::vector<int>& spatial_dims,
-      const convolution_layer<DataType, data_layout::DATA_PARALLEL, El::Device::GPU> *l_conv,
-      bool use_im2col,
-      const cudaStream_t& stream);
-
-  /** @brief Gets the inverse matrix of A. **/
-  static void get_matrix_inverse(
-      El::Matrix<DataType, El::Device::GPU>& Ainv,
-      const El::Matrix<DataType, El::Device::GPU>& A,
-      bool report_time,
-      DataType damping,
-      DataType damping_bn_err,
-      bool is_bn,
-      const cudaStream_t& stream);
-
-  /** @brief Returns the pi constant. **/
-  static double compute_pi(
-      const El::Matrix<DataType, El::Device::GPU>& A,
-      const El::Matrix<DataType, El::Device::GPU>& G);
-
-  /** @brief Gets statistics of a given matrix. **/
-  static std::string get_matrix_stat(
-      const El::Matrix<DataType, El::Device::GPU>& X,
-      const char *name);
-
-  /** @brief Perform all-reduce on the lower triangular of a symmetric matrix. **/
-  static void allreduce_lower_tri(
-      El::Matrix<DataType, El::Device::GPU>& A,
-      lbann_comm *comm,
-      const cudaStream_t& stream);
-
-  /** @brief Add the damping value to the diagonal elements of A. **/
-  template <typename TensorDataType>
-  static void add_to_diagonal(
-      TensorDataType * __restrict__ A,
-      size_t height,
-      TensorDataType value,
-      TensorDataType value_bn_err,
-      bool is_bn,
-      const cudaStream_t& stream);
-
-  /** @brief Fill the upper trianglar with the lower trianglar. **/
-  template <typename TensorDataType>
-  static void fill_upper_tri(
-      TensorDataType * __restrict__ A,
-      size_t height,
-      const cudaStream_t& stream);
-
-  /** @brief Update a Kronecker factor matrix using decay.
-   *
-   * Aave = Aave * decay + A * (1-decay) **/
-  template <typename TensorDataType>
-  static void update_kronecker_average(
-      TensorDataType * __restrict__ Aave,
-      const TensorDataType * __restrict__ A,
-      size_t count, double decay,
-      const cudaStream_t& stream);
-
-  /** @brief Transpose NC(D)HW matrix to N(D)HWC. **/
-  template <typename TensorDataType>
-  static void conv_transpose(
-      const TensorDataType * __restrict__ activations,
-      TensorDataType * __restrict__ act_columns,
-      size_t mini_batch_size, size_t num_channels,
-      size_t spatial_prod,
-      const cudaStream_t& stream);
-
-  /** @brief Compute the factor of a batch-normalization layer. **/
-  template <typename TensorDataType>
-  static void compute_bn_factor(
-      const TensorDataType * __restrict__ activations,
-      const TensorDataType * __restrict__ errors,
-      const TensorDataType * __restrict__ scales,
-      const TensorDataType * __restrict__ biases,
-      TensorDataType * __restrict__ factor,
-      size_t batch_size,
-      size_t num_channels,
-      size_t spatial_prod,
-      const cudaStream_t& stream);
-
-  /** @brief Substitute the identity matrix.
-   *  TODO: Replace with El::Identity<El::Device::GPU>
-   *   once it gets supported. **/
-  template <typename TensorDataType>
-  static void identity(
-      TensorDataType * __restrict__ A,
-      size_t height,
-      const cudaStream_t& stream);
-
-  /** @brief Pack the lower triangular of a symmetric matrix. **/
-  template <typename TensorDataType>
-  static void pack_lower_tri(
-      TensorDataType * __restrict__ L,
-      const TensorDataType * __restrict__ A,
-      size_t height,
-      const cudaStream_t& stream);
-
-  /** @brief Unpack the lower triangular of a symmetric matrix. **/
-  template <typename TensorDataType>
-  static void unpack_lower_tri(
-      TensorDataType * __restrict__ A,
-      const TensorDataType * __restrict__ L,
-      size_t height,
-      const cudaStream_t& stream);
-#endif // LBANN_HAS_GPU
-
->>>>>>> 0e1ae649
   /** @brief Pairs of the initial and the target damping value.
    *  If only one value is specified, it will be used throughout training.
    */
