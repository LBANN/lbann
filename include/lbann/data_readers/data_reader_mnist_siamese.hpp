////////////////////////////////////////////////////////////////////////////////
// Copyright (c) 2014-2016, Lawrence Livermore National Security, LLC.
// Produced at the Lawrence Livermore National Laboratory.
// Written by the LBANN Research Team (B. Van Essen, et al.) listed in
// the CONTRIBUTORS file. <lbann-dev@llnl.gov>
//
// LLNL-CODE-697807.
// All rights reserved.
//
// This file is part of LBANN: Livermore Big Artificial Neural Network
// Toolkit. For details, see http://software.llnl.gov/LBANN or
// https://github.com/LLNL/LBANN.
//
// Licensed under the Apache License, Version 2.0 (the "Licensee"); you
// may not use this file except in compliance with the License.  You may
// obtain a copy of the License at:
//
// http://www.apache.org/licenses/LICENSE-2.0
//
// Unless required by applicable law or agreed to in writing, software
// distributed under the License is distributed on an "AS IS" BASIS,
// WITHOUT WARRANTIES OR CONDITIONS OF ANY KIND, either express or
// implied. See the License for the specific language governing
// permissions and limitations under the license.
//
// data_reader_mnist_siamese .hpp .cpp - data reader class for mnist dataset
//                     employing two images per sample to feed siamese model
////////////////////////////////////////////////////////////////////////////////

#ifndef DATA_READER_MNIST_SIAMESE_HPP
#define DATA_READER_MNIST_SIAMESE_HPP

#include "data_reader_multi_images.hpp"
#include "cv_process.hpp"
#include <vector>
#include <string>
#include <utility>
#include <iostream>

namespace lbann {

/**
 * With MNIST dataset, there is no individual image file. All the images or
 * labels are packed into a single binary file respectively. This reader
 * pre-loads all the data into memory as minist_reader does.
 * However, to feed a siamese model, this reader randomly chooses the paired
 * input on-line. It maintains another data index list, 'm_shuffled_indices2'.
 * It first copies the primary list maintined by the base class to the secondary
 * list, and shuffles the secondary whenever the primary gets shuffled via the
 * overridden shuffle_indices() method.
 */
class data_reader_mnist_siamese : public data_reader_multi_images {
 public:
  using label_t = unsigned char;
  using sample_t = std::pair<int, int>;

  data_reader_mnist_siamese(const std::shared_ptr<cv_process>& pp, bool shuffle = true);
  data_reader_mnist_siamese(const data_reader_mnist_siamese&);
  data_reader_mnist_siamese& operator=(const data_reader_mnist_siamese&);
  ~data_reader_mnist_siamese() override;

  data_reader_mnist_siamese* copy() const override {
    return new data_reader_mnist_siamese(*this);
  }

  std::string get_type() const override {
    return "data_reader_mnist_siamese";
  }

  /** Set up MNIST dataset-specific input parameters, which are pre-defined
   *  and also set as the default. This does not change the setup, but only
   *  preserves the default.
   */
  void set_input_params(const int, const int, const int, const int) override;

  // dataset specific functions
  void load() override;

  /// Fetch this mini-batch's samples into X by calling the new overloaded fetch_datum()
  int fetch_data(CPUMat& X) override;
  /// Fetch this mini-batch's labels into Y by calling the new overloaded fetch_label()
<<<<<<< HEAD
  int fetch_labels(CPUMat& Y) override;
=======
  int fetch_labels(Mat& Y) override;
  
  /// sets up a data_store.
  void setup_data_store(model *m) override;
>>>>>>> a94b5933

 protected:
  /**
   * Set the default configuration such as the width, height, and number of
   * channels of the image sample.
   */
  void set_defaults() override;

  // unused virtual interfaces replaced by the new interfaces that taks a pair
  // of indices to sample list.
  using data_reader_multi_images::fetch_datum;
  using data_reader_multi_images::fetch_label;
  bool fetch_datum(CPUMat& X, int data_id, int mb_idx, int tid) override;
  bool fetch_label(CPUMat& Y, int data_id, int mb_idx, int tid) override;

  /**
   * Fetch two data items identified by the pair of indices to the pre-loaded data list,
   * and put them into the column mb_idx of matrix x.
   */
  virtual bool fetch_datum(CPUMat& X, std::pair<int, int> data_id, int mb_idx, int tid);
  /**
   * Take a pair of indices to the preloaded sample list, and compare the labels
   * of the corresponding samples. Store 1 if equal or 0 at the column mb_idx of
   * the given matrix Y.
   */
  virtual bool fetch_label(CPUMat& Y, std::pair<int, int> data_id, int mb_idx, int tid);

  /**
   * Shuffle the second index list added in this class as well as the one in the
   * base class whenever the latter gets shuffled.
   */
  void shuffle_indices() override;

 protected:
  using generic_data_reader::m_shuffled_indices;
  /// To randomly choose the siamese pair input online
  std::vector<int> m_shuffled_indices2;
  /// Store the preloaded data
  std::vector<std::vector<unsigned char>> m_image_data;
};

}  // namespace lbann

#endif  // DATA_READER_MNIST_SIAMESE_HPP<|MERGE_RESOLUTION|>--- conflicted
+++ resolved
@@ -79,14 +79,10 @@
   /// Fetch this mini-batch's samples into X by calling the new overloaded fetch_datum()
   int fetch_data(CPUMat& X) override;
   /// Fetch this mini-batch's labels into Y by calling the new overloaded fetch_label()
-<<<<<<< HEAD
   int fetch_labels(CPUMat& Y) override;
-=======
-  int fetch_labels(Mat& Y) override;
-  
+
   /// sets up a data_store.
   void setup_data_store(model *m) override;
->>>>>>> a94b5933
 
  protected:
   /**
