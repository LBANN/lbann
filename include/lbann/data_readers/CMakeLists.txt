--- conflicted
+++ resolved
@@ -17,14 +17,6 @@
   data_reader_pilot2_molecular.hpp
   data_reader_python.hpp
   data_reader_synthetic.hpp
-<<<<<<< HEAD
-  image_preprocessor.hpp
-  image_utils.hpp
-  lbann_data_generator.hpp
-  opencv.hpp
-  opencv_extensions.hpp
-=======
->>>>>>> 4971c7f8
   data_reader_multihead_siamese.hpp
   )
 
