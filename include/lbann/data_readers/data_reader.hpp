////////////////////////////////////////////////////////////////////////////////
// Copyright (c) 2014-2019, Lawrence Livermore National Security, LLC.
// Produced at the Lawrence Livermore National Laboratory.
// Written by the LBANN Research Team (B. Van Essen, et al.) listed in
// the CONTRIBUTORS file. <lbann-dev@llnl.gov>
//
// LLNL-CODE-697807.
// All rights reserved.
//
// This file is part of LBANN: Livermore Big Artificial Neural Network
// Toolkit. For details, see http://software.llnl.gov/LBANN or
// https://github.com/LLNL/LBANN.
//
// Licensed under the Apache License, Version 2.0 (the "Licensee"); you
// may not use this file except in compliance with the License.  You may
// obtain a copy of the License at:
//
// http://www.apache.org/licenses/LICENSE-2.0
//
// Unless required by applicable law or agreed to in writing, software
// distributed under the License is distributed on an "AS IS" BASIS,
// WITHOUT WARRANTIES OR CONDITIONS OF ANY KIND, either express or
// implied. See the License for the specific language governing
// permissions and limitations under the license.
//
// lbann_data_reader .hpp - Input data base class for training, testing
////////////////////////////////////////////////////////////////////////////////

#ifndef LBANN_DATA_READER_HPP
#define LBANN_DATA_READER_HPP

#include "lbann/base.hpp"
#include "lbann/utils/random.hpp"
#include "lbann/utils/exception.hpp"
#include "lbann/comm.hpp"
#include "lbann/io/file_io.hpp"
#include "lbann/io/persist.hpp"
#include "lbann/utils/options.hpp"
#include "lbann/utils/threads/thread_pool.hpp"
#include "lbann/transforms/transform_pipeline.hpp"
#include <cassert>
#include <algorithm>
#include <string>
#include <vector>
#include <unistd.h>
#include <unordered_set>


#define NOT_IMPLEMENTED(n) { \
  std::stringstream s; \
  s << "the method " << n << " has not been implemented"; \
  throw lbann_exception(s.str()); }

namespace lbann {

class data_store_conduit;
class model;

/**
 * A data reader manages reading in data in a particular format.
 * This abstract base class manages common functionality. In particular, child
 * classes should implement load and the appropriate subset of fetch_datum,
 * fetch_label, and fetch_response.
 */
class generic_data_reader {
 public:

 #define JAG_NOOP_VOID if (m_jag_partitioned) { return; }
 #define JAG_NOOP_INT if (m_jag_partitioned) { return 0; }

  /**
   * ctor
   */
  generic_data_reader(bool shuffle = true) :
    m_data_store(nullptr),
    m_comm(nullptr),
    m_mini_batch_size(0), m_current_pos(0),
    m_stride_to_next_mini_batch(0), m_base_offset(0), m_model_offset(0),
    m_sample_stride(1), m_iteration_stride(1),
    m_last_mini_batch_size(0),
    m_stride_to_last_mini_batch(0),
    m_reset_mini_batch_index(0),
    m_loaded_mini_batch_idx(0),
    m_current_mini_batch_idx(0),
    m_num_iterations_per_epoch(0), m_global_mini_batch_size(0),
    m_global_last_mini_batch_size(0),
    m_world_master_mini_batch_adjustment(0),
    m_num_parallel_readers(0), m_rank_in_model(0),
    m_max_files_to_load(0),
    m_file_dir(""), m_data_index_list(""), m_data_fn(""), m_label_fn(""),
    m_shuffle(shuffle), m_absolute_sample_count(0), m_validation_percent(0.0),
    m_use_percent(1.0),
    m_master(false),
    m_gan_labelling(false), //default, not GAN
    m_gan_label_value(0),  //If GAN, default for fake label, discriminator model
    m_is_partitioned(false),
    m_partition_overlap(0),
    m_partition_mode(0),
    m_procs_per_partition(1),
    m_io_thread_pool(nullptr),
    m_jag_partitioned(false),
    m_model(nullptr),
    m_issue_warning(true)
  {}
  generic_data_reader(const generic_data_reader&) = default;
  generic_data_reader& operator=(const generic_data_reader&) = default;

  virtual ~generic_data_reader() {}
  virtual generic_data_reader* copy() const = 0;

  /// set the comm object
  void set_comm(lbann_comm *comm) {
    m_comm = comm;
    set_master(comm->am_world_master());
  }

  /// returns a (possibly nullptr) to comm
  lbann_comm * get_comm() const {
    return m_comm;
  }

  // These non-virtual methods are used to specify where data is, how much to
  // load, etc.

  /**
   * Set base directory for your data.
   */
  void set_file_dir(std::string s);

  /**
   * Set base directory for your locally cached (e.g, on ssd) data.
   */
  void set_local_file_dir(std::string s);

  /**
   * for some data readers (jag_conduit) we load from multiple files;
   * for testing we want to be able to restrict that number
   */
  void set_max_files_to_load(size_t n) {
    m_max_files_to_load = n;
  }

  /**
   * Returns the base directory for your data.
   * If set_file_dir was not called, returns the empty string
   */
  std::string get_file_dir() const;

  /**
   * Returns the base directory for caching files in local ssd
   * If set_local_file_dir was not called, returns the empty string
   */
  std::string get_local_file_dir() const;

  /**
   * Set the index list for your data (images, etc).
   * The index lists contains an enumeration of all samples in the
   * data set.
   */
  void set_data_index_list(std::string s);

  /**
   * Returns the complete index list for your data set.
   */
  std::string get_data_index_list() const;

  /**
   * Set the filename for your data (images, etc).
   * This may either be a complete filepath, or a subdirectory;
   * see note for set_file_dir(). Also, use this method
   * for cases where the file contains a list of files (e.g, imagenet)
   */
  void set_data_filename(std::string s);

  /**
   * Returns the complete filepath to you data file.
   * See not for set_file_dir()
   */
  std::string get_data_filename() const;

  /**
   * Set the filename for your data (images, etc).
   * This may either be a complete filepath, or a subdirectory;
   * see note for set_file_dir()
   */
  void set_label_filename(std::string s);

  /**
   * Returns the complete filepath to you data file.
   * See not for set_file_dir(). Note: some pipelines (autoencoders)
   * will not make use of this method.
   */
  std::string get_label_filename() const;

  /**
   * If set to false, indices (data samples) are not shuffled
   * default (in ctor) is true.
   */
  void set_shuffle(bool b) { m_shuffle = b; }

  /**
   * Returns true if data samples are shuffled.
   */
  bool is_shuffled() const { return m_shuffle; }

  /**
   * Set shuffled indices; primary use is for testing
   * and reproducibility
   */
  void set_shuffled_indices(const std::vector<int> &indices) {
    m_shuffled_indices = indices;
  }

  /**
   * Returns the shuffled indices; primary use is for testing.
   */
  const std::vector<int> & get_shuffled_indices() const {
    return m_shuffled_indices;
  }

  /**
   * Read the first 'n' samples. If nonzero, this over-rides
   * set_absolute_sample_count, set_use_percent. The intent
   * is to use this for testing. A problem with set_absolute_sample_count
   * and set_use_percent is that the entire data set is read in, then
   * a subset is selected
   */
  void set_first_n(int n);

  /**
   * Sets the absolute number of data samples that will be used for training or
   * testing.
   */
  void set_absolute_sample_count(size_t s);

  /**
   * Set the percentage of the data set to use for training and validation or
   * testing.
   * @param s The percentage used, in the range [0, 1].
   */
  void set_use_percent(double s);

  /**
   * Sets the percentage of the dataset to be used for validation.
   * @param s The percentage used, in the range [0, 1].
   */
  virtual void set_validation_percent(double s);

  /**
   * Set an idenifier for the dataset.
   * The role should be one of "train", "test", or "validate".
   */
  virtual void set_role(std::string role);

  /**
   * Get the role for this dataset.
   */
  std::string get_role() const {
    return m_role;
  }

  /**
   * Load the dataset.
   * Each data reader implementation should implement this to initialize its
   * internal data structures, determine the number of samples and their
   * dimensionality (if needed), and set up and shuffle samples.
   */
  virtual void load() = 0;

  /**
   * Prepare to start processing an epoch of data.
   * If shuffle is true, then shuffle the indices of the data set
   * If the base offset is not specified set it to 0
   * If the stride is not specified set it to batch size
   */
  virtual void setup(int num_io_threads, std::shared_ptr<thread_pool> io_thread_pool);

  /** Return this data_reader's type */
  virtual std::string get_type() const = 0;

  /// Fetch this mini-batch's samples into X.
  virtual int fetch_data(CPUMat& X, El::Matrix<El::Int>& indices_fetched);
  /// Fetch this mini-batch's labels into Y.
  virtual int fetch_labels(CPUMat& Y);
  /// Fetch this mini-batch's responses into Y.
  virtual int fetch_responses(CPUMat& Y);

  /**
   * During the network's update phase, the data reader will
   * advanced the current position pointer.  If the pointer wraps
   * around, then reshuffle the data indicies.
   */
  virtual bool update(bool is_active_reader);

  /**
   * This is called at the end of update; it permits data readers to
   * perform actions that are specific to their data sets, for example,
   * data_reader_jag_conduit_hdf5 has the 'primary' data reader
   * bcast its shuffled indices to the other data readers. In general
   * most data readers will probably not overide this method.
   * It may also be called outside of update.
   */

  /// Return the number of labels (classes) in this dataset.
  virtual int get_num_labels() const {
    return 0;
  }
  /// Return the number of responses in this dataset.
  virtual int get_num_responses() const {
    return 1;
  }
  /// Get the linearized size (i.e. number of elements) in a sample.
  virtual int get_linearized_data_size() const {
    return 0;
  }
  /// Get the linearized size (i.e. number of elements) in a label.
  virtual int get_linearized_label_size() const {
    return 0;
  }
  /// Get the linearized size (i.e. number of elements) in a response.
  virtual int get_linearized_response_size() const {
    return 1;
  }
  /// get the linearized size of what is identified by desc.
  virtual int get_linearized_size(const std::string& desc) const {
    if (desc == "data") {
      return get_linearized_data_size();
    } else if (desc == "label") {
      return get_linearized_label_size();
    } else if (desc == "response") {
      return get_linearized_response_size();
    }
    return 0;
  }
  /// Get the dimensions of the data.
  virtual const std::vector<int> get_data_dims() const {
    return std::vector<int>(0);
  }
  /// True if the data reader's current position is valid.
  virtual bool position_valid() const {
    return (m_current_pos < get_num_data());
  }
  /// True if the data reader's current position is not valid but within # ranks per model
  /// of the end of the data set (e.g. it is a rank with no valid data on the last iteration)
  virtual bool position_is_overrun() const {
    int end_pos = (int)m_shuffled_indices.size();
    return (m_current_pos >= end_pos && (m_current_pos - end_pos) < m_comm->get_procs_per_trainer());
  }
  /// True if the data reader is at the start of an epoch.
  bool at_new_epoch() const {
    /// Note that data readers can start at a non-zero index if there
    /// are parallel data readers in a model
    return ((m_loaded_mini_batch_idx == m_reset_mini_batch_index)
            && (m_current_mini_batch_idx == 0));
  }
  /// Set the mini batch size
  void set_mini_batch_size(const int s);
  /// Get the mini batch size
  int get_mini_batch_size() const {
    return m_mini_batch_size;
  }
  /// Get the loaded mini-batch size
  int get_loaded_mini_batch_size() const;
  /// Get the current mini-batch size.
  int get_current_mini_batch_size() const;
  /// Get the current global mini-batch size.
  int get_current_global_mini_batch_size() const;
  /// Get the current mini-batch size.
  int get_current_world_master_mini_batch_adjustment(int model_rank) const;
  /// Return the full mini_batch_size.
  int get_mini_batch_max() const {
    return m_mini_batch_size;
  }
  /// Set the mini batch size across all models (global)
  void set_global_mini_batch_size(const int s) {
    JAG_NOOP_VOID
    m_global_mini_batch_size = s;
  }
  /// Return the mini_batch_size across all models (global)
  int get_global_mini_batch_size() const {
    return m_global_mini_batch_size;
  }
  /// Set the mini batch stride
  void set_stride_to_next_mini_batch(const int s) {
    JAG_NOOP_VOID
    m_stride_to_next_mini_batch = s;
  }
  /// Return the mini batch stride.
  int get_stride_to_next_mini_batch() const {
    return m_stride_to_next_mini_batch;
  }
  /// Set the sample stride
  void set_sample_stride(const int s) {
    JAG_NOOP_VOID
    m_sample_stride = s;
  }
  /// Return the sample stride.
  int get_sample_stride() const {
    return m_sample_stride;
  }
  /// Set the iteration stride
  void set_iteration_stride(const int s) {
    m_iteration_stride = s;
  }
  /// Return the iteration stride.
  int get_iteration_stride() const {
    return m_iteration_stride;
  }
  /// Return the base offset.
  virtual void set_base_offset(const int s) {
    JAG_NOOP_VOID
    m_base_offset = s;
  }
  /// Return the base offset.
  int get_base_offset() const {
    return m_base_offset;
  }
  /// Set the model offset
  void set_model_offset(const int s) {
    JAG_NOOP_VOID
    m_model_offset = s;
  }
  /// Return the model offset.
  int get_model_offset() const {
    return m_model_offset;
  }
  /// Set the last mini batch size
  void set_last_mini_batch_size(const int s) {
    JAG_NOOP_VOID
    m_last_mini_batch_size = s;
  }
  /// Return the last mini batch size
  int get_last_mini_batch_size() const {
    return m_last_mini_batch_size;
  }
  /// Set the last mini batch size across all models (global)
  void set_global_last_mini_batch_size(const int s) {
    JAG_NOOP_VOID
    m_global_last_mini_batch_size = s;
  }
  /// Return the last mini batch size across all models (global)
  int get_global_last_mini_batch_size() const {
    return m_global_last_mini_batch_size;
  }
  /// Set the world master mini batch adjustment (global)
  void set_world_master_mini_batch_adjustment(const int s) {
    JAG_NOOP_VOID
    m_world_master_mini_batch_adjustment = s;
  }
  /// Return the world master mini batch adjustment (global)
  int get_world_master_mini_batch_adjustment() const {
    return m_world_master_mini_batch_adjustment;
  }
  /// Set the last mini batch stride
  void set_stride_to_last_mini_batch(const int s) {
    JAG_NOOP_VOID
    m_stride_to_last_mini_batch = s;
  }
  /// Return the last mini batch stride
  int get_stride_to_last_mini_batch() const {
    return m_stride_to_last_mini_batch;
  }
  /// Set the number of parallel readers per model
  void set_num_parallel_readers(const int s) {
    m_num_parallel_readers = s;
  }
  /// Return the number of parallel readers per model
  int get_num_parallel_readers() const {
    return m_num_parallel_readers;
  }
  /// Set the starting mini-batch index for the epoch
  virtual void set_reset_mini_batch_index(const int s) {
    m_reset_mini_batch_index = s;
  }
  /// Return the starting mini-batch index for the epoch
  int get_reset_mini_batch_index() const {
    return m_reset_mini_batch_index;
  }
  /// Return the current mini-batch index for the epoch
  int get_loaded_mini_batch_index() const {
    return m_loaded_mini_batch_idx;
  }
  /// Return the current mini-batch index for the epoch
  int get_current_mini_batch_index() const {
    return m_current_mini_batch_idx;
  }
  /// Set the current position based on the base and model offsets
  void set_initial_position() {
    m_current_pos = m_base_offset + m_model_offset;
    m_loaded_mini_batch_idx = m_reset_mini_batch_index;
    m_current_mini_batch_idx = 0;
  }
  /// Get the current position in the data reader.
  int get_position() const {
    return m_current_pos;
  }
  /// Get the next position in the data reader.
  int get_next_position() const;
  /// Get a pointer to the start of the shuffled indices.
  int *get_indices() {
    return &m_shuffled_indices[0];
  }
  /// Get the number of samples in this dataset.
  virtual int get_num_data() const {
    return (int)m_shuffled_indices.size();
  }
  /// Get the number of unused samples in this dataset.
  int get_num_unused_data() const {
    return (int)m_unused_indices.size();
  }
  /// Get a pointer to the start of the unused sample indices.
  int *get_unused_data() {
    return &m_unused_indices[0];
  }
  const std::vector<int>& get_unused_indices() {
    return m_unused_indices;
  }
  /// Set the number of iterations in each epoch.
  void set_num_iterations_per_epoch(int num_iterations_per_epoch) {
    m_num_iterations_per_epoch = num_iterations_per_epoch;  /// @todo BVE FIXME merge this with alternate approach
  }
  /// Get the number of iterations in each epoch.
  int get_num_iterations_per_epoch() const {
    return m_num_iterations_per_epoch;  /// @todo BVE FIXME merge this with alternate approach
  }

  /// Return the index of the current iteration step in the epoch (also the mini-batch index)
  int get_current_step_in_epoch() const {
    return  m_current_mini_batch_idx;
  }

  /// only the master may write to cerr or cout; primarily for use in debugging during development
  virtual void set_master(bool m) {
    m_master = m;
  }

  /// only the master may write to cerr or cout; primarily for use in debugging during development
  bool is_master() const {
    return m_master;
  }

  /// Allow the reader to know where it is in the model hierarchy
  virtual void set_rank(int rank) {
    m_rank_in_model = rank;
  }

  /// Allow the reader to know where it is in the model hierarchy
  int get_rank() const {
    return m_rank_in_model;
  }

  /**
   * Select the appropriate subset of data based on settings.
   */
  virtual void select_subset_of_data();

  /// called by select_subset_of_data() if data set is partitioned
  void select_subset_of_data_partitioned();

  /**
   * Replaced the shuffled index set with the unused index set, empying the
   * unused set.
   */
  virtual void use_unused_index_set();

  /// partition the dataset amongst the models
  void set_partitioned(bool is_partitioned=true, double overlap=0.0, int mode=0);

  /// returns true if the data set is partitioned
  bool is_partitioned() const { return m_is_partitioned; }

  /// Does the data reader have a unqiue index list per model
  virtual bool has_list_per_model() const { return false; }
  /// Does the data reader have a unqiue index list per trainer
  virtual bool has_list_per_trainer() const { return false; }


  /** \brief Given directory to store checkpoint files, write state to file and add to number of bytes written */
  bool save_to_checkpoint_shared(persist& p, const char *name);

  /** \brief Given directory to store checkpoint files, read state from file and add to number of bytes read */
  bool load_from_checkpoint_shared(persist& p, const char *name);

  bool save_to_checkpoint_distributed(persist& p, const char *name);

  /** \brief Given directory to store checkpoint files, read state from file and add to number of bytes read */
  bool load_from_checkpoint_distributed(persist& p, const char *name);

  struct packing_header {
    uint64_t current_pos;
    uint64_t current_mini_batch_idx;
    uint64_t data_size;
  };
  bool pack_scalars(persist& p, const char *name) {
    char fieldname[1024];
    lbann::persist_type persist_value;
    std::string s_name(name);
    if(s_name.compare("data_reader_validation") == 0){
      persist_value = persist_type::validate;
    } else {
       persist_value= persist_type::train;
    }


    snprintf(fieldname, sizeof(fieldname), "%s_current_mini_batch_idx", name);
    p.write_uint64(persist_value, fieldname, (uint64_t) m_current_mini_batch_idx);

    int size = m_shuffled_indices.size();
    snprintf(fieldname, sizeof(fieldname), "%s_data_size", name);
    p.write_uint64(persist_value, fieldname, (uint64_t) size);

    snprintf(fieldname, sizeof(fieldname), "%s_data_position", name);
    p.write_uint64(persist_value, fieldname, (uint64_t) m_current_pos);

    snprintf(fieldname, sizeof(fieldname), "%s_data_indices", name);
    p.write_int32_contig(persist_value, fieldname, &m_shuffled_indices[0], (uint64_t) size);

    return true;
  }

  bool unpack_scalars(persist& p, struct packing_header *header, const char *name){
    char fieldname[1024];
    lbann::persist_type persist_value;
    std::string s_name(name);
    if(s_name.compare("data_reader_validation") == 0){
      persist_value = persist_type::validate;
    } else {
       persist_value= persist_type::train;
    }
    // Closest to non checkpoint run only loads m_current_pos

    // record minibatch index
    uint64_t val;

    snprintf(fieldname, sizeof(fieldname), "%s_current_mini_batch_idx", name);
    p.read_uint64(persist_value, fieldname, &val);
    m_current_mini_batch_idx = (int) val;

    snprintf(fieldname, sizeof(fieldname), "%s_data_size", name);
    p.read_uint64(persist_value, fieldname, &val);
    auto size = (int) val;

    // get current position within data
    snprintf(fieldname, sizeof(fieldname), "%s_data_position", name);
    p.read_uint64(persist_value, fieldname, &val);
    m_current_pos = (int) val;
    //resize shuffled index array to hold values
    m_shuffled_indices.resize(size);

     //read list of indices
    snprintf(fieldname, sizeof(fieldname), "%s_data_indices", name);
    p.read_int32_contig(persist_value, fieldname, &m_shuffled_indices[0], (uint64_t) size);

    if(header != nullptr){
      //shuffled data indices array size, used for resize after broadcast. Not unpacked.
      header->data_size = size;
      // all else, unpacked and set in unpack header.
      header->current_pos = m_current_pos;
      header->current_mini_batch_idx = m_current_mini_batch_idx;
    }

  return true;
  }

  void unpack_header(struct packing_header& header){
    m_current_pos = (int) header.current_pos;
    m_current_mini_batch_idx = (int) header.current_mini_batch_idx;
  }

  /// returns a const ref to the data store
  virtual const data_store_conduit& get_data_store() const {
    if (m_data_store == nullptr) {
      LBANN_ERROR("m_data_store is nullptr");
    }
    return *m_data_store;
  }

  data_store_conduit* get_data_store_ptr() const {
    return m_data_store;
  }

  /// sets up a data_store; this is called from build_model_from_prototext()
  /// in utils/lbann_library.cpp. This is a bit awkward: would like to call it
  /// when we instantiate the data_store, but we don;t know the mini_batch_size
  /// until later.
  void setup_data_store(int mini_batch_size);

  void instantiate_data_store(const std::vector<int>& local_list_sizes = std::vector<int>());

  // note: don't want to make this virtual, since then all derived classes
  //       would have to override. But, this should only be called from within
  //       derived classes where it makes sense to do so.
  //       Once the sample_list class and file formats are generalized and
  //       finalized, it should (may?) be possible to code a single
  //       preload_data_store method.
  virtual void preload_data_store() {
    LBANN_ERROR("you should not be here");
  }

  void set_gan_labelling(bool has_gan_labelling) {
     m_gan_labelling = has_gan_labelling;
  }
  void set_gan_label_value(int gan_label_value) { m_gan_label_value = gan_label_value; }

  /// support of data store functionality
  void set_data_store(data_store_conduit *g);

  virtual bool data_store_active() const;

  virtual bool priming_data_store() const;

  void set_model(model *m) { m_model = m; }

  model * get_model() const { return m_model; }

  /// experimental; used to ensure all readers for jag_conduit_hdf5
  /// have identical shuffled indices
  virtual void post_update() {}

  /** Set the transform pipeline this data reader will use. */
  void set_transform_pipeline(transform::transform_pipeline&& tp) {
    m_transform_pipeline = std::move(tp);
  }

 protected:

  // For use with conduit when samples are corrupt.
  mutable std::unordered_set<int> m_using_random_node;

  /**
   * Return the absolute number of data samples that will be used for training
   * or testing.
   */
  size_t get_absolute_sample_count() const;

  /**
   * Returns the percent of the dataset to be used for training or testing.
   * If training, this is the total for training and validation. Throws if
   * set_use_percent was not called.
   */
  double get_use_percent() const;

  /**
   * Return the percent of the dataset to be used for validation.
   */
  double get_validation_percent() const;

  data_store_conduit *m_data_store;

  lbann_comm *m_comm;

  virtual bool fetch_data_block(CPUMat& X, El::Int thread_index, El::Int mb_size, El::Matrix<El::Int>& indices_fetched);

  /**
   * Fetch a single sample into a matrix.
   * @param X The matrix to load data into.
   * @param data_id The index of the datum to fetch.
   * @param mb_idx The index within the mini-batch.
   */
  virtual bool fetch_datum(CPUMat& X, int data_id, int mb_idx) {
    NOT_IMPLEMENTED("fetch_dataum");
    return false;
  }

  /**
   * Fetch a single label into a matrix.
   * @param Y The matrix to load data into.
   * @param data_id The index of the datum to fetch.
   * @param mb_idx The index within the mini-batch.
   */
  virtual bool fetch_label(CPUMat& Y, int data_id, int mb_idx) {
    NOT_IMPLEMENTED("fetch_label");
    return false;
  }

  /**
   * Fetch a single response into a matrix.
   * @param Y The matrix to load data into.
   * @param data_id The index of the datum to fetch.
   * @param mb_idx The index within the mini-batch.
   */
  virtual bool fetch_response(CPUMat& Y, int data_id, int mb_idx) {
    NOT_IMPLEMENTED("fetch_response");
    return false;
  }

  /**
   * Called before fetch_datum/label/response to allow initialization.
   */
  virtual void preprocess_data_source(int tid) {};
  /**
   * Called after fetch_datum/label/response to allow initialization.
   */
  virtual void postprocess_data_source(int tid) {};

  /// Shuffle indices (uses the data_seq_generator)
  virtual void shuffle_indices();
  /// Shuffle indices and profide a random number generator
  virtual void shuffle_indices(rng_gen& gen);

  int m_mini_batch_size;
  int m_current_pos;
  /// Batch Stride is typically batch_size, but may be a multiple of batch size if there are multiple readers
  int m_stride_to_next_mini_batch;
  /// If there are multiple instances of the reader,
  /// then it may not reset to zero
  int m_base_offset;
  /// If there are multiple models with multiple instances of the reader,
  /// each model's set of readers may not reset to zero
  /// Provide a set of size, strides, and thresholds to handle the last mini batch of a dataset
  int m_model_offset;
  /// Sample stride is used when a mini-batch is finely interleaved across a DATA_PARALELL
  /// distribution.
  int m_sample_stride;
  /// Stride used by parallel data readers within the model
  int m_iteration_stride;

  std::vector<int> m_shuffled_indices;
  /// Record of the indicies that are not being used for training
  std::vector<int> m_unused_indices;

  int m_last_mini_batch_size;
  int m_stride_to_last_mini_batch;
  /// The index at which this data reader starts its epoch
  int m_reset_mini_batch_index;
  /// The index of the current mini-batch that has been loaded
  int m_loaded_mini_batch_idx;
  /// The index of the current mini-batch that is being processed (train/test/validate)
  int m_current_mini_batch_idx;
  int m_num_iterations_per_epoch; /// How many iterations all readers will execute

  int m_global_mini_batch_size;
  int m_global_last_mini_batch_size;
  int m_world_master_mini_batch_adjustment;

  int m_num_parallel_readers; /// How many parallel readers are being used

  int m_rank_in_model;  /// What is the rank of the data reader within a given model
  size_t m_max_files_to_load;
  std::string m_file_dir;
  std::string m_local_file_dir;
  std::string m_data_index_list;
  std::string m_data_fn;
  std::string m_label_fn;
  bool m_shuffle;
  size_t m_absolute_sample_count;
  double m_validation_percent;
  double m_use_percent;
  int m_first_n;
  std::string m_role;

  bool m_master;

  friend class data_reader_merge_features;
  friend class data_reader_merge_samples;

 protected :
  //var to support GAN
  bool m_gan_labelling; //boolean flag of whether its GAN binary label, default is false
  int m_gan_label_value; //zero(0) or 1 label value for discriminator, default is 0

   /// if true, dataset is partitioned amongst several models,
   /// with options overlap (yeah, I know, if there's overlap its
   /// not technically a partition)
   bool m_is_partitioned;

   /// if m_is_partitioned, this determines the amount of overlap
   /// Has no effect if m_is_partitioned = false
   double m_partition_overlap;

   /// mode = 1: share overlap_percent/2 with left and right nabors
   /// mode = 2: there's a set of overlap indices common to all models
   int m_partition_mode;

   /// only relevant if m_is_partitioned = true.  Currently this is same as
   /// comm->num_models()
   int m_num_partitions;

   /// only relevant if m_is_partitioned = true.  Currently this is same as
   /// comm->get_trainer_rank())
   int m_my_partition;

   /// only relevant if m_is_partitioned = true.  Currently this is same as
   /// comm->get_procs_per_trainer)
   int m_procs_per_partition;

  std::vector<std::vector<char>> m_thread_buffer;

  std::shared_ptr<thread_pool> m_io_thread_pool;

  /// special handling for 1B jag; each reader
  /// owns a unique subset of the data
  bool m_jag_partitioned;

  /// called by fetch_data a single time if m_jag_partitioned = true;
  /// this sets various member variables (num_iterations, m_reset_mini_batch_index,
  /// etc.
  void set_jag_variables(int mb_size);
  model *m_model;

<<<<<<< HEAD
  /** Transform pipeline for preprocessing data. */
  transform::transform_pipeline m_transform_pipeline;
=======
  /// for use with data_store: issue a warning a single time if m_data_store != nullptr,
  /// but we're not retrieving a conduit::Node from the store. This typically occurs
  /// during the test phase
  bool m_issue_warning;
>>>>>>> 05c956e8
};

template<typename T>
inline void set_minibatch_item(Mat& M, const int mb_idx, const T* const ptr, const size_t count) {
  if ((count > 0u) && (ptr == nullptr)) {
    throw lbann_exception(std::string{} + __FILE__ + " " + std::to_string(__LINE__) +
                          " :: attempt to dereference a nullptr ");
  }
  for (size_t i = 0u; i < count; ++i) {
    M.Set(static_cast<El::Int>(i), static_cast<El::Int>(mb_idx), static_cast<DataType>(ptr[i]));
  }
}

}  // namespace lbann

#endif  // LBANN_DATA_READER_HPP<|MERGE_RESOLUTION|>--- conflicted
+++ resolved
@@ -898,15 +898,14 @@
   void set_jag_variables(int mb_size);
   model *m_model;
 
-<<<<<<< HEAD
+
   /** Transform pipeline for preprocessing data. */
   transform::transform_pipeline m_transform_pipeline;
-=======
+
   /// for use with data_store: issue a warning a single time if m_data_store != nullptr,
   /// but we're not retrieving a conduit::Node from the store. This typically occurs
   /// during the test phase
   bool m_issue_warning;
->>>>>>> 05c956e8
 };
 
 template<typename T>
