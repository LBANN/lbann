--- conflicted
+++ resolved
@@ -185,12 +185,6 @@
 /** returns a string representation of the pool_mode */
 std::string get_pool_mode_name(pool_mode m);
 
-<<<<<<< HEAD
-// NA - Not applicable, used for input layers that don't produce a second output
-enum class data_reader_target_mode {CLASSIFICATION, REGRESSION, RECONSTRUCTION, LABEL_RECONSTRUCTION, NA};
-
-=======
->>>>>>> e241b1dc
 /*
  * endsWith: http://thispointer.com/c-how-to-check-if-a-string-ends-with-an-another-given-string/
  * Case Sensitive Implementation of endsWith()
