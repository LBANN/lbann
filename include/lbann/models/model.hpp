////////////////////////////////////////////////////////////////////////////////
// Copyright (c) 2014-2022, Lawrence Livermore National Security, LLC.
// Produced at the Lawrence Livermore National Laboratory.
// Written by the LBANN Research Team (B. Van Essen, et al.) listed in
// the CONTRIBUTORS file. <lbann-dev@llnl.gov>
//
// LLNL-CODE-697807.
// All rights reserved.
//
// This file is part of LBANN: Livermore Big Artificial Neural Network
// Toolkit. For details, see http://software.llnl.gov/LBANN or
// https://github.com/LLNL/LBANN.
//
// Licensed under the Apache License, Version 2.0 (the "Licensee"); you
// may not use this file except in compliance with the License.  You may
// obtain a copy of the License at:
//
// http://www.apache.org/licenses/LICENSE-2.0
//
// Unless required by applicable law or agreed to in writing, software
// distributed under the License is distributed on an "AS IS" BASIS,
// WITHOUT WARRANTIES OR CONDITIONS OF ANY KIND, either express or
// implied. See the License for the specific language governing
// permissions and limitations under the license.
////////////////////////////////////////////////////////////////////////////////

#ifndef LBANN_MODELS_MODEL_HPP_INCLUDED
#define LBANN_MODELS_MODEL_HPP_INCLUDED

#include "lbann/base.hpp"
#include "lbann/comm.hpp"
#include "lbann/data_coordinator/data_coordinator_metadata.hpp"
#include "lbann/execution_algorithms/execution_context.hpp"
#include "lbann/io/file_io.hpp"
#include "lbann/io/persist.hpp"
#include "lbann/layers/layer.hpp"
#include "lbann/metrics/metric.hpp"
#include "lbann/objective_functions/objective_function.hpp"
#include "lbann/optimizers/optimizer.hpp"
#include "lbann/proto/factories.hpp"
#include "lbann/utils/summary.hpp"
#include "lbann/utils/threads/thread_pool.hpp"
<<<<<<< HEAD
#include <onnx/onnx_pb.h>
=======
#include "lbann/weights/weights.hpp"
>>>>>>> f2374142

// Note (trb): There's what is, IMO, an STL error in GCC in which the
// dtor for unique_ptr is checking sizeof(T), so this must be a
// complete type. Sigh. (The greater implication of this is that you
// cannot have `unique_ptr<IncompleteType>` as a drop-in for
// `IncompleteType*`, which is annoying.)
#include <optimizers.pb.h>

#include <string>
#include <unordered_map>
#include <vector>

// Forward-declare protobuf class
namespace lbann_data {
class Model;
}

namespace lbann {

// Forward declarations
class lbann_callback;
class TrainingAlgorithm;
class callback_base;

/** @brief Abstract base class for neural network models. */
class model
{
public:
  // ===========================================
  // Life cycle functions
  // ===========================================

  model(lbann_comm* comm,
        std::unique_ptr<objective_function> obj_fn,
        std::unique_ptr<lbann_data::Optimizer> default_optimizer_msg = nullptr);
  model(const model& other);
  model& operator=(const model& other);
  ~model() = default;

  /** @brief Metadata Accessors */
  ///@{

  /** @brief Model instance name.
   *  @details Each model in a trainer should have a unique, and
   *  preferably human-readable, name.
   */
  void set_name(std::string name);

  /** @brief Model instance name.
   *  @details Each model in a trainer should have a unique, and
   *  preferably human-readable, name.
   */
  std::string get_name() const noexcept;

  /** @brief Human-readable description. */
  description get_description() const;

  /** @brief Get the model's comm. */
  lbann_comm* get_comm() const noexcept;

  ///@}
  /** @brief Machine-learning object accessors */
  ///@{

  /** @brief Size of model's list of layers. */
  El::Int get_num_layers() const noexcept;
  /** @param pos Position in model's list of layers. */
  Layer& get_layer(El::Int pos);
  /** @param pos Position in model's list of layers. */
  Layer const& get_layer(El::Int pos) const;
  /** @brief Return list of layers in model.
   *  @details The list is in execution order for forward propagation.
   */
  std::vector<Layer*> get_layers();
  /** @brief Return list of layers in model.
   *  @details The list is in execution order for forward propagation.
   */
  std::vector<Layer const*> get_layers() const;
  std::vector<weights*> get_weights();
  std::vector<weights const*> get_weights() const;
  std::vector<ViewingWeightsPtr> get_weights_pointers() const;

  /** @brief Mathematical function to be minimized during training. */
  observer_ptr<objective_function const>
  get_objective_function() const noexcept;

  observer_ptr<objective_function> get_objective_function() noexcept;

  /** @brief Return the model's metrics. */
  std::vector<metric*> get_metrics();
  std::vector<metric const*> get_metrics() const;

<<<<<<< HEAD
#ifdef LBANN_HAS_ONNX
  /** @brief Serialize model to Onnx format */
  void serialize_to_onnx(onnx::ModelProto& mp);
#endif // LBANN_HAS_ONNX

  // ===========================================
  // Model specification
  // ===========================================
=======
  ///@}
  /** @name Model specification */
  ///@{
>>>>>>> f2374142

  /** @brief Add layer to model. */
  void add_layer(OwningLayerPtr&& l);

  /** @brief Add weights to model. */
  void add_weights(OwningWeightsPtr&& w);

  /** @brief Remove weights from model. */
  void remove_weights(std::string const& name);

  /** @brief Register a new callback for the model. */
  void add_callback(std::shared_ptr<callback_base> cb);

  /** @brief Register a new metric for the model. */
  void add_metric(std::unique_ptr<metric> m);

  /** @brief Insert layer in model. */
  void insert_layer(OwningLayerPtr&& l, std::string const& parent_name);

  /** @brief Remove layer from model. */
  void remove_layer(std::string const& name);

  /** @brief Replace layer in model. */
  void replace_layer(OwningLayerPtr&& l, std::string const& name);

  void swap_layers(model& other);
  void swap_weights(model& other);
  void swap_metrics(model& other);
  void swap_objective_function(model& other);

  ///@}

  /** @brief Copy trained weights from input parameter w.
   *
   *  Only weight values are placed, pointers and layer structure are in place.
   *  Weights to be copied are of the same name
   */
  void copy_trained_weights_from(std::vector<weights*>& w);

  /** @brief Construct an instance of the default optimizer.
   *
   *  If there is no default optimizer, a null pointer is returned.
   */
  template <typename TensorDataType>
  std::unique_ptr<optimizer> create_optimizer() const;

  /** @brief Set a flag that can be used to enable / disable the
   *         background I/O activities
   */
  void allow_background_io_activity(bool enable) noexcept;

  /** @brief Are background I/O activities enabled by the input layers */
  bool background_io_activity_allowed() const noexcept;

  // ===========================================
  // Setup
  // ===========================================

  /** @details Must be called after model specification and before
   *  execution. */
  void setup(size_t max_mini_batch_size,
             DataReaderMetaData& dr_metadata,
             const std::vector<El::Grid*>& grids,
             bool force = false);

  /** @name Summarization */
  ///@{

  /** @brief Summarize statistics (e.g. timers, counters).
   *  @details These should be computable quickly.
   */
  void summarize_stats(lbann_summary& summarizer);

  /** @brief Summarize matrices (e.g. means).
   *  @details These are called less frequently and can be more expensive.
   */
  void summarize_matrices(lbann_summary& summarizer);

  ///@}
  /** @name Checkpointing and serialization. */
  ///@{

  /** @brief Serialization for checkpoint and restart with Cereal. */
  template <class Archive>
  void serialize(Archive& ar);

  /** @brief Checkpoint model to given file descriptor, return number of bytes
   * written */
  bool save_to_checkpoint_shared(persist& p);
  /** @brief Restore model by reading checkpoint from given file descriptor,
   * return number of bytes read */
  bool load_from_checkpoint_shared(persist& p);

  bool save_to_checkpoint_distributed(persist& p);
  bool load_from_checkpoint_distributed(persist& p);

  /** @brief Write model to proto file */
  void write_proto(lbann_data::Model* proto);

  /** @brief Saves the model explicitly if the save_model callback is present.
   *
   * @deprecated This function both holds on to the notion that models
   *             support callbacks (the majority of those in the
   *             current iteration of callbacks should be thought of
   *             as extensions to training algorithms rather than
   *             extensions of models) and is only used by the
   *             "cycgan" and "aecycgan" drivers, which themselves are
   *             not well-supported.
   */
  void save_model();

  ///@}
  /** @brief Subgraph Parallelism Interface */
  ///@{

  void set_subgrid_communication_type(int type) noexcept;
  int get_subgrid_communication_type() const noexcept;
  void set_subgraph_num_parent_resources(int num_resources) noexcept;
  int get_subgraph_num_parent_resources() const noexcept;
  void set_subgrid_topology(bool type) noexcept;
  bool get_subgrid_topology() const noexcept;
  void enable_subgraph_parallelism() noexcept;
  bool is_subgraph_parallelism_enabled() const noexcept;
  int get_num_resources_non_branch_layers() const noexcept;
  int get_num_resources_branch_layers() const noexcept;
  void set_num_resources_non_branch_layers(int num) noexcept;
  void set_num_resources_branch_layers(int num) noexcept;

  ///@}

private:
  /** @brief Setup-related implementation */
  ///@{

  /** @brief Reorder layer list with a gather.
   *
   *  The new layer list is the same length as @c gather_indices and
   *  its entries are given by
   *  @f[ \text{new\_list}[i] = \text{old\_list}[\text{gather\_indices}[i]] @f]
   *
   *  Since entries in the layer list must be unique, this will fail
   *  if @c gather_indices has any repeated entries.
   */
  void reorder_layers(const std::vector<El::Int>& gather_indices);

  /** @brief Remap pointers.
   *
   *  Layer and weights pointers are remapped using the provided
   *  maps. If a pointer is not a key in the corresponding map, the
   *  pointer is not changed.
   */
  void remap_pointers(
    const std::unordered_map<Layer*, ViewingLayerPtr>& layer_map,
    const std::unordered_map<weights*, ViewingWeightsPtr>& weights_map);

  /** @brief Set up topology of layer graph.
   *
   *  Called in setup function. All layers in connected component of
   *  layer graph are added to the model and all parent/child
   *  relationships between layers are reciprocated.
   */
  void setup_layer_topology();

  /** @brief Set up layer execution order.
   *
   *  Called in setup function. A topological sort applied is to the
   *  layer list so that we can traverse the directed acyclic graph
   *  without violating dependencies.
   */
  void setup_layer_execution_order();

  /** @brief Set up layers.
   *
   *  Called in setup function.
   */
  void setup_layers(size_t max_mini_batch_size,
                    DataReaderMetaData& dr_metadata,
                    const std::vector<El::Grid*>& grids);

  /** @brief Set up weights.
   *
   *  Called in setup function. All weights being used by layers or
   *  the objective function are added to the model and all unused
   *  weights are deleted.
   */
  void setup_weights();

  ///@}
  /** @name Subgraph parallelism implementation */
  ///@{

  /** @brief Setup sub grids for the sub graph parallelism */
  void setup_subgrids();

  void get_subgrids_order(std::vector<int>& ranks_order, int num_branches);
  int get_max_subgraph_branches();
  void check_subgraph_parallelism();
  void setup_subgrid_layers_run_condition();
  void get_parent_subgrid_tags(int layer_index);
  void get_subgraph_subgrids_ranks(std::vector<int>& parent_ranks,
                                   std::vector<int>& subgrid_ranks,
                                   int layer_index,
                                   int number_ranks_in_grid);
  void get_resources_for_spliting_point(std::vector<int>& parent_ranks,
                                        std::vector<int>& subgrid_ranks,
                                        int layer_index,
                                        int number_ranks_in_grid,
                                        int num_subgrids);
  void get_resources_for_merge_layers(std::set<int>& pooled_set,
                                      int child_index,
                                      int num_subgrids);
  void get_resources_for_input_layer(std::vector<int>& masterSubGrid,
                                     int num_subgrids);
  void setup_subcommunicators();

  ///@}

public:
  // ===========================================
  // Execution
  // ===========================================

  /** @brief Get the list of callbacks for the model. */
  std::vector<observer_ptr<callback_base>> get_callbacks();

  std::vector<std::shared_ptr<callback_base>>&
  get_callbacks_with_ownership() noexcept;

  /** Check to see if there is a valid training context for the model */
  bool has_valid_execution_context() const noexcept;

  /** Grab the training context of the model */
  ExecutionContext const& get_execution_context() const;

  /** Grab the training context of the model */
  ExecutionContext& get_execution_context();

  void make_data_store_preloaded(execution_mode mode);

  void mark_data_store_explicitly_loading(execution_mode mode);

  /** @brief Reset model pointer and execution mode. */
  void reset_mode(ExecutionContext& context, execution_mode mode);
  /** @brief Reset model statistics for an epoch. */
  void reset_epoch_statistics(execution_mode mode);

  /** @brief Forward propagation step. */
  void forward_prop(execution_mode mode);
  /** @brief Backward propagation step. */
  void backward_prop();
  /** Evaluate any metrics in the model */
  void evaluate_metrics(execution_mode mode, size_t current_mini_batch_size);
  /** @brief Clear each optimizer's gradient.
   *
   *  This must be called before training forward prop since layers
   *  set an optimizer flag during forward prop.
   */
  void clear_gradients();
  /** @brief Update weights step. */
  void update_weights();
  /** @brief Update layers step. */
  bool update_layers();
  /** @brief Reconcile weight values.
   *
   *  If weight values are duplicated across multiple processes, they
   *  are set to the average across the processes.
   */
  void reconcile_weight_values();

  // ===========================================
  // Callbacks
  // ===========================================

  /** @brief Execute callbacks at end of setup. */
  void do_setup_end_cbs();
  /** @brief Execute callbacks at start of model forward propagation. */
  void do_model_forward_prop_begin_cbs(execution_mode mode);
  /** @brief Execute callbacks at end of model forward propagation. */
  void do_model_forward_prop_end_cbs(execution_mode mode);
  /** @brief Execute callbacks at start of layer forward propagation. */
  void do_layer_forward_prop_begin_cbs(execution_mode mode, Layer* l);
  /** @brief Execute callbacks at end of layer forward propagation. */
  void do_layer_forward_prop_end_cbs(execution_mode mode, Layer* l);
  /** @brief Execute callbacks at start of model backward propagation. */
  void do_model_backward_prop_begin_cbs();
  /** @brief Execute callbacks at end of model backward propagation. */
  void do_model_backward_prop_end_cbs();
  /** @brief Execute callbacks at start of layer backward propagation. */
  void do_layer_backward_prop_begin_cbs(Layer* l);
  /** @brief Execute callbacks at end of layer backward propagation. */
  void do_layer_backward_prop_end_cbs(Layer* l);
  /** @brief Execute callbacks at start of model optimization. */
  void do_model_optimize_begin_cbs();
  /** @brief Execute callbacks at end of model optimization. */
  void do_model_optimize_end_cbs();
  /** @brief Execute callbacks at the start of weight optimization. */
  void do_weight_optimize_begin_cbs(weights* w);
  /** @brief Execute callbacks at the end of weight optimization. */
  void do_weight_optimize_end_cbs(weights* w);

#ifdef LBANN_HAS_DISTCONV
  /* @brief Return the maximum mini-batch size used by Distconv. */
  size_t get_max_mini_batch_size_distconv() const noexcept;
#endif

private:
  friend cereal::access;
  model();

private:
  // map to store all distinct grids in the model
  std::unordered_map<std::string, std::shared_ptr<El::Grid>> grids;

  std::unordered_map<std::string, std::shared_ptr<El::mpi::Comm>>
    subCommunicatorsSubgrids;
  // map to store all distinct mpi groups in the model (one to one mapping with
  // grids)
  std::unordered_map<std::string, std::unique_ptr<El::mpi::Group>>
    grids_mpi_groups;

private:
  /** Pointer to the execution context object used for training or evaluating
   * this model */
  observer_ptr<ExecutionContext> m_execution_context;

  /** @brief LBANN communicator. */
  lbann_comm* m_comm;

  /*experimental code for Sub graph*/
  /** Enable vector communication for the subgraph parallelism */
  // 0: send-recv based subgrid communication
  // 1: collective based subgrid communication without optimization that
  // requires specific assumptions like subgrids should have same size and
  // creates sub-communicators everytime 2: collective based subgrid
  // communication with optimization

  int vector_communication_subgraph = 0;

  // Number of resources for parent (common) grid
  // 0: use all resources (default)
  int subgraph_num_resources_parent = 0;

  // 0: no topology aware design
  // 1: master grid in round robin manner of nodes (GPUs per node 4)  1 3 5 7, 2
  // 4 6 8
  bool enable_subgraph_topology = false;

  // whether subgraph parallelism is enabled or not for the model
  bool apply_subgraph_parallelism = false;

  // total number of resources / ranks for branch (subgrid) layers
  int num_resources_branch_layers;

  // total number of resources / ranks for common/seq layers
  int num_resources_non_branch_layers;

  /** @brief Model instance's name.
   *  @details Each model in a trainer should have a unique,
   *  preferably human-readable, name.
   */
  std::string m_name;

  /** @brief Tensor operations.
   *  @details The list is in execution order for forward propagation.
   */
  std::vector<OwningLayerPtr> m_layers;

  /** @brief Trainable parameters. */
  std::vector<OwningWeightsPtr> m_weights;

  /** @details If a layer needs to construct an optimizer during
   *  setup, it will make a copy of the default optimizer. This object
   *  is just used to create copies and is not actually used for
   *  optimization.
   */
  std::unique_ptr<lbann_data::Optimizer> m_default_optimizer_msg;

  /** @brief Mathematical function to be minimized during training. */
  std::unique_ptr<objective_function> m_objective_function;

  /** @brief Numerical quantities to evaluate model performance.
   *  @details Does not affect training.
   */
  std::vector<std::unique_ptr<metric>> m_metrics;

  /** @brief Current callbacks to process. */
  std::vector<std::shared_ptr<callback_base>> m_callbacks;

  /** @brief Flag that allows input layers to fetch data in the background */
  bool m_background_io_allowed = true;

  /** @brief Is the model setup
   *  @details Flag to indicate if the setup function has been called
   */
  bool m_model_is_setup = false;

private:
  // ===========================================
  // Functions to add utility layers
  // ===========================================

  /** @brief Insert evaluation layers where needed.
   *
   *  If a @c lbann::layer_term or @c lbann::layer_metric corresponds
   *  to a layer that is not an evaluation_layer, an evaluation layer
   *  is created and added to the model.
   *
   *  @param layer_set      Layers in model. Updated with any newly
   *                        created layers.
   *  @param layer_names    Names of layers in model. Updated with any
   *                        newly created layers.
   */
  void add_evaluation_layers(std::unordered_set<Layer*>& layer_set,
                             std::unordered_set<std::string>& layer_names);

  /** @brief Insert dummy layers after layers with too few children.
   *
   *  If a layer expects more child layers than it has, add dummy
   *  layers until it has enough children.
   *
   *  @param layer_names    Names of layers in model. Updated with any
   *                        newly created layers.
   */
  void add_dummy_layers(std::unordered_set<std::string>& layer_names);
  /** @brief Insert split layers after layers with too many children.
   *
   *  If a layer expects one child layer but has multiple, add a split
   *  layer to the model.
   *
   *  @param layer_names    Names of layers in model. Updated with any
   *                        newly created layers.
   */
  void add_split_layers(std::unordered_set<std::string>& layer_names);

  void ensure_input_layers_first();

#ifdef LBANN_HAS_DISTCONV
private:
  void setup_distconv();
  void setup_distributions();
  void print_distributions() const;

private:
  /** @brief The maximum mini-batch size used by Distconv.
   *  @details This should be set before setup_distconv() is called.
   */
  size_t m_max_mini_batch_size_distconv;

#endif // LBANN_HAS_DISTCONV
};     // class model

inline std::string model::get_name() const noexcept { return m_name; }

inline observer_ptr<objective_function> model::get_objective_function() noexcept
{
  return m_objective_function.get();
}

inline observer_ptr<objective_function const>
model::get_objective_function() const noexcept
{
  return m_objective_function.get();
}

inline std::vector<observer_ptr<callback_base>> model::get_callbacks()
{
  std::vector<observer_ptr<callback_base>> callback_list;
  callback_list.reserve(m_callbacks.size());
  for (const auto& ptr : m_callbacks) {
    callback_list.push_back(ptr.get());
  }
  return callback_list;
}

inline std::vector<std::shared_ptr<callback_base>>&
model::get_callbacks_with_ownership() noexcept
{
  return m_callbacks;
}

inline lbann_comm* model::get_comm() const noexcept { return m_comm; }

inline bool model::has_valid_execution_context() const noexcept
{
  return (m_execution_context != nullptr);
}

inline ExecutionContext const& model::get_execution_context() const
{
  if (m_execution_context == nullptr) {
    LBANN_ERROR("execution context is not set");
  }
  return *m_execution_context;
}

inline ExecutionContext& model::get_execution_context()
{
  return const_cast<ExecutionContext&>(
    static_cast<const model&>(*this).get_execution_context());
}

template <typename TensorDataType>
inline std::unique_ptr<optimizer> model::create_optimizer() const
{
  if (m_default_optimizer_msg)
    return proto::construct_optimizer<TensorDataType>(*m_default_optimizer_msg);
  return nullptr;
}

inline void model::allow_background_io_activity(bool enable) noexcept
{
  m_background_io_allowed = enable;
}

inline bool model::background_io_activity_allowed() const noexcept
{
  return m_background_io_allowed;
}

inline void model::set_subgrid_communication_type(int type) noexcept
{
  vector_communication_subgraph = type;
}

inline int model::get_subgrid_communication_type() const noexcept
{
  return vector_communication_subgraph;
}

inline void model::set_subgraph_num_parent_resources(int num_resources) noexcept
{
  subgraph_num_resources_parent = num_resources;
}

inline int model::get_subgraph_num_parent_resources() const noexcept
{
  return subgraph_num_resources_parent;
}

inline void model::set_subgrid_topology(bool type) noexcept
{
  enable_subgraph_topology = type;
}

inline bool model::get_subgrid_topology() const noexcept
{
  return enable_subgraph_topology;
}

inline void model::enable_subgraph_parallelism() noexcept
{
  apply_subgraph_parallelism = true;
}

inline bool model::is_subgraph_parallelism_enabled() const noexcept
{
  return apply_subgraph_parallelism;
}

inline int model::get_num_resources_non_branch_layers() const noexcept
{
  return num_resources_non_branch_layers;
}

inline int model::get_num_resources_branch_layers() const noexcept
{
  return num_resources_branch_layers;
}

inline void model::set_num_resources_non_branch_layers(int num) noexcept
{
  num_resources_non_branch_layers = num;
}

inline void model::set_num_resources_branch_layers(int num) noexcept
{
  num_resources_branch_layers = num;
}

#ifdef LBANN_HAS_DISTCONV
inline size_t model::get_max_mini_batch_size_distconv() const noexcept
{
  return m_max_mini_batch_size_distconv;
}
#endif

} // namespace lbann

#endif // LBANN_MODELS_MODEL_HPP_INCLUDED<|MERGE_RESOLUTION|>--- conflicted
+++ resolved
@@ -40,11 +40,8 @@
 #include "lbann/proto/factories.hpp"
 #include "lbann/utils/summary.hpp"
 #include "lbann/utils/threads/thread_pool.hpp"
-<<<<<<< HEAD
+#include "lbann/weights/weights.hpp"
 #include <onnx/onnx_pb.h>
-=======
-#include "lbann/weights/weights.hpp"
->>>>>>> f2374142
 
 // Note (trb): There's what is, IMO, an STL error in GCC in which the
 // dtor for unique_ptr is checking sizeof(T), so this must be a
@@ -137,7 +134,6 @@
   std::vector<metric*> get_metrics();
   std::vector<metric const*> get_metrics() const;
 
-<<<<<<< HEAD
 #ifdef LBANN_HAS_ONNX
   /** @brief Serialize model to Onnx format */
   void serialize_to_onnx(onnx::ModelProto& mp);
@@ -146,11 +142,9 @@
   // ===========================================
   // Model specification
   // ===========================================
-=======
   ///@}
   /** @name Model specification */
   ///@{
->>>>>>> f2374142
 
   /** @brief Add layer to model. */
   void add_layer(OwningLayerPtr&& l);
