////////////////////////////////////////////////////////////////////////////////
// Copyright (c) 2014-2019, Lawrence Livermore National Security, LLC.
// Produced at the Lawrence Livermore National Laboratory.
// Written by the LBANN Research Team (B. Van Essen, et al.) listed in
// the CONTRIBUTORS file. <lbann-dev@llnl.gov>
//
// LLNL-CODE-697807.
// All rights reserved.
//
// This file is part of LBANN: Livermore Big Artificial Neural Network
// Toolkit. For details, see http://software.llnl.gov/LBANN or
// https://github.com/LLNL/LBANN.
//
// Licensed under the Apache License, Version 2.0 (the "Licensee"); you
// may not use this file except in compliance with the License.  You may
// obtain a copy of the License at:
//
// http://www.apache.org/licenses/LICENSE-2.0
//
// Unless required by applicable law or agreed to in writing, software
// distributed under the License is distributed on an "AS IS" BASIS,
// WITHOUT WARRANTIES OR CONDITIONS OF ANY KIND, either express or
// implied. See the License for the specific language governing
// permissions and limitations under the license.
////////////////////////////////////////////////////////////////////////////////

#ifndef LBANN_MODELS_MODEL_HPP_INCLUDED
#define LBANN_MODELS_MODEL_HPP_INCLUDED

#include "lbann/base.hpp"
#include "lbann/comm.hpp"
#include "lbann/layers/layer.hpp"
#include "lbann/execution_contexts/execution_context.hpp"
#include "lbann/utils/summary.hpp"
#include "lbann/utils/graph.hpp"
#include "lbann/io/file_io.hpp"
#include "lbann/io/persist.hpp"
#include "lbann/objective_functions/objective_function.hpp"
#include "lbann/metrics/metric.hpp"
#include "lbann/weights/weights.hpp"
#include "lbann/optimizers/optimizer.hpp"
#include "lbann/utils/threads/thread_pool.hpp"

#include <vector>
#include <string>
#include <unordered_map>

// Forward-declare protobuf class
namespace lbann_data {
class Model;
}

namespace lbann {

// Forward declarations
<<<<<<< HEAD
class lbann_callback;
class training_algorithm;
=======
class callback_base;
>>>>>>> a74b24cf

/** @brief Abstract base class for neural network models. */
class model {
public:

  // ===========================================
  // Life cycle functions
  // ===========================================

  model(lbann_comm* comm,
        El::Int mini_batch_size,
        objective_function* obj_fn,
        optimizer* default_optimizer = nullptr);
  model(const model& other);
  model& operator=(const model& other);
  virtual ~model();
  virtual std::unique_ptr<model> copy_model() const { return make_unique<model>(*this); }

  // ===========================================
  // Access functions
  // ===========================================

  /** @brief Model type's name.
   *  @details Should be a brief, human-readable description of the
   *  model's architecture.
   */
  virtual std::string get_type() const {return "generic_model"; }

  /** @brief Model instance name.
   *  @details Each model in a trainer should have a unique, and
   *  preferably human-readable, name.
   */
  std::string get_name() const noexcept { return m_name; }
  /** @brief Model instance name.
   *  @details Each model in a trainer should have a unique, and
   *  preferably human-readable, name.
   */
  void set_name(std::string name);

  /** @brief Human-readable description. */
  virtual description get_description() const;

  /** @brief Mathematical function to be minimized during training. */
  objective_function* get_objective_function() const {
    return m_objective_function;
  }

  /** @brief Return the model's metrics. */
  virtual const std::vector<metric*>& get_metrics() const {
    return m_metrics;
  }

  /** @brief Size of model's list of layers. */
  El::Int get_num_layers() const noexcept;
  /** @param pos Position in model's list of layers. */
  Layer& get_layer(El::Int pos);
  /** @param pos Position in model's list of layers. */
  const Layer& get_layer(El::Int pos) const;
  /** @brief Return list of layers in model.
   *  @details The list is in execution order for forward propagation.
   */
  std::vector<Layer*> get_layers();
  /** @brief Return list of layers in model.
   *  @details The list is in execution order for forward propagation.
   */
  const std::vector<Layer*> get_layers() const;

  const std::vector<weights*> get_weights() const;

  std::vector<weights*> get_weights();

  /** @brief Get the list of callbacks for the model. */
  virtual std::vector<callback_base*>& get_callbacks() {
    return m_callbacks;
  }

  /** @brief Get the model's comm. */
  inline lbann_comm *get_comm() const {
    return m_comm;
  }

  /** Check to see if there is a valid training context for the model */
  inline bool has_valid_execution_context() const {
    return (m_execution_context != nullptr);
  }

  /** Grab the training context of the model */
  inline const execution_context& get_execution_context() const {
    if(m_execution_context == nullptr) {
      LBANN_ERROR("execution context is not set");
    }
    return *m_execution_context;
  }

  /** Grab the training context of the model */
  inline execution_context& get_execution_context() {
    if(m_execution_context == nullptr) {
      LBANN_ERROR("execution context is not set");
    }
    return *m_execution_context;
  }

  // ===========================================
  // Model specification
  // ===========================================

  /** @brief Add layer to model. */
  virtual void add_layer(std::unique_ptr<Layer> l);

  /** @brief Add weights to model. */
  void add_weights(weights *w);

  /** @brief Register a new callback for the model. */
  void add_callback(callback_base *cb);

  /** @brief Register a new metric for the model. */
  void add_metric(metric *m);

  /** @brief Replace the model's weights. */
  void replace_weights(std::vector<weights *>& w);

  /** @brief Copy trained weights from input parameter w.
   *
   *  Only weight values are placed, pointers and layer structure are in place.
   *  Weights to be copied are of the same name
   */
  void copy_trained_weights_from(std::vector<weights *>& w);

  /** @brief Construct an instance of the default optimizer.
   *
   *  If there is no default optimizer, a null pointer is returned.
   */
  optimizer* create_optimizer() const;

  /** Get the trainer's maximum mini-batch size. */
  inline int get_max_mini_batch_size() const {
    return m_max_mini_batch_size;
  }

  /** @brief Set a flag that can be used to enable / disable the
   *         background I/O activities
   */
  void allow_background_io_activity(bool enable) { m_background_io_allowed = enable; }

  /** @brief Are background I/O activities enabled by the input layers */
  bool background_io_activity_allowed() { return m_background_io_allowed; }

  int get_num_iterations_per_epoch(execution_mode mode) const;

  // ===========================================
  // Setup
  // ===========================================

  /** @details Must be called after model specification and before
   *  execution. */
  virtual void setup();

  virtual void make_data_store_preloaded(execution_mode mode);

  virtual void mark_data_store_explicitly_loading(execution_mode mode);

  // ===========================================
  // Summarizer
  // ===========================================

  /**
   * Summarize statistics (e.g. timers, counters); these should be computable
   * quickly.
   */
  virtual void summarize_stats(lbann_summary& summarizer);
  /**
   * Summarize matrices (e.g. means); these are called less frequently and can
   * be more expensive.
   */
  virtual void summarize_matrices(lbann_summary& summarizer);

  // ===========================================
  // Checkpointing
  // ===========================================

  /** @brief Checkpoint model to given file descriptor, return number of bytes written */
  virtual bool save_to_checkpoint_shared(persist& p);
  /** @brief Restore model by reading checkpoint from given file descriptor, return number of bytes read */
  virtual bool load_from_checkpoint_shared(persist& p);

  virtual bool save_to_checkpoint_distributed(persist& p);
  virtual bool load_from_checkpoint_distributed(persist& p);

  /** @brief Save the model's weight to file */
  virtual bool save_weights(persist& p);

  /** @brief Reload the model's weights from a file */
  virtual bool reload_weights(const std::string latest,
                              const std::vector<std::string>& weight_list);

  /** @brief Saves the model explicitly if the save_model callback is present */
  virtual bool save_model();

  /** @brief Write model to proto file */
  virtual void write_proto(lbann_data::Model* proto);

protected:

  /** @brief Reorder layer list with a gather.
   *
   *  The new layer list is the same length as @c gather_indices and
   *  its entries are given by
   *  @f[ \text{new\_list}[i] = \text{old\_list}[\text{gather\_indices}[i]] @f]
   *
   *  Since entries in the layer list must be unique, this will fail
   *  if @c gather_indices has any repeated entries.
   */
  void reorder_layers(const std::vector<El::Int>& gather_indices);

  /** @brief Remap pointers.
   *
   *  Layer and weights pointers are remapped using the provided
   *  maps. If a pointer is not a key in the corresponding map, the
   *  pointer is not changed.
   */
  virtual void remap_pointers(const std::unordered_map<Layer*,Layer*>& layer_map,
                              const std::unordered_map<weights*,weights*>& weights_map);

  /** @brief
   *
   *  In case that a layer is frozen, also freeze layers that precede
   *  it if that makes senses for the particular model, such as
   *  sequential or siamese.  For othe models, users can manually
   *  control the behaivor by indicating whether to freeze each layer
   *  in the model description prototext.
   *
   *  For general DAG models, users need to manually specify each
   *  layer to freeze in the model description prototext.
   */
  virtual void freeze_layers_under_frozen_surface() {}

  /** @brief Set up topology of layer graph.
   *
   *  Called in setup function. All layers in connected component of
   *  layer graph are added to the model and all parent/child
   *  relationships between layers are reciprocated.
   */
  virtual void setup_layer_topology();
  /** @brief Set up layer execution order.
   *
   *  Called in setup function.
   */
  virtual void setup_layer_execution_order();
  /** @brief Set up layers.
   *
   *  Called in setup function.
   */
  virtual void setup_layers();
  /** @brief Set up weights.
   *
   *  Called in setup function. All weights being used by layers or
   *  the objective function are added to the model and all unused
   *  weights are deleted.
   */
  virtual void setup_weights();

public:
  // ===========================================
  // Execution
  // ===========================================

  /** @brief Reset model pointer and execution mode. */
  virtual void reset_mode(observing_ptr<execution_context> context, execution_mode mode);
  /** @brief Reset model statistics for an epoch. */
  virtual void reset_epoch_statistics(execution_mode mode);

  /** @brief Check if the trainer execution mode is valid for this model.
    @todo this should be moved to the trainer when the data readers move. */
  virtual bool is_execution_mode_valid(execution_mode mode) const;

  /** @brief Complete any background I/O data fetch for the execution
      mode requested */
  virtual void collect_background_data_fetch(execution_mode mode);

  /** @brief Forward propagation step. */
  virtual void forward_prop(execution_mode mode);
  /** @brief Backward propagation step. */
  virtual void backward_prop();
  /** Evaluate any metrics in the model */
  virtual void evaluate_metrics(execution_mode mode,
                                size_t current_mini_batch_size);
  /** @brief Clear each optimizer's gradient.
   *
   *  This must be called before training forward prop since layers
   *  set an optimizer flag during forward prop.
   */
  virtual void clear_gradients();
  /** @brief Update weights step. */
  virtual void update_weights();
  /** @brief Update layers step. */
  virtual bool update_layers();
  /** @brief Reconcile weight values.
   *
   *  If weight values are duplicated across multiple processes, they
   *  are set to the average across the processes.
   */
  virtual void reconcile_weight_values();

  // ===========================================
  // Callbacks
  // ===========================================

  /** Execute callbacks at start of model forward propagation. */
  virtual void do_model_forward_prop_begin_cbs(execution_mode mode);
  /** @brief Execute callbacks at end of model forward propagation. */
  virtual void do_model_forward_prop_end_cbs(execution_mode mode);
  /** @brief Execute callbacks at start of layer forward propagation. */
  virtual void do_layer_forward_prop_begin_cbs(execution_mode mode, Layer *l);
  /** @brief Execute callbacks at end of layer forward propagation. */
  virtual void do_layer_forward_prop_end_cbs(execution_mode mode, Layer *l);
  /** @brief Execute callbacks at start of model backward propagation. */
  virtual void do_model_backward_prop_begin_cbs();
  /** @brief Execute callbacks at end of model backward propagation. */
  virtual void do_model_backward_prop_end_cbs();
  /** @brief Execute callbacks at start of layer backward propagation. */
  virtual void do_layer_backward_prop_begin_cbs(Layer *l);
  /** @brief Execute callbacks at end of layer backward propagation. */
  virtual void do_layer_backward_prop_end_cbs(Layer *l);
  /** @brief Execute callbacks at start of model optimization. */
  virtual void do_model_optimize_begin_cbs();
  /** @brief Execute callbacks at end of model optimization. */
  virtual void do_model_optimize_end_cbs();
  /** @brief Execute callbacks at the start of weight optimization. */
  virtual void do_weight_optimize_begin_cbs(weights *w);
  /** @brief Execute callbacks at the end of weight optimization. */
  virtual void do_weight_optimize_end_cbs(weights *w);

private:

  /** Pointer to the execution context object used for training or evaluating this model */
  observing_ptr<execution_context> m_execution_context;

  /** @brief LBANN communicator. */
  lbann_comm* m_comm;

  /** @brief Model instance's name.
   *  @details Each model in a trainer should have a unique,
   *  preferably human-readable, name.
   */
  std::string m_name;

  /** @brief Tensor operations.
   *  @details The list is in execution order for forward propagation.
   */
  std::vector<std::unique_ptr<Layer>> m_layers;

  /** @brief Trainable parameters. */
  std::vector<weights*> m_weights;

  /** @details Maximum possible minibatch size supported by layers in
   *  this model.  Note that this is local to the particular model,
   *  not across multiple models.
   */
  int m_max_mini_batch_size;

  /** @details If a layer needs to construct an optimizer during
   *  setup, it will make a copy of the default optimizer. This object
   *  is just used to create copies and is not actually used for
   *  optimization.
   */
  optimizer* m_default_optimizer = nullptr;

  /** @brief Mathematical function to be minimized during training. */
  objective_function* m_objective_function;

  /** @brief Numerical quantities to evaluate model performance.
   *  @details Does not affect training.
   */
  std::vector<metric*> m_metrics;

  /** @brief Current callbacks to process. */
  std::vector<callback_base*> m_callbacks;

  /** @brief Flag that allows input layers to fetch data in the background */
  bool m_background_io_allowed = true;

  // ===========================================
  // Functions to add utility layers
  // ===========================================

  /** @brief Insert evaluation layers where needed.
   *
   *  If a @c lbann::layer_term or @c lbann::layer_metric corresponds
   *  to a layer that is not an evaluation_layer, an evaluation layer
   *  is created and added to the model.
   *
   *  @param layer_set      Layers in model. Updated with any newly
   *                        created layers.
   *  @param layer_names    Names of layers in model. Updated with any
   *                        newly created layers.
   */
  void add_evaluation_layers(std::unordered_set<Layer*>& layer_set,
                             std::unordered_set<std::string>& layer_names);

  /** @brief Insert dummy layers after layers with too few children.
   *
   *  If a layer expects more child layers than it has, add dummy
   *  layers until it has enough children.
   *
   *  @param layer_names    Names of layers in model. Updated with any
   *                        newly created layers.
   */
  void add_dummy_layers(std::unordered_set<std::string>& layer_names);
  /** @brief Insert split layers after layers with too many children.
   *
   *  If a layer expects one child layer but has multiple, add a split
   *  layer to the model.
   *
   *  @param layer_names    Names of layers in model. Updated with any
   *                        newly created layers.
   */
  void add_split_layers(std::unordered_set<std::string>& layer_names);

};

} // namespace lbann

#endif // LBANN_MODELS_MODEL_HPP_INCLUDED<|MERGE_RESOLUTION|>--- conflicted
+++ resolved
@@ -53,12 +53,9 @@
 namespace lbann {
 
 // Forward declarations
-<<<<<<< HEAD
 class lbann_callback;
 class training_algorithm;
-=======
 class callback_base;
->>>>>>> a74b24cf
 
 /** @brief Abstract base class for neural network models. */
 class model {
