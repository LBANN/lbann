--- conflicted
+++ resolved
@@ -126,19 +126,11 @@
     return m_callbacks;
   }
 
-<<<<<<< HEAD
-  /** Get the model's comm. */
-=======
-  /** @brief Return the I/O thread pool */
-  std::shared_ptr<thread_pool> get_io_thread_pool() { return m_io_thread_pool; }
-
   /** @brief Get the model's comm. */
->>>>>>> b28f7b7c
   inline lbann_comm *get_comm() const {
     return m_comm;
   }
 
-<<<<<<< HEAD
   /** Check to see if there is a valid training context for the model */
   inline bool has_valid_execution_context() const {
     return (m_execution_context != nullptr);
@@ -158,53 +150,6 @@
       LBANN_ERROR("execution context is not set");
     }
     return *m_execution_context;
-=======
-  void set_execution_mode(execution_mode mode);
-  execution_mode get_execution_mode() const noexcept;
-
-  /** @brief Number of times the training set has been traversed. */
-  inline El::Int get_epoch() const noexcept { return m_epoch; }
-
-  /** @brief Current mini-batch step for current execution mode.
-   *  @details Step counts are not reset after each epoch.
-   */
-  El::Int get_step() const noexcept;
-
-  /** @brief Current mini-batch step for given execution mode.
-   *  @details Step counts are not reset after each epoch.
-   */
-  El::Int get_step(execution_mode mode) const noexcept;
-
-  /** @brief Set the model's current mini-batch size. */
-  inline void set_current_mini_batch_size(int mini_batch_size) {
-    m_current_mini_batch_size = mini_batch_size;
-  }
-  /** @brief Get the model's current mini-batch size. */
-  inline int get_current_mini_batch_size() const {
-    return m_current_mini_batch_size;
-  }
-  /** @brief Get the model's maximum mini-batch size. */
-  inline int get_max_mini_batch_size() const {
-    return m_max_mini_batch_size;
-  }
-  /** @brief Get the model's effective mini-batch size. */
-  inline int get_effective_mini_batch_size() const {
-    return m_effective_mini_batch_size;
-  }
-  /** @brief Set the model's effective mini-batch size. */
-  inline void set_effective_mini_batch_size(int mini_batch_size) {
-    m_effective_mini_batch_size = mini_batch_size;
-  }
-  int get_num_iterations_per_epoch(execution_mode mode) const;
-
-  /** @brief Return true if the flag to stop training is set. */
-  bool get_terminate_training() const {
-    return m_terminate_training;
-  }
-  /** @brief Set the terminate training flag (on or off). */
-  void set_terminate_training(bool f) {
-    m_terminate_training = f;
->>>>>>> b28f7b7c
   }
 
   // ===========================================
@@ -239,18 +184,14 @@
    */
   optimizer* create_optimizer() const;
 
-<<<<<<< HEAD
   /** Get the trainer's maximum mini-batch size. */
   inline int get_max_mini_batch_size() const {
     return m_max_mini_batch_size;
   }
 
-  /** Set a flag that can be used to enable / disable the background I/O activities */
-=======
   /** @brief Set a flag that can be used to enable / disable the
    *         background I/O activities
    */
->>>>>>> b28f7b7c
   void allow_background_io_activity(bool enable) { m_background_io_allowed = enable; }
 
   /** @brief Are background I/O activities enabled by the input layers */
@@ -264,25 +205,7 @@
 
   /** @details Must be called after model specification and before
    *  execution. */
-<<<<<<< HEAD
   virtual void setup();
-=======
-  virtual void setup(std::shared_ptr<thread_pool> io_thread_pool);
-
-  // ===========================================
-  // Execution
-  // ===========================================
-
-  /** @brief Evaluate model. */
-  virtual void evaluate(execution_mode mode, int num_batches=0);
-
-  /** @brief Train model. */
-  virtual void train(int num_epochs, int num_batches=0);
-
-  /** @brief Complete any background I/O data fetch for the execution
-      mode requested */
-  virtual void collect_background_data_fetch(execution_mode mode);
->>>>>>> b28f7b7c
 
   // ===========================================
   // Summarizer
@@ -326,14 +249,7 @@
 
 protected:
 
-<<<<<<< HEAD
-  /** Reorder layer list with a gather.
-=======
-  /** @brief Check if the model execution mode is valid. */
-  virtual bool is_execution_mode_valid(execution_mode mode) const;
-
   /** @brief Reorder layer list with a gather.
->>>>>>> b28f7b7c
    *
    *  The new layer list is the same length as @c gather_indices and
    *  its entries are given by
@@ -391,47 +307,32 @@
    */
   virtual void setup_weights();
 
-<<<<<<< HEAD
 public:
   // ===========================================
   // Execution
   // ===========================================
 
-  /** Reset model pointer and execution mode. */
+  /** @brief Reset model pointer and execution mode. */
   virtual void reset_mode(observing_ptr<execution_context> context, execution_mode mode);
-  /** Reset model statistics for an epoch. */
+  /** @brief Reset model statistics for an epoch. */
   virtual void reset_epoch_statistics(execution_mode mode);
 
-  /** Check if the trainer execution mode is valid for this model.
+  /** @brief Check if the trainer execution mode is valid for this model.
     @todo this should be moved to the trainer when the data readers move. */
   virtual bool is_execution_mode_valid(execution_mode mode) const;
 
-  /** Complete any background I/O data fetch for the execution
+  /** @brief Complete any background I/O data fetch for the execution
       mode requested */
   virtual void collect_background_data_fetch(execution_mode mode);
-=======
-  /** @brief Reset model pointer and execution mode. */
-  virtual void reset_mode_and_model(execution_mode mode);
-  /** @brief Reset model statistics for an epoch. */
-  virtual void reset_epoch_statistics(execution_mode mode);
-  /** @brief Evaluate model on a mini-batch */
-  virtual bool evaluate_mini_batch(execution_mode mode);
-  /** @brief Train model on a mini-batch. */
-  virtual bool train_mini_batch();
->>>>>>> b28f7b7c
 
   /** @brief Forward propagation step. */
   virtual void forward_prop(execution_mode mode);
   /** @brief Backward propagation step. */
   virtual void backward_prop();
-<<<<<<< HEAD
   /** Evaluate any metrics in the model */
   virtual void evaluate_metrics(execution_mode mode,
                                 size_t current_mini_batch_size);
-  /** Clear each optimizer's gradient.
-=======
   /** @brief Clear each optimizer's gradient.
->>>>>>> b28f7b7c
    *
    *  This must be called before training forward prop since layers
    *  set an optimizer flag during forward prop.
@@ -452,27 +353,7 @@
   // Callbacks
   // ===========================================
 
-<<<<<<< HEAD
   /** Execute callbacks at start of model forward propagation. */
-=======
-  /** @brief Execute callbacks at start of training. */
-  virtual void do_train_begin_cbs();
-  /** @brief Execute callbacks at end of training. */
-  virtual void do_train_end_cbs();
-  /** @brief Execute callbacks at start of evaluation. */
-  virtual void do_evaluate_begin_cbs(execution_mode mode);
-  /** @brief Execute callbacks at end of evaluation. */
-  virtual void do_evaluate_end_cbs(execution_mode mode);
-  /** @brief Execute callbacks at start of epoch. */
-  virtual void do_epoch_begin_cbs();
-  /** @brief Execute callbacks at end of epoch. */
-  virtual void do_epoch_end_cbs();
-  /** @brief Execute callbacks at start of mini-batch. */
-  virtual void do_batch_begin_cbs(execution_mode mode);
-  /** @brief Execute callbacks at end of mini-batch. */
-  virtual void do_batch_end_cbs(execution_mode mode);
-  /** @brief Execute callbacks at start of model forward propagation. */
->>>>>>> b28f7b7c
   virtual void do_model_forward_prop_begin_cbs(execution_mode mode);
   /** @brief Execute callbacks at end of model forward propagation. */
   virtual void do_model_forward_prop_end_cbs(execution_mode mode);
@@ -499,14 +380,10 @@
 
 private:
 
-<<<<<<< HEAD
   /** Pointer to the execution context object used for training or evaluating this model */
   observing_ptr<execution_context> m_execution_context;
 
-  /** LBANN communicator. */
-=======
   /** @brief LBANN communicator. */
->>>>>>> b28f7b7c
   lbann_comm* m_comm;
 
   /** @brief Model instance's name.
@@ -515,58 +392,19 @@
    */
   std::string m_name;
 
-<<<<<<< HEAD
   /** @brief Tensor operations.
    *  @details The list is in execution order for forward propagation.
-=======
-  /** @brief Current execution mode. */
-  execution_mode m_execution_mode = execution_mode::training;
-
-  /** @brief Number of times the training data set has been traversed. */
-  El::Int m_epoch = 0;
-
-  /** @brief Number of mini-batch steps performed.
-   *  @details Step counts are not reset after each epoch.
->>>>>>> b28f7b7c
    */
   std::vector<std::unique_ptr<Layer>> m_layers;
 
-<<<<<<< HEAD
   /** @brief Trainable parameters. */
   std::vector<weights*> m_weights;
 
-=======
-  /** @brief Whether to terminate training.
-   *  @details If true, training will terminate immediately before
-   *  the next epoch.
-   */
-  bool m_terminate_training = false;
-
-  /** @brief Size of the current mini-batch in the model. */
-  int m_current_mini_batch_size;
->>>>>>> b28f7b7c
   /** @details Maximum possible minibatch size supported by layers in
    *  this model.  Note that this is local to the particular model,
    *  not across multiple models.
    */
   int m_max_mini_batch_size;
-<<<<<<< HEAD
-=======
-  /** @brief The "effective" size of a minibatch.
-   *
-   *  This is the size of the minibatch across all models and used for
-   *  e.g.  correctly averaging gradients from multiple models.
-   */
-  int m_effective_mini_batch_size;
-
-  /** @brief Tensor operations.
-   *  @details The list is in execution order for forward propagation.
-   */
-  std::vector<std::unique_ptr<Layer>> m_layers;
-
-  /** @brief Trainable parameters. */
-  std::vector<weights*> m_weights;
->>>>>>> b28f7b7c
 
   /** @details If a layer needs to construct an optimizer during
    *  setup, it will make a copy of the default optimizer. This object
@@ -586,14 +424,7 @@
   /** @brief Current callbacks to process. */
   std::vector<lbann_callback*> m_callbacks;
 
-<<<<<<< HEAD
-  /** Flag that allows input layers to fetch data in the background */
-=======
-  /** @brief Threads available for I/O */
-  std::shared_ptr<thread_pool> m_io_thread_pool;
-
   /** @brief Flag that allows input layers to fetch data in the background */
->>>>>>> b28f7b7c
   bool m_background_io_allowed = true;
 
   // ===========================================
