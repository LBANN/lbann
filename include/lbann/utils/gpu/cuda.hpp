////////////////////////////////////////////////////////////////////////////////
// Copyright (c) 2014-2019, Lawrence Livermore National Security, LLC.
// Produced at the Lawrence Livermore National Laboratory.
// Written by the LBANN Research Team (B. Van Essen, et al.) listed in
// the CONTRIBUTORS file. <lbann-dev@llnl.gov>
//
// LLNL-CODE-697807.
// All rights reserved.
//
// This file is part of LBANN: Livermore Big Artificial Neural Network
// Toolkit. For details, see http://software.llnl.gov/LBANN or
// https://github.com/LLNL/LBANN.
//
// Licensed under the Apache License, Version 2.0 (the "Licensee"); you
// may not use this file except in compliance with the License.  You may
// obtain a copy of the License at:
//
// http://www.apache.org/licenses/LICENSE-2.0
//
// Unless required by applicable law or agreed to in writing, software
// distributed under the License is distributed on an "AS IS" BASIS,
// WITHOUT WARRANTIES OR CONDITIONS OF ANY KIND, either express or
// implied. See the License for the specific language governing
// permissions and limitations under the license.
////////////////////////////////////////////////////////////////////////////////

#ifndef LBANN_UTILS_CUDA_HPP
#define LBANN_UTILS_CUDA_HPP

#include "lbann_config.hpp"
#include "lbann/utils/exception.hpp"

#ifdef LBANN_HAS_CUDA

#include <cuda.h>
#include <thrust/memory.h>
#include <thrust/version.h>
#include <thrust/detail/allocator/tagged_allocator.h>
#include <thrust/system/cuda/detail/par.h>
#include <thrust/device_vector.h>

// -------------------------------------------------------------
// Error utility macros
// -------------------------------------------------------------
#define LBANN_CUDA_SYNC(async)                                  \
  do {                                                          \
    /* Synchronize GPU and check for errors. */                 \
    cudaError_t status_CUDA_SYNC = cudaDeviceSynchronize();     \
    if (status_CUDA_SYNC == cudaSuccess)                        \
      status_CUDA_SYNC = cudaGetLastError();                    \
    if (status_CUDA_SYNC != cudaSuccess) {                      \
      cudaDeviceReset();                                        \
      std::stringstream err_CUDA_SYNC;                          \
      if (async) { err_CUDA_SYNC << "Asynchronous "; }          \
      err_CUDA_SYNC << "CUDA error ("                           \
                    << cudaGetErrorString(status_CUDA_SYNC)     \
                    << ")";                                     \
      LBANN_ERROR(err_CUDA_SYNC.str());                         \
    }                                                           \
  } while (0)
#define LBANN_CUDA_CHECK_LAST_ERROR(async)                              \
  do {                                                                  \
    cudaError_t status = cudaGetLastError();                            \
    if (status != cudaSuccess) {                                        \
      cudaDeviceReset();                                                \
      std::stringstream err_CUDA_CHECK_LAST_ERROR;                      \
      if (async) { err_CUDA_CHECK_LAST_ERROR << "Asynchronous "; }      \
      err_CUDA_CHECK_LAST_ERROR << "CUDA error ("                       \
                                << cudaGetErrorString(status)           \
                                << ")";                                 \
      LBANN_ERROR(err_CUDA_CHECK_LAST_ERROR.str());                     \
    }                                                                   \
  } while (0)
#define FORCE_CHECK_CUDA(cuda_call)                             \
  do {                                                          \
    /* Call CUDA API routine, synchronizing before and */       \
    /* after to check for errors. */                            \
    LBANN_CUDA_SYNC(true);                                      \
    cudaError_t status_CHECK_CUDA = (cuda_call);                \
    if (status_CHECK_CUDA != cudaSuccess) {                     \
      LBANN_ERROR(std::string("CUDA error (")                   \
                  + cudaGetErrorString(status_CHECK_CUDA)       \
                  + std::string(")"));                          \
    }                                                           \
    LBANN_CUDA_SYNC(false);                                     \
  } while (0)
#define FORCE_CHECK_CUDA_NOSYNC(cuda_call)                      \
  do {                                                          \
    cudaError_t status_CHECK_CUDA = (cuda_call);                \
    if (status_CHECK_CUDA != cudaSuccess) {                     \
      LBANN_ERROR(std::string("CUDA error (")                   \
                  + cudaGetErrorString(status_CHECK_CUDA)       \
                  + std::string(")"));                          \
    }                                                           \
  } while (0)
#ifdef LBANN_DEBUG
#define CHECK_CUDA(cuda_call) FORCE_CHECK_CUDA(cuda_call);
#else
#define CHECK_CUDA(cuda_call) FORCE_CHECK_CUDA_NOSYNC(cuda_call)
#endif // #ifdef LBANN_DEBUG

namespace lbann {
namespace cuda {

// -------------------------------------------------------------
// Wrapper classes
// -------------------------------------------------------------

/** Wrapper class for a CUDA event. */
class event_wrapper {
public:
  event_wrapper();
  event_wrapper(const event_wrapper& other);
  event_wrapper& operator=(const event_wrapper& other);
  ~event_wrapper();
  /** Enqueue CUDA event on a CUDA stream. */
  void record(cudaStream_t stream);
  /** Check whether CUDA event has completed. */
  bool query() const;
  /** Wait until CUDA event has completed. */
  void synchronize();
  /** Get CUDA event object. */
  cudaEvent_t& get_event();
private:
  /** CUDA event object.
   *  The event object lifetime is managed internally.
   */
  cudaEvent_t m_event;
  /** CUDA stream object.
   *  The stream object lifetime is assumed to be managed externally.
   */
  cudaStream_t m_stream;
};

/** Wrapper around @c cudaGraph_t */
class Graph {

public:

  Graph(cudaGraph_t graph=nullptr);
  ~Graph();

  // Copy-and-swap idiom
  Graph(const Graph&);
  Graph(Graph&&);
  Graph& operator=(Graph);
  friend void swap(Graph& first, Graph& second);

  /** @brief Take ownership of CUDA object */
  void reset(cudaGraph_t graph=nullptr);
  /** @brief Return CUDA object and release ownership */
  cudaGraph_t release();
  /** @brief Return CUDA object without releasing ownership */
  cudaGraph_t get() const noexcept;
  /** @brief Return CUDA object without releasing ownership */
  operator cudaGraph_t() const noexcept;

  /** @brief Create CUDA object
   *
   *  Does nothing if already created.
   */
  void create();

  /** @begin Begin stream capture */
  static void begin_capture(
    cudaStream_t stream,
    cudaStreamCaptureMode mode=cudaStreamCaptureModeGlobal);
  /** @begin End stream capture and return the resulting CUDA graph */
  static Graph end_capture(cudaStream_t stream);

private:

  cudaGraph_t graph_{nullptr};

};

/** Wrapper around @c cudaGraphExec_t */
class ExecutableGraph {

public:

  ExecutableGraph(cudaGraphExec_t graph_exec=nullptr);
  ExecutableGraph(cudaGraph_t graph);
  ~ExecutableGraph();

  // Copy-and-swap idiom
  ExecutableGraph(const ExecutableGraph&) = delete;
  ExecutableGraph(ExecutableGraph&&);
  ExecutableGraph& operator=(ExecutableGraph);
  friend void swap(ExecutableGraph& first, ExecutableGraph& second);

  /** @brief Take ownership of CUDA object */
  void reset(cudaGraphExec_t graph=nullptr);
  /** @brief Return CUDA object and release ownership */
  cudaGraphExec_t release();
  /** @brief Return CUDA object without releasing ownership */
  cudaGraphExec_t get() const noexcept;
  /** @brief Return CUDA object without releasing ownership */
  operator cudaGraphExec_t() const noexcept;

  /** @brief Execute CUDA graph */
  void launch(cudaStream_t stream) const;

  /** @brief Update CUDA graph
   *
   *  Creates new executable graph if it has not already been created
   *  or if update fails.
   */
  void update(cudaGraph_t graph);

private:

  cudaGraphExec_t graph_exec_{nullptr};

};

// -------------------------------------------------------------
// Helper functions for tensor operations
// -------------------------------------------------------------

/** Copy entries between GPU tensors. */
template <typename TensorDataType>
void copy_tensor(
  cudaStream_t stream,
  const std::vector<size_t>& dims,
  const TensorDataType* input,
  const std::vector<size_t>& input_strides,
  TensorDataType* output,
  const std::vector<size_t>& output_strides);

// -------------------------------------------------------------
// Utilities for Thrust
// -------------------------------------------------------------
namespace thrust {

/** Thrust execution policy. */
using execute_on_stream
#if THRUST_MAJOR_VERSION > 1 || THRUST_MINOR_VERSION >= 9
  = ::thrust::cuda_cub::execute_on_stream; // >= 1.9.1
#elif THRUST_MAJOR_VERSION == 1 && THRUST_MINOR_VERSION == 8
  = ::thrust::system::cuda::detail::execute_on_stream;
#else
  = std::nullptr_t;
  static_assert(false, "Thrust 1.8 or newer is required");
#endif

/** GPU memory allocator that can interact with Thrust.
 *  Operations are performed on a provided CUDA stream. Uses
 *  Hydrogen's CUB memory pool if available.
 */
template <typename T = El::byte>
class allocator
  : public ::thrust::detail::tagged_allocator<
               T, execute_on_stream,
               ::thrust::pointer<T, execute_on_stream>> {
public:
  // Convenient typedefs
  typedef ::thrust::detail::tagged_allocator<
              T, execute_on_stream,
              ::thrust::pointer<T, execute_on_stream>> parent_class;
  typedef typename parent_class::value_type  value_type;
  typedef typename parent_class::pointer     pointer;
  typedef typename parent_class::size_type   size_type;
  typedef typename parent_class::system_type system_type;

  /** Default constructor. */
  allocator(cudaStream_t stream = hydrogen::cuda::GetDefaultStream());
  /** Allocate GPU buffer. */
  pointer allocate(size_type size);
  /** Deallocate GPU buffer.
   *  'size' is unused and maintained for compatibility with Thrust.
   */
  void deallocate(pointer buffer, size_type size = 0);
  /** Get Thrust execution policy. */
  system_type& system();

private:
  /** Active CUDA stream. */
  cudaStream_t m_stream;
  /** Thrust execution policy. */
  system_type m_system;

};

/** Thrust device vector. */
template <typename T>
using vector = ::thrust::device_vector<T, allocator<T>>;

} // namespace thrust
} // namespace cuda
} // namespace lbann

#endif // LBANN_HAS_CUDA
<<<<<<< HEAD
=======

>>>>>>> e112ed35
#endif // LBANN_UTILS_CUDA_HPP<|MERGE_RESOLUTION|>--- conflicted
+++ resolved
@@ -291,8 +291,5 @@
 } // namespace lbann
 
 #endif // LBANN_HAS_CUDA
-<<<<<<< HEAD
-=======
-
->>>>>>> e112ed35
+
 #endif // LBANN_UTILS_CUDA_HPP