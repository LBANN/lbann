--- conflicted
+++ resolved
@@ -8,11 +8,8 @@
   dataset.hpp
   description.hpp
   entrywise_operator.hpp
-<<<<<<< HEAD
+  enum_iterator.hpp
   eti_macros.hpp
-=======
-  enum_iterator.hpp
->>>>>>> 78ebc86a
   exception.hpp
   factory.hpp
   factory_error_policies.hpp
