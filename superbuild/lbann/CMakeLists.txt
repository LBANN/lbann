enable_language(CXX)

# Contrary to the top-level CMake, here we make warnings-as-errors the
# default. This should *not* be the persistent norm, but may as well
# save everyone some typing in the meantime.
option(LBANN_WARNINGS_AS_ERRORS "Promote LBANN warnings to errors" ON)

set(LBANN_CMAKE_INSTALL_PREFIX "${CMAKE_INSTALL_PREFIX}"
  CACHE PATH "The installation destination of LBANN")

set(LBANN_CMAKE_BUILD_TYPE "${CMAKE_BUILD_TYPE}"
  CACHE STRING "The build type for LBANN.")

if (Hydrogen_ENABLE_CUDA OR LBANN_WITH_CUDA OR CMAKE_CUDA_COMPILER)
  enable_language(CUDA)
  set(LBANN_CMAKE_CUDA_COMPILER ${CMAKE_CUDA_COMPILER})
  set(LBANN_CMAKE_CUDA_FLAGS ${CMAKE_CUDA_FLAGS})
  if (NOT CMAKE_CUDA_HOST_COMPILER)
    set(LBANN_CMAKE_CUDA_HOST_COMPILER ${CMAKE_CXX_COMPILER})
  else ()
    set(LBANN_CMAKE_CUDA_HOST_COMPILER ${CMAKE_CUDA_HOST_COMPILER})
  endif ()
endif ()

if (LBANN_WITH_CONDUIT)
  enable_language(C)
  set(LBANN_CMAKE_C_COMPILER ${CMAKE_C_COMPILER})
  set(LBANN_CMAKE_C_FLAGS ${CMAKE_C_FLAGS})
endif ()

# Fixes an RPATH issue with LBANN in which all packages get installed
# to the same prefix
#
# FIXME: Not sure how this will work if CMAKE_INSTALL_LIBDIR is set
# manually for LBANN
if (CMAKE_HOST_SYSTEM_NAME MATCHES "Linux")
  set(_SB_PKGS CNPY CUB ELEMENTAL
    HYDROGEN JPEG_TURBO OPENBLAS OPENCV PROTOBUF)
  foreach(_pkg ${_SB_PKGS})
    if (LBANN_SB_BUILD_${_pkg})
      if (_pkg STREQUAL "HYDROGEN")
        list(APPEND LBANN_CMAKE_INSTALL_RPATH
          "${HYDROGEN_CMAKE_INSTALL_PREFIX}/lib")
      else ()
        list(APPEND LBANN_CMAKE_INSTALL_RPATH
          "${${_pkg}_CMAKE_INSTALL_PREFIX}/lib")
      endif ()
    endif ()
  endforeach ()
endif ()
if (LBANN_CMAKE_INSTALL_RPATH)
  list(REMOVE_DUPLICATES LBANN_CMAKE_INSTALL_RPATH)
endif ()

# Build the dependency set
if (TARGET ALUMINUM)
  option(LBANN_WITH_ALUMINUM "Whether to use Aluminum in LBANN" ON)

  if (LBANN_WITH_ALUMINUM)
    set(LBANN_SB_FWD_LBANN_Aluminum_DIR "${ALUMINUM_DIR}/lib/cmake/Aluminum"
      CACHE STRING "The path to Aluminum for LBANN.")

    list(APPEND _LBANN_DEPENDS ALUMINUM)
  endif (LBANN_WITH_ALUMINUM)
endif (TARGET ALUMINUM)

if (TARGET CATCH2)
  option(LBANN_WITH_UNIT_TESTING "Build catch2 unit tests in LBANN" ON)
  if (LBANN_WITH_UNIT_TESTING)
    set(LBANN_SB_FWD_LBANN_CATCH2_DIR ${CATCH2_DIR})
    list(APPEND _LBANN_DEPENDS CATCH2)
  endif ()
endif (TARGET CATCH2)

if (TARGET CEREAL)
  list(APPEND _LBANN_DEPENDS CEREAL)
  set(LBANN_SB_FWD_LBANN_CEREAL_DIR "${CEREAL_DIR}")
endif ()
if (TARGET CNPY)
  list(APPEND _LBANN_DEPENDS CNPY)
  set(LBANN_SB_FWD_LBANN_CNPY_DIR "${CNPY_DIR}")
endif ()
if (TARGET CONDUIT)
  option(LBANN_WITH_CONDUIT "Whether to use CONDUIT in LBANN" ON)

  list(APPEND _LBANN_DEPENDS CONDUIT)
  set(LBANN_SB_FWD_LBANN_CONDUIT_DIR "${CONDUIT_DIR}")
endif ()
if (TARGET CUB)
  list(APPEND _LBANN_DEPENDS CUB)
  set(LBANN_SB_FWD_LBANN_CUB_DIR "${CUB_DIR}")
endif ()
if (TARGET HYDROGEN)
  if (TARGET OPENBLAS)
    list(APPEND _LBANN_DEPENDS OPENBLAS)
    set(LBANN_SB_FWD_LBANN_BLA_VENDOR "OpenBLAS"
      CACHE STRING "The BLAS vendor for LBANN")
  endif ()
  list(APPEND _LBANN_DEPENDS HYDROGEN)
  set(LBANN_SB_FWD_LBANN_Hydrogen_DIR "${HYDROGEN_DIR}")
endif ()
if (TARGET OPENCV)
  list(APPEND _LBANN_DEPENDS OPENCV)
  set(LBANN_SB_FWD_LBANN_OpenCV_DIR "${OPENCV_DIR}/share/OpenCV")
endif ()
if (TARGET PROTOBUF)
  list(APPEND _LBANN_DEPENDS PROTOBUF)
  set(LBANN_SB_FWD_LBANN_PROTOBUF_DIR "${PROTOBUF_DIR}")
  set(LBANN_SB_FWD_LBANN_protobuf_MODULE_COMPATIBLE ON)
  set(LBANN_SB_FWD_LBANN_protobuf_BUILD_SHARED_LIBS ON)

  if (TARGET HOST-PROTOBUF)
    list(APPEND _LBANN_DEPENDS HOST-PROTOBUF)
    set(LBANN_USE_PROTOBUF_MODULE ON)
    set(LBANN_SB_FWD_LBANN_Protobuf_PROTOC_EXECUTABLE
      "${HOST_PROTOBUF_protoc_EXE}")
    # This will exist by the time LBANN configures.
  endif ()
endif ()

<<<<<<< HEAD
# Distconv
if (TARGET DIHYDROGEN)
  option(LBANN_WITH_DISTCONV "Whether to use DISTCONV in LBANN" ON)
  if (LBANN_WITH_DISTCONV)
    set(LBANN_SB_FWD_LBANN_DIHYDROGEN_DIR "${DIHYDROGEN_DIR}"
      CACHE STRING "The path to DiHydrogen for LBANN.")
    list(APPEND _LBANN_DEPENDS DIHYDROGEN)
  endif (LBANN_WITH_DISTCONV)
endif (TARGET DIHYDROGEN)
=======
# DiHydrogen and Distconv
if (TARGET DIHYDROGEN)
  option(LBANN_WITH_DIHYDROGEN "Whether to use DiHydrogen in LBANN" ON)
  if (LBANN_WITH_DIHYDROGEN)
    list(APPEND _LBANN_DEPENDS DIHYDROGEN)
    set(LBANN_SB_FWD_LBANN_DIHYDROGEN_DIR "${DIHYDROGEN_DIR}"
      CACHE STRING "The path to DiHydrogen for LBANN.")
    set(LBANN_SB_FWD_LBANN_WITH_DIHYDROGEN ON)
  endif ()
  option(LBANN_WITH_DISTCONV "Whether to use Distconv in LBANN" OFF)
  if (LBANN_WITH_DISTCONV)
    set(LBANN_SB_FWD_LBANN_WITH_DISTCONV ON)
  endif ()
endif ()
>>>>>>> d89733e9

# Get the list of LBANN variables
get_property(LBANN_VARIABLES DIRECTORY PROPERTY VARIABLES)
list(FILTER LBANN_VARIABLES INCLUDE REGEX "^LBANN_.*")

create_cmake_arguments(
  OUTPUT_VARIABLE LBANN_CMAKE_ARGS
  PACKAGE_NAME LBANN
  SKIP_VARS_WITH_PREFIXES "LBANN_SB"
  EXTRA_REMOVE_PREFIXES "LBANN_SB_FWD_LBANN"
  VARIABLES ${LBANN_VARIABLES})

option(LBANN_SB_CLONE_CLEAN_LBANN "Will pull a clean LBANN repository." OFF)

if (LBANN_SB_CLONE_CLEAN_LBANN)
  option(LBANN_CLONE_VIA_SSH
    "Clone LBANN using SSH instead of HTTPS" ${LBANN_SB_CLONE_VIA_SSH})

  if (LBANN_CLONE_VIA_SSH)
    set(LBANN_URL git@github.com:LLNL/lbann.git
      CACHE STRING "The URL from which to clone LBANN")
  else ()
    set(LBANN_URL "https://github.com/llnl/lbann"
      CACHE STRING "The URL from which to clone LBANN")
  endif ()

  set(LBANN_TAG "develop"
    CACHE STRING "The git tag or hash to checkout for LBANN")

  set(LBANN_SOURCE_DIR ${CMAKE_CURRENT_BINARY_DIR}/src)

  set(_git_repo_tag GIT_REPOSITORY)
  set(_git_tag_tag GIT_TAG)

else ()

  unset(LBANN_URL CACHE)
  unset(LBANN_TAG CACHE)
  unset(_git_repo_tag)
  unset(_git_tag_tag)

  get_filename_component(LBANN_SOURCE_DIR ${CMAKE_SOURCE_DIR}/.. REALPATH)

endif ()

include(ExternalProject)
ExternalProject_Add(LBANN
  PREFIX ${CMAKE_CURRENT_BINARY_DIR}
  TMP_DIR ${CMAKE_CURRENT_BINARY_DIR}/tmp
  STAMP_DIR ${CMAKE_CURRENT_BINARY_DIR}/stamp
  ${_git_repo_tag} ${LBANN_URL}
  ${_git_tag_tag} ${LBANN_TAG}
  DEPENDS ${_LBANN_DEPENDS}
  SOURCE_DIR ${LBANN_SOURCE_DIR}
  BINARY_DIR ${CMAKE_CURRENT_BINARY_DIR}/build
  INSTALL_DIR ${LBANN_CMAKE_INSTALL_PREFIX}
  USES_TERMINAL_BUILD 1
  LOG_DOWNLOAD 1
  LOG_UPDATE 1
  LOG_CONFIGURE 1
  LOG_BUILD 1
  LOG_INSTALL 1
  LOG_TEST 1
  LIST_SEPARATOR |
  CMAKE_ARGS
  -DCMAKE_CXX_COMPILER=${CMAKE_CXX_COMPILER}
  -DCMAKE_CXX_FLAGS=${CMAKE_CXX_FLAGS}
  ${LBANN_CMAKE_ARGS}
  )

# Ensure the JAG utils are built
ExternalProject_Add_Step(LBANN build-jag-utils
  COMMAND ${CMAKE_COMMAND} --build <BINARY_DIR> --config $<CONFIG> --target jag-utils
  COMMENT "Performing building of JAG utils for 'LBANN'"
  DEPENDEES build
  DEPENDERS install
  LOG 1
  USES_TERMINAL 1)

set(LBANN_DIR ${LBANN_CMAKE_INSTALL_PREFIX}
  CACHE INTERNAL "The install prefix of LBANN.")<|MERGE_RESOLUTION|>--- conflicted
+++ resolved
@@ -118,17 +118,6 @@
   endif ()
 endif ()
 
-<<<<<<< HEAD
-# Distconv
-if (TARGET DIHYDROGEN)
-  option(LBANN_WITH_DISTCONV "Whether to use DISTCONV in LBANN" ON)
-  if (LBANN_WITH_DISTCONV)
-    set(LBANN_SB_FWD_LBANN_DIHYDROGEN_DIR "${DIHYDROGEN_DIR}"
-      CACHE STRING "The path to DiHydrogen for LBANN.")
-    list(APPEND _LBANN_DEPENDS DIHYDROGEN)
-  endif (LBANN_WITH_DISTCONV)
-endif (TARGET DIHYDROGEN)
-=======
 # DiHydrogen and Distconv
 if (TARGET DIHYDROGEN)
   option(LBANN_WITH_DIHYDROGEN "Whether to use DiHydrogen in LBANN" ON)
@@ -143,7 +132,6 @@
     set(LBANN_SB_FWD_LBANN_WITH_DISTCONV ON)
   endif ()
 endif ()
->>>>>>> d89733e9
 
 # Get the list of LBANN variables
 get_property(LBANN_VARIABLES DIRECTORY PROPERTY VARIABLES)
