--- conflicted
+++ resolved
@@ -123,21 +123,6 @@
   }
 
   const auto& sync_info = this->get_sync_info();
-<<<<<<< HEAD
-  gpu_lib::mem_copy_async(
-      m_reserve_space_fwd.data(),
-      reserve_space.data(),
-      reserve_space.size(),
-      gpu_lib::GPU_MEMCPY_DEVICE_TO_DEVICE,
-      sync_info.Stream());
-  /*CHECK_CUDA(cudaMemcpyAsync(
-      m_reserve_space_fwd.data(),
-      reserve_space.data(),
-      reserve_space.size(),
-      cudaMemcpyDeviceToDevice,
-      sync_info.Stream()));
-      */
-=======
 
   //Send reserve space to secondary  grid
   if(comm->get_grid_type() == GridType::PRIMARY_GRID)
@@ -188,19 +173,23 @@
     if(m_reserve_space_fwd.size() != reserve_space.size())
       m_reserve_space_fwd.allocate(reserve_space.size());
     const auto& sync_info = this->get_sync_info();
-    CHECK_CUDA(cudaMemcpyAsync(
+    gpu_lib::mem_copy_async(
+      m_reserve_space_fwd.data(),
+      reserve_space.data(),
+      reserve_space.size(),
+      gpu_lib::GPU_MEMCPY_DEVICE_TO_DEVICE,
+      sync_info.Stream());
+    /*CHECK_CUDA(cudaMemcpyAsync(
         m_reserve_space_fwd.data(),
         reserve_space.data(),
         reserve_space.size(),
         cudaMemcpyDeviceToDevice,
-        sync_info.Stream()));
+        sync_info.Stream()));*/
   }
   else
   {
     send_recv_reserve_space(comm);
   }
-
->>>>>>> 96b6c27e
 }
 #endif // LBANN_GRU_LAYER_CUDNN_SUPPORTED
 
