--- conflicted
+++ resolved
@@ -104,11 +104,7 @@
 #endif // defined(LBANN_HAS_GPU) && defined(LBANN_DEBUG)
 
 #ifdef LBANN_HAS_DISTCONV
-<<<<<<< HEAD
-  if (distconv_enabled()) dc().fp_setup(mini_batch_size);
-=======
   if (distconv_enabled()) get_distconv_adapter().fp_setup(mini_batch_size);
->>>>>>> a49b57ca
 #endif // LBANN_HAS_DISTCONV
 
   // Apply layer's compute function
@@ -117,11 +113,7 @@
   m_fp_compute_time += get_time() - fp_compute_start;
 
 #ifdef LBANN_HAS_DISTCONV
-<<<<<<< HEAD
-  if (distconv_enabled()) dc().fp_postprocess();
-=======
   if (distconv_enabled()) get_distconv_adapter().fp_postprocess();
->>>>>>> a49b57ca
 #endif // LBANN_HAS_DISTCONV
 
   // Add this layer as a gradient source for weight optimizers
@@ -154,11 +146,7 @@
 #endif // defined(LBANN_HAS_GPU) && defined(LBANN_DEBUG)
 
 #ifdef LBANN_HAS_DISTCONV
-<<<<<<< HEAD
-  if (distconv_enabled()) dc().bp_setup(mini_batch_size);
-=======
   if (distconv_enabled()) get_distconv_adapter().bp_setup(mini_batch_size);
->>>>>>> a49b57ca
 #endif // LBANN_HAS_DISTCONV
 
   // Backprop the compute function.
@@ -167,11 +155,7 @@
   m_bp_compute_time += get_time() - bp_compute_start;
 
 #ifdef LBANN_HAS_DISTCONV
-<<<<<<< HEAD
-  if (distconv_enabled()) dc().bp_postprocess();
-=======
   if (distconv_enabled()) get_distconv_adapter().bp_postprocess();
->>>>>>> a49b57ca
 #endif // LBANN_HAS_DISTCONV
 
   // Remove this layer as a gradient source for weight optimizers
@@ -430,11 +414,7 @@
   // memory, but there are some edge cases that are not handled.
   for (int i = 0; i < get_num_children(); ++i) {
 #ifdef LBANN_HAS_DISTCONV
-<<<<<<< HEAD
-    if (distconv_enabled() && !dc().child_copy_required(i)) {
-=======
     if (distconv_enabled() && !get_distconv_adapter().child_copy_required(i)) {
->>>>>>> a49b57ca
       // Avoids allocating unused matrices
       continue;
     }
@@ -692,20 +672,6 @@
 #ifdef LBANN_HAS_DISTCONV
 template <typename TensorDataType>
 void data_type_layer<TensorDataType>::setup_distconv_adapter() {
-<<<<<<< HEAD
-  this->get_dc() = make_unique<data_type_distconv_adapter<TensorDataType>>(*this);
-}
-
-template <typename TensorDataType>
-data_type_distconv_adapter<TensorDataType>& data_type_layer<TensorDataType>::dc() {
-  return const_cast<data_type_distconv_adapter<TensorDataType>&>(
-      static_cast<const data_type_layer<TensorDataType>&>(*this).dc());
-}
-
-template <typename TensorDataType>
-const data_type_distconv_adapter<TensorDataType>& data_type_layer<TensorDataType>::dc() const {
-  return dynamic_cast<const data_type_distconv_adapter<TensorDataType>&>(*get_dc());
-=======
   this->get_distconv_adapter_ptr() = make_unique<data_type_distconv_adapter<TensorDataType>>(*this);
 }
 
@@ -718,7 +684,6 @@
 template <typename TensorDataType>
 const data_type_distconv_adapter<TensorDataType>& data_type_layer<TensorDataType>::get_distconv_adapter() const {
   return dynamic_cast<const data_type_distconv_adapter<TensorDataType>&>(*get_distconv_adapter_ptr());
->>>>>>> a49b57ca
 }
 #endif // LBANN_HAS_DISTCONV
 
