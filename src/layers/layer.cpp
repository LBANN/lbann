--- conflicted
+++ resolved
@@ -1481,11 +1481,10 @@
   if (ps.height_splits == 0) ps.height_splits = h;
   if (ps.width_splits == 0) ps.width_splits = w;
 
-<<<<<<< HEAD
-  ArrayND input_locale_shape;
-  ArrayND input_split_shape;
-  ArrayND output_locale_shape;
-  ArrayND output_split_shape;
+  Shape input_locale_shape;
+  Shape input_split_shape;
+  Shape output_locale_shape;
+  Shape output_split_shape;
 
   if(dc::num_dims == 4) {
     input_locale_shape = {w, h, c, n};
@@ -1505,16 +1504,6 @@
 
   auto prev_activations_dist =  Dist::make_shared_distribution(
       input_locale_shape, input_split_shape);
-=======
-  Shape input_locale_shape({w, h, c, n});
-  Shape input_split_shape({ps.width_splits, ps.height_splits,
-          ps.channel_splits, ps.sample_splits});
-  auto prev_activations_dist =  Dist::make_shared_distribution(
-      input_locale_shape, input_split_shape);
-  Shape output_locale_shape({w, h, f, n});
-  Shape output_split_shape({ps.width_splits, ps.height_splits,
-          ps.filter_splits, ps.sample_splits});
->>>>>>> 48d0711e
   auto activations_dist = Dist::make_shared_distribution(
       output_locale_shape, output_split_shape);
   auto prev_error_signals_dist = activations_dist;
@@ -1582,19 +1571,10 @@
   // dimension. It is assumed that LBANN uses only the
   // NUM_RANKS/STRIDE ranks in a data-parallel input layer to read
   // training data.
-<<<<<<< HEAD
-  ArrayND sample_locale_shape =
-      {static_cast<index_t>(dc::get_rank_stride()),
-       index_t(1), index_t(1),
-       static_cast<index_t>(
-           dc::get_mpi_num_ranks() / dc::get_rank_stride())};
-  ArrayND sample_split_shape = sample_locale_shape;
-=======
   Shape sample_locale_shape({static_cast<index_t>(dc::get_rank_stride()),
           index_t(1), index_t(1), static_cast<index_t>(
               dc::get_mpi_num_ranks() / dc::get_rank_stride())});
   auto sample_split_shape = sample_locale_shape;
->>>>>>> 48d0711e
   sample_split_shape[0] = 1;
   auto sample_dist = Dist::make_shared_distribution
       (sample_locale_shape, sample_split_shape);
