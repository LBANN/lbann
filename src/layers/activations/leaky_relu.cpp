--- conflicted
+++ resolved
@@ -84,7 +84,6 @@
                            this->get_local_error_signals());
 }
 
-<<<<<<< HEAD
 #ifdef LBANN_HAS_DISTCONV
 template <typename TensorDataType, data_layout Layout, El::Device Device>
 void leaky_relu_layer<TensorDataType, Layout, Device>::init_distribution(
@@ -118,17 +117,11 @@
 }
 #endif // LBANN_HAS_DISTCONV
 
-template class leaky_relu_layer<
-  DataType, data_layout::DATA_PARALLEL, El::Device::CPU>;
-template class leaky_relu_layer<
-  DataType, data_layout::MODEL_PARALLEL, El::Device::CPU>;
-=======
 #define PROTO(T)                                      \
   template class leaky_relu_layer<T, data_layout::DATA_PARALLEL, El::Device::CPU>; \
   template class leaky_relu_layer<T, data_layout::MODEL_PARALLEL, El::Device::CPU>
 
 #define LBANN_INSTANTIATE_CPU_HALF
 #include "lbann/macros/instantiate.hpp"
->>>>>>> db4c5f7b
 
 } // namespace lbann