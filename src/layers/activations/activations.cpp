--- conflicted
+++ resolved
@@ -150,34 +150,17 @@
   }
 
 DEFINE_COMPUTE_OPS(log_sigmoid_layer, log_sigmoid_op)
-<<<<<<< HEAD
-#ifndef LBANN_HAS_DISTCONV
-// ReLU is supported in distconv, but the unary-op framework is not.
-DEFINE_COMPUTE_OPS(relu_layer, relu_op)
-#endif // LBANN_HAS_DISTCONV
-=======
->>>>>>> de2c78cb
 DEFINE_COMPUTE_OPS(selu_layer, selu_op)
 DEFINE_COMPUTE_OPS(sigmoid_layer, sigmoid_op)
 DEFINE_COMPUTE_OPS(softplus_layer, softplus_op)
 DEFINE_COMPUTE_OPS(softsign_layer, softsign_op)
 
-// Omit relu_layer when distconv is enabled
-#ifndef LBANN_HAS_DISTCONV
 #define PROTO(T) \
   UNARY_ETI_INST_MACRO_DEV_DT(log_sigmoid_layer, T, El::Device::CPU); \
   UNARY_ETI_INST_MACRO_DEV_DT(selu_layer, T, El::Device::CPU);        \
   UNARY_ETI_INST_MACRO_DEV_DT(sigmoid_layer, T, El::Device::CPU);     \
   UNARY_ETI_INST_MACRO_DEV_DT(softplus_layer, T, El::Device::CPU);    \
   UNARY_ETI_INST_MACRO_DEV_DT(softsign_layer, T, El::Device::CPU)
-#else
-#define PROTO(T) \
-  UNARY_ETI_INST_MACRO_DEV_DT(log_sigmoid_layer, T, El::Device::CPU); \
-  UNARY_ETI_INST_MACRO_DEV_DT(selu_layer, T, El::Device::CPU);        \
-  UNARY_ETI_INST_MACRO_DEV_DT(sigmoid_layer, T, El::Device::CPU);     \
-  UNARY_ETI_INST_MACRO_DEV_DT(softplus_layer, T, El::Device::CPU);    \
-  UNARY_ETI_INST_MACRO_DEV_DT(softsign_layer, T, El::Device::CPU)
-#endif // LBANN_HAS_DISTCONV
 
 #define LBANN_INSTANTIATE_CPU_HALF
 #include "lbann/macros/instantiate.hpp"
