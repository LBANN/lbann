////////////////////////////////////////////////////////////////////////////////
// Copyright (c) 2014-2019, Lawrence Livermore National Security, LLC.
// Produced at the Lawrence Livermore National Laboratory.
// Written by the LBANN Research Team (B. Van Essen, et al.) listed in
// the CONTRIBUTORS file. <lbann-dev@llnl.gov>
//
// LLNL-CODE-697807.
// All rights reserved.
//
// This file is part of LBANN: Livermore Big Artificial Neural Network
// Toolkit. For details, see http://software.llnl.gov/LBANN or
// https://github.com/LLNL/LBANN.
//
// Licensed under the Apache License, Version 2.0 (the "Licensee"); you
// may not use this file except in compliance with the License.  You may
// obtain a copy of the License at:
//
// http://www.apache.org/licenses/LICENSE-2.0
//
// Unless required by applicable law or agreed to in writing, software
// distributed under the License is distributed on an "AS IS" BASIS,
// WITHOUT WARRANTIES OR CONDITIONS OF ANY KIND, either express or
// implied. See the License for the specific language governing
// permissions and limitations under the license.
////////////////////////////////////////////////////////////////////////////////

// Get the declarations of all the builders for registration
#include "lbann/callbacks/callback.hpp"
#include "lbann/callbacks/check_dataset.hpp"
#include "lbann/callbacks/check_gradients.hpp"
#include "lbann/callbacks/check_init.hpp"
#include "lbann/callbacks/check_metric.hpp"
#include "lbann/callbacks/check_nan.hpp"
#include "lbann/callbacks/check_small.hpp"
#include "lbann/callbacks/checkpoint.hpp"
#include "lbann/callbacks/confusion_matrix.hpp"
#include "lbann/callbacks/debug.hpp"
#include "lbann/callbacks/debug_io.hpp"
#include "lbann/callbacks/dump_error_signals.hpp"
#include "lbann/callbacks/dump_gradients.hpp"
#include "lbann/callbacks/dump_minibatch_sample_indices.hpp"
#include "lbann/callbacks/dump_outputs.hpp"
#include "lbann/callbacks/dump_weights.hpp"
#include "lbann/callbacks/early_stopping.hpp"
#include "lbann/callbacks/gpu_memory_usage.hpp"
#include "lbann/callbacks/hang.hpp"
#include "lbann/callbacks/imcomm.hpp"
#include "lbann/callbacks/learning_rate.hpp"
#include "lbann/callbacks/ltfb.hpp"
#include "lbann/callbacks/mixup.hpp"
#include "lbann/callbacks/monitor_io.hpp"
#include "lbann/callbacks/perturb_adam.hpp"
#include "lbann/callbacks/perturb_dropout.hpp"
#include "lbann/callbacks/print_statistics.hpp"
#include "lbann/callbacks/profiler.hpp"
#include "lbann/callbacks/replace_weights.hpp"
#include "lbann/callbacks/save_images.hpp"
#include "lbann/callbacks/save_model.hpp"
#include "lbann/callbacks/save_topk_models.hpp"
#include "lbann/callbacks/summarize_autoencoder_images.hpp"
#include "lbann/callbacks/summarize_images.hpp"
#include "lbann/callbacks/summary.hpp"
#include "lbann/callbacks/sync_layers.hpp"
#include "lbann/callbacks/timeline.hpp"
#include "lbann/callbacks/timer.hpp"
#include "lbann/callbacks/variable_minibatch.hpp"

#include "lbann/proto/factories.hpp"
#include "lbann/proto/helpers.hpp"
#include "lbann/utils/factory.hpp"
#include "lbann/utils/file_utils.hpp"
#include "lbann/utils/memory.hpp"

#include <callbacks.pb.h>
#include <model.pb.h>

#include <google/protobuf/message.h>

#include <memory>
#include <string>

namespace lbann {
namespace proto {
namespace {

// Define the factory type.
using factory_type = lbann::generic_factory<
  lbann::callback_base,
  std::string,
  generate_builder_type<lbann::callback_base,
                        google::protobuf::Message const&,
                        std::shared_ptr<lbann_summary> const&>,
  default_key_error_policy>;

template <typename... Ts>
std::string BuildErrorMessage(Ts... args)
{
  std::ostringstream oss;
  int dummy[] = { (oss << args, 0)... };
  (void) dummy;
  LBANN_ERROR(oss.str());
}

void register_default_builders(factory_type& factory)
{
  using namespace ::lbann::callback;
  factory.register_builder("CallbackAdaptiveLearningRate",
                           build_adaptive_learning_rate_callback_from_pbuf);
  factory.register_builder("CallbackCheckDataset",
                           build_check_dataset_callback_from_pbuf);
  factory.register_builder("CallbackCheckGradients",
                           build_check_gradients_callback_from_pbuf);
  factory.register_builder("CallbackCheckInit",
                           build_check_init_callback_from_pbuf);
  factory.register_builder("CallbackCheckMetric",
                           build_check_metric_callback_from_pbuf);
  factory.register_builder("CallbackCheckNaN",
                           build_check_nan_callback_from_pbuf);
  factory.register_builder("CallbackCheckpoint",
                           build_checkpoint_callback_from_pbuf);
  factory.register_builder("CallbackCheckSmall",
                           build_check_small_callback_from_pbuf);
  factory.register_builder("CallbackConfusionMatrix",
                           build_confusion_matrix_callback_from_pbuf);
  factory.register_builder("CallbackDebug",
                           build_debug_callback_from_pbuf);
  factory.register_builder("CallbackDebugIO",
                           build_debug_io_callback_from_pbuf);
  factory.register_builder("CallbackDispIOStats",
                           build_monitor_io_callback_from_pbuf);
  factory.register_builder("CallbackDropFixedLearningRate",
                           build_drop_fixed_learning_rate_callback_from_pbuf);
  factory.register_builder("CallbackDumpErrorSignals",
                           build_dump_error_signals_callback_from_pbuf);
  factory.register_builder("CallbackDumpGradients",
                           build_dump_gradients_callback_from_pbuf);
  factory.register_builder("CallbackDumpMBIndices",
                           build_dump_mb_indices_callback_from_pbuf);
  factory.register_builder("CallbackDumpOutputs",
                           build_dump_outputs_callback_from_pbuf);
  factory.register_builder("CallbackDumpWeights",
                           build_dump_weights_callback_from_pbuf);
  factory.register_builder("CallbackEarlyStopping",
                           build_early_stopping_callback_from_pbuf);
  factory.register_builder("CallbackGPUMemoryUsage",
                           build_gpu_memory_usage_callback_from_pbuf);
  factory.register_builder("CallbackHang",
                           build_hang_callback_from_pbuf);
  factory.register_builder("CallbackImComm",
                           build_imcomm_callback_from_pbuf);
  factory.register_builder(
    "CallbackLinearGrowthLearningRate",
    build_linear_growth_learning_rate_callback_from_pbuf);
  factory.register_builder("CallbackLTFB",
                           build_ltfb_callback_from_pbuf);
  factory.register_builder("CallbackMinibatchSchedule",
                           build_minibatch_schedule_callback_from_pbuf);
  factory.register_builder("CallbackMixup",
                           build_mixup_callback_from_pbuf);
  factory.register_builder(
    "CallbackOptimizerwiseAdaptiveLearningRate",
    build_optimizerwise_adaptive_learning_rate_callback_from_pbuf);
  factory.register_builder("CallbackPerturbAdam",
                           build_perturb_adam_callback_from_pbuf);
  factory.register_builder("CallbackPerturbDropout",
                           build_perturb_dropout_callback_from_pbuf);
  factory.register_builder("CallbackPolyLearningRate",
                           build_poly_learning_rate_callback_from_pbuf);
  factory.register_builder("CallbackPrint",
                           build_print_statistics_callback_from_pbuf);
  factory.register_builder("CallbackProfiler",
                           build_profiler_callback_from_pbuf);
  factory.register_builder("CallbackReplaceWeights",
                           build_replace_weights_callback_from_pbuf);
  factory.register_builder("CallbackSaveImages",
                           build_save_images_callback_from_pbuf);
  factory.register_builder("CallbackSaveModel",
                           build_save_model_callback_from_pbuf);
  factory.register_builder("CallbackSaveTopKModels",
                           build_save_topk_models_callback_from_pbuf);
  factory.register_builder("CallbackStepLearningRate",
                           build_step_learning_rate_callback_from_pbuf);
  factory.register_builder("CallbackStepMinibatch",
                           build_step_minibatch_callback_from_pbuf);
  factory.register_builder("CallbackSummarizeAutoencoderImages",
                           build_summarize_autoencoder_images_callback_from_pbuf);
  factory.register_builder("CallbackSummarizeImages",
                           build_summarize_images_callback_from_pbuf);
  factory.register_builder("CallbackSummary",
                           build_summary_callback_from_pbuf);
  factory.register_builder("CallbackSyncLayers",
                           build_sync_layers_callback_from_pbuf);
  factory.register_builder("CallbackTimeline",
                           build_timeline_callback_from_pbuf);
  factory.register_builder("CallbackTimer",
                           build_timer_callback_from_pbuf);
}

// Manage a global factory
struct factory_manager
{
    factory_type factory_;

    factory_manager() {
        register_default_builders(factory_);
    }
};

factory_manager factory_mgr_;
factory_type const& get_callback_factory() noexcept
{
  return factory_mgr_.factory_;
}

} // namespace

std::unique_ptr<callback_base>
construct_callback(
  const google::protobuf::Message& proto_msg, std::shared_ptr<lbann_summary> const& summarizer) {

  auto const& factory = get_callback_factory();
  auto const& msg =
    helpers::get_oneof_message(proto_msg, "callback_type");
  return factory.create_object(msg.GetDescriptor()->name(), msg, summarizer);
}

std::unique_ptr<lbann_summary> construct_summarizer(lbann_comm* comm,
                                                    const lbann_data::Model& m) {
  const bool master = comm->am_world_master();
  if (m.has_summarizer()) {
    auto dir = m.summarizer().dir();

    if (master) {
      std::cout << "constructing summarizer with dir: " << dir << std::endl;
<<<<<<< HEAD
    }

    //check to see if directory exists
    struct stat sb;
    if (! ( stat(dir.c_str(), &sb) == 0 && S_ISDIR(sb.st_mode) )) {
      LBANN_ERROR(BuildErrorMessage("summary directory ",
                                    dir, " does not exist."));
    }

=======
    }

    //check to see if directory exists
    if (!file::directory_exists(dir)) {
      LBANN_ERROR("summary directory ", dir, " does not exist.");
    }

>>>>>>> ff65ff46
    return make_unique<lbann_summary>(dir, comm);
  }
  return nullptr;
}

} // namespace proto
} // namespace lbann<|MERGE_RESOLUTION|>--- conflicted
+++ resolved
@@ -91,15 +91,6 @@
                         google::protobuf::Message const&,
                         std::shared_ptr<lbann_summary> const&>,
   default_key_error_policy>;
-
-template <typename... Ts>
-std::string BuildErrorMessage(Ts... args)
-{
-  std::ostringstream oss;
-  int dummy[] = { (oss << args, 0)... };
-  (void) dummy;
-  LBANN_ERROR(oss.str());
-}
 
 void register_default_builders(factory_type& factory)
 {
@@ -232,17 +223,6 @@
 
     if (master) {
       std::cout << "constructing summarizer with dir: " << dir << std::endl;
-<<<<<<< HEAD
-    }
-
-    //check to see if directory exists
-    struct stat sb;
-    if (! ( stat(dir.c_str(), &sb) == 0 && S_ISDIR(sb.st_mode) )) {
-      LBANN_ERROR(BuildErrorMessage("summary directory ",
-                                    dir, " does not exist."));
-    }
-
-=======
     }
 
     //check to see if directory exists
@@ -250,7 +230,6 @@
       LBANN_ERROR("summary directory ", dir, " does not exist.");
     }
 
->>>>>>> ff65ff46
     return make_unique<lbann_summary>(dir, comm);
   }
   return nullptr;
