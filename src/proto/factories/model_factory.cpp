////////////////////////////////////////////////////////////////////////////////
// Copyright (c) 2014-2019, Lawrence Livermore National Security, LLC.
// Produced at the Lawrence Livermore National Laboratory.
// Written by the LBANN Research Team (B. Van Essen, et al.) listed in
// the CONTRIBUTORS file. <lbann-dev@llnl.gov>
//
// LLNL-CODE-697807.
// All rights reserved.
//
// This file is part of LBANN: Livermore Big Artificial Neural Network
// Toolkit. For details, see http://software.llnl.gov/LBANN or
// https://github.com/LLNL/LBANN.
//
// Licensed under the Apache License, Version 2.0 (the "Licensee"); you
// may not use this file except in compliance with the License.  You may
// obtain a copy of the License at:
//
// http://www.apache.org/licenses/LICENSE-2.0
//
// Unless required by applicable law or agreed to in writing, software
// distributed under the License is distributed on an "AS IS" BASIS,
// WITHOUT WARRANTIES OR CONDITIONS OF ANY KIND, either express or
// implied. See the License for the specific language governing
// permissions and limitations under the license.
////////////////////////////////////////////////////////////////////////////////

#include "lbann/proto/factories.hpp"

#include "lbann/metrics/layer_metric.hpp"
#include "lbann/models/model.hpp"
#include "lbann/models/directed_acyclic_graph.hpp"
#include "lbann/objective_functions/layer_term.hpp"
#include "lbann/objective_functions/weight_regularization/l2.hpp"
#include "lbann/utils/memory.hpp"

#include <model.pb.h>
#include <objective_functions.pb.h>

#include <iostream>
#include <map>
#include <memory>
#include <sstream>
#include <string>
#include <unordered_map>
#include <vector>

namespace lbann {
namespace proto {

namespace {

/** Instantiate a model based on prototext. */
<<<<<<< HEAD
std::unique_ptr<model> instantiate_model(lbann_comm* comm,
                                         objective_function* obj,
                                         const lbann_data::Optimizer& proto_opt,
                                         const lbann_data::Model& proto_model) {
  std::stringstream err;
=======
std::unique_ptr<model>
instantiate_model(lbann_comm* comm,
                  std::unique_ptr<objective_function> obj,
                  const lbann_data::Optimizer& proto_opt,
                  const lbann_data::Model& proto_model) {
>>>>>>> a74b24cf

  // Default optimizer
  auto opt = construct_optimizer(comm, proto_opt);

  // Construct model
  const auto& type = proto_model.type();
  const auto& mini_batch_size = proto_model.mini_batch_size();
  if (type.empty() || type == "directed_acyclic_graph_model") {
<<<<<<< HEAD
    return make_unique<directed_acyclic_graph_model>(comm, mini_batch_size, obj, opt);
=======
    return make_unique<directed_acyclic_graph_model>(
      comm, mini_batch_size, obj.release(), opt.release());
>>>>>>> a74b24cf
  }

  // Throw error if model type is not supported
  LBANN_ERROR("unknown model type (", type, ")");
  return nullptr;
}

/** Setup pointers from objective function to layers.
 *
 *  Layer terms require pointers to layers.
 */
void assign_layers_to_objective_function(
  const std::vector<std::unique_ptr<Layer>>& layer_list,
  objective_function& obj,
  const lbann_data::ObjectiveFunction& proto_obj) {

  // Construct map from layer names to layers
  std::unordered_map<std::string, Layer*> names_to_layers;
  for (auto&& l : layer_list) {
    const auto& name = l->get_name();
    if (names_to_layers.count(name) > 0) {
      LBANN_ERROR("layer name \"", name, "\" is not unique");
    }
    names_to_layers[name] = l.get();
  }

  // Assign layers to layer terms in objective function
  auto&& obj_terms = obj.get_terms();
  El::Int num_layer_terms = 0;
  for (size_t i = 0; i < obj_terms.size(); ++i) {
    auto&& term = dynamic_cast<layer_term*>(obj_terms[i]);
    if (term != nullptr) {
      ++num_layer_terms;
      const auto& params = proto_obj.layer_term(num_layer_terms-1);
      auto* l = names_to_layers[params.layer()];
      if (l == nullptr) {
        LBANN_ERROR("attempted to set objective function layer term ",
                    "to correspond to layer \"", params.layer(), "\", ",
                    "but no such layer exists");
      }
      term->set_layer(*l);
    }
  }

  // Check that layer terms in objective function match prototext
  if (num_layer_terms != proto_obj.layer_term_size()) {
    LBANN_ERROR("recieved ", num_layer_terms,
                " objective function layer terms, but there are ",
                proto_obj.layer_term_size(), " in the prototext");
  }
}

void assign_layers_to_metrics(
  const std::vector<std::unique_ptr<Layer>>& layer_list,
  std::vector<std::unique_ptr<metric>>& metric_list,
  const lbann_data::Model& proto_model) {

  // Construct map from layer names to layers
  std::unordered_map<std::string, Layer*> names_to_layers;
  for (auto&& l : layer_list) {
    const auto& name = l->get_name();
    if (names_to_layers.count(name) > 0) {
      LBANN_ERROR("layer name \"", name, "\" is not unique");
    }
    names_to_layers[name] = l.get();
  }

  // Assign layers to layer metrics
  for (int i=0; i<proto_model.metric_size(); ++i) {
    auto&& m = dynamic_cast<layer_metric*>(metric_list[i].get());
    if (m != nullptr) {
      const auto& params = proto_model.metric(i).layer_metric();
      auto* l = names_to_layers[params.layer()];
      if (l == nullptr) {
        LBANN_ERROR("attempted to set layer metric "
                    "\"", m->name(), "\" "
                    "to correspond to layer \"", params.layer(), "\", "
                    "but no such layer exists");
      }
      m->set_layer(*l);
    }
  }

}

/** Setup pointers from layers to weights. */
void assign_weights_to_layers(
  const std::vector<std::unique_ptr<Layer>>& layer_list,
  std::vector<std::unique_ptr<weights>>& weights_list,
  const lbann_data::Model& proto_model) {

  // Construct map from weights names to weights
  std::unordered_map<std::string, weights*> names_to_weights;
  for (auto&& w : weights_list) {
    const auto& name = w->get_name();
    if (names_to_weights.count(name) > 0) {
      LBANN_ERROR("weights name \"", name, "\" is not unique");
    }
    names_to_weights[name] = w.get();
  }

  // Find weights assigned to each layer
  for (int i=0; i<proto_model.layer_size(); ++i) {
    const auto& proto_layer = proto_model.layer(i);
    auto& layer_weights = layer_list[i]->get_weights();
    const bool is_frozen = layer_list[i]->is_frozen();
    for (auto&& name : parse_list<std::string>(proto_layer.weights())) {
      auto&& w = names_to_weights[name];
      if (!w) {
        LBANN_ERROR("could not find weights named "
                    "\"", name, "\", "
                    "which are expected by layer ",
                    layer_list[i]->get_name());
      }
      if (is_frozen) {
        w->freeze();
      } else if (w->is_frozen()) {
        w->unfreeze();
      }
      layer_weights.push_back(w);
    }
  }

}

/** Setup pointers from objective function to weights.
 *
 *  L2 weight regularization requires pointers to weights.
 */
void assign_weights_to_objective_function(
  const std::vector<std::unique_ptr<weights>>& weights_list,
  objective_function& obj,
  const lbann_data::ObjectiveFunction& proto_obj) {

  // Construct map from weights names to weights
  std::unordered_map<std::string, weights*> names_to_weights;
  for (auto&& w : weights_list) {
    const auto& name = w->get_name();
    if (names_to_weights.count(name) > 0) {
      LBANN_ERROR("weights name \"", name, "\" is not unique");
    }
    names_to_weights[name] = w.get();
  }

  // Setup weights with L2 regularization
  auto&& obj_terms = obj.get_terms();
  El::Int num_l2_weight_regularization_terms = 0;
  for (size_t i = 0; i < obj_terms.size(); ++i) {
    auto&& term = dynamic_cast<l2_weight_regularization*>(obj_terms[i]);
    if (term != nullptr) {
      ++num_l2_weight_regularization_terms;
      const auto& params = proto_obj.l2_weight_regularization(num_l2_weight_regularization_terms-1);
      std::vector<weights*> term_weights;
      for (auto&& weights_name : parse_list<std::string>(params.weights())) {
        auto&& w = names_to_weights[weights_name];
        if (!w) {
          LBANN_ERROR("attempted to apply L2 weight regularization to "
                      "weights \"", weights_name, "\", "
                      "but no such weights exists");
        }
        term_weights.push_back(w);
      }
      term->set_weights_pointers(term_weights);
    }
  }

}

} // namespace

<<<<<<< HEAD
std::unique_ptr<model> construct_model(lbann_comm* comm,
                                       const std::map<execution_mode, generic_data_reader*>& data_readers,
                                       const lbann_data::Optimizer& proto_opt,
                                       const lbann_data::Trainer& proto_trainer,
                                       const lbann_data::Model& proto_model) {
=======
std::unique_ptr<model> construct_model(
  lbann_comm* comm,
  const std::map<execution_mode, generic_data_reader*>& data_readers,
  const lbann_data::Optimizer& proto_opt,
  const lbann_data::Model& proto_model) {
>>>>>>> a74b24cf

  // Construct layer graph
  auto&& layer_list = construct_layer_graph(comm,
                                            data_readers,
                                            proto_trainer,
                                            proto_model);

  // Construct objective function
  const auto& proto_obj = proto_model.objective_function();
  auto obj = construct_objective_function(proto_obj);
  assign_layers_to_objective_function(layer_list, *obj, proto_obj);

  // Construct weights
  std::vector<std::unique_ptr<weights>> weights_list;
  for (int i=0; i<proto_model.weights_size(); i++) {
    weights_list.push_back(
      construct_weights(comm,
                        proto_opt,
                        proto_model.weights(i)));
  }
  assign_weights_to_layers(layer_list, weights_list, proto_model);
  assign_weights_to_objective_function(weights_list, *obj, proto_obj);

  // Construct metrics
  std::vector<std::unique_ptr<metric>> metric_list;
  for (int i=0; i<proto_model.metric_size(); ++i) {
    const auto& params = proto_model.metric(i).layer_metric();
    metric_list.push_back(make_unique<layer_metric>(comm,
                                                    params.name(),
                                                    params.unit()));
  }
  assign_layers_to_metrics(layer_list, metric_list, proto_model);

  // Construct callbacks
  std::vector<std::unique_ptr<callback_base>> callback_list;
  auto summarizer = std::shared_ptr<lbann_summary>(construct_summarizer(comm, proto_model));
  for (int i=0; i<proto_model.callback_size(); i++) {
    callback_list.push_back(construct_callback(proto_model.callback(i),
                                               summarizer));
  }

  // Instantiate model
<<<<<<< HEAD
  auto m = instantiate_model(comm, obj, proto_opt, proto_model);
=======
  auto m = instantiate_model(comm, std::move(obj), proto_opt, proto_model);
>>>>>>> a74b24cf
  for (auto&& l   : layer_list   ) { m->add_layer(std::move(l)); }
  for (auto&& w   : weights_list ) { m->add_weights(w.release());   }
  for (auto&& met : metric_list  ) { m->add_metric(met.release());  }
  for (auto&& cb  : callback_list) { m->add_callback(cb.release()); }
  const auto& name = proto_model.name();
  if (!name.empty()) {
    m->set_name(name);
  }
  for (auto t : data_readers) {
    t.second->set_model(m.get());
  }
  return m;

}

} // namespace proto
} // namespace lbann<|MERGE_RESOLUTION|>--- conflicted
+++ resolved
@@ -50,19 +50,11 @@
 namespace {
 
 /** Instantiate a model based on prototext. */
-<<<<<<< HEAD
-std::unique_ptr<model> instantiate_model(lbann_comm* comm,
-                                         objective_function* obj,
-                                         const lbann_data::Optimizer& proto_opt,
-                                         const lbann_data::Model& proto_model) {
-  std::stringstream err;
-=======
 std::unique_ptr<model>
 instantiate_model(lbann_comm* comm,
                   std::unique_ptr<objective_function> obj,
                   const lbann_data::Optimizer& proto_opt,
                   const lbann_data::Model& proto_model) {
->>>>>>> a74b24cf
 
   // Default optimizer
   auto opt = construct_optimizer(comm, proto_opt);
@@ -71,12 +63,8 @@
   const auto& type = proto_model.type();
   const auto& mini_batch_size = proto_model.mini_batch_size();
   if (type.empty() || type == "directed_acyclic_graph_model") {
-<<<<<<< HEAD
-    return make_unique<directed_acyclic_graph_model>(comm, mini_batch_size, obj, opt);
-=======
     return make_unique<directed_acyclic_graph_model>(
       comm, mini_batch_size, obj.release(), opt.release());
->>>>>>> a74b24cf
   }
 
   // Throw error if model type is not supported
@@ -247,19 +235,12 @@
 
 } // namespace
 
-<<<<<<< HEAD
-std::unique_ptr<model> construct_model(lbann_comm* comm,
-                                       const std::map<execution_mode, generic_data_reader*>& data_readers,
-                                       const lbann_data::Optimizer& proto_opt,
-                                       const lbann_data::Trainer& proto_trainer,
-                                       const lbann_data::Model& proto_model) {
-=======
 std::unique_ptr<model> construct_model(
   lbann_comm* comm,
   const std::map<execution_mode, generic_data_reader*>& data_readers,
   const lbann_data::Optimizer& proto_opt,
+  const lbann_data::Trainer& proto_trainer,
   const lbann_data::Model& proto_model) {
->>>>>>> a74b24cf
 
   // Construct layer graph
   auto&& layer_list = construct_layer_graph(comm,
@@ -302,11 +283,7 @@
   }
 
   // Instantiate model
-<<<<<<< HEAD
-  auto m = instantiate_model(comm, obj, proto_opt, proto_model);
-=======
   auto m = instantiate_model(comm, std::move(obj), proto_opt, proto_model);
->>>>>>> a74b24cf
   for (auto&& l   : layer_list   ) { m->add_layer(std::move(l)); }
   for (auto&& w   : weights_list ) { m->add_weights(w.release());   }
   for (auto&& met : metric_list  ) { m->add_metric(met.release());  }
