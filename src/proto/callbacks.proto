--- conflicted
+++ resolved
@@ -75,12 +75,7 @@
     CallbackEarlyStopping early_stopping = 43;
     CallbackTimeline timeline = 44;
     CallbackPrintModelDescription print_model_description = 45;
-<<<<<<< HEAD
-
-    CallbackSummarizeImages summarize_images = 413;
-=======
     CallbackLoadModel load_model = 46;
->>>>>>> 0cf3878f
   }
 
   message CallbackLTFB {
