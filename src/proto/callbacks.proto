--- conflicted
+++ resolved
@@ -79,11 +79,8 @@
     CallbackSetWeightsValue set_weights_value = 47;
     CallbackSummarizeImages summarize_images = 48;
     CallbackDumpModelGraph dump_model_graph = 49;
-<<<<<<< HEAD
-    CallbackExportOnnx export_onnx = 50;
-=======
     CallbackPerturbLearningRate perturb_learning_rate = 50;
->>>>>>> a76e8187
+    CallbackExportOnnx export_onnx = 51;
   }
 
   message CallbackLTFB {
@@ -399,16 +396,13 @@
     bool print = 2;
   }
 
-<<<<<<< HEAD
-  /** @brief Export trained model in onnx format */
-  message CallbackExportOnnx {
-=======
   message CallbackPerturbLearningRate {
     float learning_rate_factor = 1;   // Learning rate perturbation (in log space)
     bool perturb_during_training = 2; // Whether to periodically perturb during training (default: False)
     int64 batch_interval = 3;         // Frequency of perturbation if perturb_during_training is true
     string weights = 4;               // Optimizer weights with lr to perturb (default: All)
->>>>>>> a76e8187
-  }
-
-}+  }
+    /** @brief Export trained model in onnx format */
+  message CallbackExportOnnx {
+
+  }