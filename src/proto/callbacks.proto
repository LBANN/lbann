--- conflicted
+++ resolved
@@ -80,12 +80,9 @@
     CallbackSummarizeImages summarize_images = 48;
     CallbackDumpModelGraph dump_model_graph = 49;
     CallbackPerturbLearningRate perturb_learning_rate = 50;
-<<<<<<< HEAD
-    CallbackSetupCommunityGANDataReader setup_communitygan_data_reader = 51;
-=======
     CallbackComputeModelSize compute_model_size = 51;
     CallbackKFAC kfac = 52;
->>>>>>> f8026a6e
+    CallbackSetupCommunityGANDataReader setup_communitygan_data_reader = 53;
   }
 
   message CallbackLTFB {
@@ -408,9 +405,6 @@
     string weights = 4;               // Optimizer weights with lr to perturb (default: All)
   }
 
-<<<<<<< HEAD
-  message CallbackSetupCommunityGANDataReader {
-=======
   message CallbackComputeModelSize {
     string output_name = 1;
     int64 batch_interval = 2;
@@ -444,7 +438,8 @@
     string disable_layers = 14; // List of layers to be ignored by the callback
 
     float learning_rate_factor = 15; // Factor to be multiplied to the learning rate
->>>>>>> f8026a6e
+
+  message CallbackSetupCommunityGANDataReader {
   }
 
 }