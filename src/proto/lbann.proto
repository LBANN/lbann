syntax = "proto3";

package lbann_data;

message LbannPB {
  DataReader data_reader = 1;
  Model model = 2;
  Optimizer optimizer = 3;
  MotifDefinitions motif_definitions = 4;
}

//========================================================================
// DataReaders
//========================================================================
message DataReader {
  int64 max_par_io_size = 1;
  repeated Reader reader = 2;
}

message Reader {
  string name = 1; //mnist, nci, nci_regression, numpy, imagenet, synthetic, merge_samples
  string role = 3; //train, validation, test
  bool shuffle = 4;
  string data_filedir = 5;
  string data_local_filedir = 50; //to support data_store
  string data_filename = 6;
  string label_filename = 7;
  double validation_percent = 9;
  int64 absolute_sample_count = 11;
  int64 first_n = 200;
  double percent_of_data_to_use = 12;
  //for GAN model
  bool gan_labelling = 201;
  int32 gan_label_value = 202;
  ImagePreprocessor image_preprocessor = 13;

  //------------------ start of only for jag_conduit -----------------------
<<<<<<< HEAD
=======
  message JagLinearNormalizationParams {
    double scale = 1;
    double bias = 2;
  }

  repeated JagLinearNormalizationParams jag_image_normalization_params = 86;
  repeated JagLinearNormalizationParams jag_scalar_normalization_params = 87;
  repeated JagLinearNormalizationParams jag_input_normalization_params = 88;

>>>>>>> 97cdc7db
  bool split_jag_image_channels = 89;
  repeated string jag_image_keys = 90;
  repeated string jag_scalar_keys = 91;
  repeated string jag_input_keys = 92;
  message JagKeyPrefixFilter {
    string key_prefix = 1;
    uint32 min_len = 2;
  }
  repeated string jag_scalar_filters = 93;
  repeated JagKeyPrefixFilter jag_scalar_prefix_filters = 94;
  repeated string jag_input_filters = 95;
  repeated JagKeyPrefixFilter jag_input_prefix_filters = 96;

  enum JAG_Data {
    Undefined  = 0;
    JAG_Image  = 1;
    JAG_Scalar = 2;
    JAG_Input  = 3;
  }
  message JAGDataSlice {
    repeated JAG_Data pieces = 1;
  }
  repeated JAGDataSlice independent = 97;
  repeated JAGDataSlice dependent = 98;

  int32 max_files_to_load = 1000;

  // for jag_conduit_hdf5
  bool use_scalars = 1001;
  bool use_images = 1002;
  bool use_inputs = 1003;
  //------------------  end of only for jag_conduit  -----------------------

  int32 num_labels = 99; //for imagenet and synthetic
  int64 num_samples = 100; //only for synthetic
  string synth_dimensions = 101; //only for synthetic
  string synth_response_dimensions = 115; //only for synthetic
  //csv attributes
  string separator = 102;
  int32 skip_cols = 103;
  int32 skip_rows = 104;
  bool has_header = 105;
  int32 label_col = 106;
  int32 response_col = 107;
  bool disable_labels = 108;
  bool disable_responses = 109;
  string format = 110; // numpy, csv
  string data_file_pattern = 111;
  int64 num_neighbors = 112; // pilot2_molecular_reader
  int64 max_neighborhood = 113; // pilot2_molecular_reader
  int32 num_image_srcs = 114; // data_reader_multi_images

  //------------- start of only for partitioned data sets ------------------
  bool is_partitioned = 300; 
  double partition_overlap = 301;
  int32 partition_mode = 302;  
       // 1 - share a portion of your data with two neighbors;
       // 2 - there's a set of overlap indices that are common to all models
  //------------- end of only for partitioned data sets ------------------
}

message ImagePreprocessor {
  string name = 1;
  bool disable = 2;
  int32 raw_width = 3;
  int32 raw_height = 4;
  int32 raw_num_channels = 5;

  message Cropper {
    string name = 1;
    bool disable = 2;
    bool crop_randomly = 3;
    uint32 crop_width = 4;
    uint32 crop_height = 5;
    int32 resized_width = 6;
    int32 resized_height = 7;
    bool adaptive_interpolation = 8;
  }

  message Resizer {
    string name = 1;
    bool disable = 2;
    int32 resized_width = 3;
    int32 resized_height = 4;
    bool adaptive_interpolation = 5;
  }

  message Augmenter {
    string name = 1;
    bool disable = 2;
    bool horizontal_flip = 3;
    bool vertical_flip = 4;
    double rotation = 5;
    double horizontal_shift = 6;
    double vertical_shift = 7;
    double shear_range = 8;
  }

  message Decolorizer {
    string name = 1;
    bool disable = 2;
    bool pick_1ch = 3;
  }

  message Colorizer {
    string name = 1;
    bool disable = 2;
  }

  message Normalizer {
    string name = 1;
    bool disable = 2;
    bool scale = 3;
    bool subtract_mean = 4;
    bool unit_variance = 5;
    bool z_score = 6;
  }

  message Subtractor {
    string name = 1;
    bool disable = 2;
    string image_to_sub = 3;
    string image_to_div = 4;
    repeated float channel_mean = 5 [packed = true];
    repeated float channel_stddev = 6 [packed = true];
  }

  message PatchExtractor {
    string name = 1;
    bool disable = 2;
    uint32 patch_width = 3;
    uint32 patch_height = 4;
    uint32 patch_gap = 5; // gap between patches
    uint32 patch_jitter = 6; // max jittering amount for patch positions
    uint32 centering_mode = 7; // center patch positioning mode
    uint32 ca_correction_mode = 8; // chromatic abberation correction mode
  }

  message Noiser {
    string name = 1;
    bool disable = 2;
    float factor = 3;
  }

  Cropper cropper = 6;
  Resizer resizer = 7;
  Augmenter augmenter = 8;
  Decolorizer decolorizer = 9;
  Colorizer colorizer = 10;
  Subtractor subtractor = 11;
  Normalizer normalizer = 12;
  Noiser noiser = 13;
  PatchExtractor patch_extractor = 14;

  int32 early_normalization = 33; // for data_reader_jag only
}

// TODO: wrap El::Mat based normalization into a generic preprocessor
message GenericPreprocessor {
  string name = 1;
  bool disable = 2;

  message Normalizer {
    string name = 1;
    bool disable = 2;
    bool scale = 3;
    bool subtract_mean = 4;
    bool unit_variance = 5;
    bool z_score = 6;
  }

  Normalizer normalizer = 3;
}

//========================================================================
// Model
//========================================================================

message Model {
  string name = 1; //sequential_model, dag_model, greedy_layerwise_autoencoder, siamese_model
  ObjectiveFunction objective_function = 2;
  repeated Metric metric = 5;
  string data_layout = 6;

  int64 mini_batch_size = 12;
  int64 num_epochs = 4;
  int64 super_steps = 121; //multiple steps/epochs currently use in GAN
  int64 num_batches = 122; //multiple batches/sub epoch
  int64 block_size = 50;
  int64 procs_per_model = 51;
  int64 num_gpus = 53; //has no effect
  int64 evaluation_frequency = 54;
  int64 num_parallel_readers = 100;

  bool disable_cuda = 8;

  repeated Layer layer = 10;

  repeated Weights weights = 11;

  // checknan, debug, dump_activations, etc;
  // for complete list, see: lbann/include/lbann/callbacks
  repeated Callback callback = 20;

  int64 random_seed = 30;
  // If true, models will have their model rank mixed into their random seed.
  bool random_init_models_differently = 31;

  // Siamese model parameters
  message Siamese {
    uint32 num_heads = 1;
  }
  Siamese siamese = 37;
}

//========================================================================
// Objective function
//========================================================================

message ObjectiveFunction {
  repeated MeanSquaredError mean_squared_error = 10;
  repeated MeanAbsoluteDeviation mean_absolute_deviation = 11;
  repeated MeanAbsoluteError mean_absolute_error = 24;
  repeated CrossEntropy cross_entropy = 12;
  repeated BinaryCrossEntropy binary_cross_entropy = 13;
  repeated CrossEntropyWithUncertainty cross_entropy_with_uncertainty = 14;
  repeated GeomNegLogLike geom_negloglike = 15;
  repeated PoissonNegLogLike poisson_negloglike = 16;
  repeated PolyaNegLogLike polya_negloglike = 17;
  repeated L1WeightRegularization l1_weight_regularization = 20;
  repeated L2WeightRegularization l2_weight_regularization = 21;
  repeated GroupLassoWeightRegularization group_lasso_weight_regularization = 22;
  repeated LayerTerm layer_term = 25;
}

message MeanSquaredError {
  double scale_factor = 1;
}

message MeanAbsoluteDeviation {
  double scale_factor = 1;
}

message MeanAbsoluteError {
  double scale_factor = 1;
}

message CrossEntropy {
  double scale_factor = 1;
}


message BinaryCrossEntropy {
  double scale_factor = 1;
}

message CrossEntropyWithUncertainty {
  double scale_factor = 1;
}

message GeomNegLogLike {
  double scale_factor = 1;
}

message PoissonNegLogLike {
  double scale_factor = 1;
}

message PolyaNegLogLike {
  double scale_factor = 1;
}

message L1WeightRegularization {
  double scale_factor = 1;
}

message L2WeightRegularization {
  double scale_factor = 1;
}

message GroupLassoWeightRegularization {
  double scale_factor = 1;
}

message LayerTerm {
  double scale_factor = 1;
  string layer = 2;
}

//========================================================================
// Metrics
//========================================================================

message Metric {
  // a Metric should contain exactly one of the following
  CategoricalAccuracy categorical_accuracy = 1;
  TopKCategoricalAccuracy top_k_categorical_accuracy = 2;
  MeanSquaredError mean_squared_error = 3;
  MeanAbsoluteDeviation mean_absolute_deviation = 4;
  MeanAbsoluteError mean_absolute_error = 6;
  PearsonCorrelation pearson_correlation = 5;
  R2 r2 = 7;
  BooleanAccuracy boolean_accuracy = 8;
  BooleanFalsePositives boolean_false_positives = 9;
  BooleanFalseNegatives boolean_false_negatives = 10;
  LayerMetric layer_metric = 11;
}

message CategoricalAccuracy {
}

// Already defined as an objective function
// message MeanSquaredError {}

message TopKCategoricalAccuracy {
  int64 k = 1;
  int64 top_k = 2; //deprecated
}

message PearsonCorrelation {
}

message R2 {
}

message BooleanAccuracy {
}

message BooleanFalsePositives {
}

message BooleanFalseNegatives {
}

message LayerMetric {
  string layer = 1;
  string name = 2;
  string unit = 3;
}

//========================================================================
// Optimizers
//========================================================================
message Optimizer {
  // An Optimizer should contain exactly one of the following
  // (this may or may not be properly checked for in proto_common.cpp)
  Adagrad adagrad = 1;
  Rmsprop rmsprop = 2;
  Adam adam = 3;
  HypergradientAdam hypergradient_adam = 4;
  Sgd sgd = 5;
}

message Adagrad {
  double learn_rate = 1;
  double eps = 2;  //default: 1e-8
}

message Adam {
  double learn_rate = 1;
  double beta1 = 6;    //default: 0.9
  double beta2 = 7;    //default: 0.99
  double eps = 8;      //default: 1e-8
}

message HypergradientAdam {
  double init_learning_rate = 1;
  double hyper_learning_rate = 2; //default: 1e-7
  double beta1 = 6;    //default: 0.9
  double beta2 = 7;    //default: 0.99
  double eps = 8;      //default: 1e-8
}

message Rmsprop {
  double learn_rate = 1;
  double decay_rate = 2;
  double eps = 3; //default: 1e-8
}

message Sgd {
  double learn_rate = 1;
  double momentum = 2;     //default: 0
  double decay_rate = 3;   //default: 0
  bool nesterov = 4;       //default: false
}


//========================================================================
// Callbacks
//========================================================================
message Callback {
   // a Callback should contain exactly one of the following
   CallbackPrint print = 1;
   CallbackTimer timer = 2;
   CallbackSummary summary = 3;
   CallbackDumpWeights dump_weights = 4;
   CallbackDumpActivations dump_activations = 5;
   CallbackDumpErrorSignals dump_error_signals = 35;
   CallbackDumpGradients dump_gradients = 6;
   CallbackDumpMBIndices dump_mb_indices = 7;
   CallbackDispIOStats disp_io_stats = 8;
   CallbackImComm imcomm = 9;
   CallbackSaveImages save_images = 10;
   CallbackDebug debug = 11;
   CallbackAdaptiveLearningRate adaptive_learning_rate = 12;
   CallbackStepLearningRate step_learning_rate = 13;
   CallbackCustomLearningRate custom_learning_rate = 14;
   CallbackCheckSmall check_small = 15;
   CallbackCheckNaN check_nan = 16;
   CallbackCheckDataset check_dataset = 17;
   CallbackHang hang = 18;
   CallbackDropFixedLearningRate drop_fixed_learning_rate = 19;
   CallbackLinearGrowthLearningRate linear_growth_learning_rate = 20;
   CallbackProfiler profiler = 21;
   CallbackStepMinibatch step_minibatch = 22;
   CallbackGradientCheck gradient_check = 23;
   CallbackLTFB ltfb = 24;
   CallbackDebugIO debug_io = 25;
   CallbackMinibatchSchedule minibatch_schedule = 26;
   CallbackOptimizerwiseAdaptiveLearningRate optimizerwise_adaptive_learning_rate = 27;
   CallbackCheckpoint checkpoint = 28;
   CallbackSaveModel save_model = 29;
   CallbackPolyLearningRate poly_learning_rate = 30;
   CallbackReplaceWeights replace_weights = 31;
   CallbackGPUMemoryUsage gpu_memory_usage = 32;
   CallbackSyncLayers sync_layers = 33;
   CallbackSyncSelected sync_selected = 34;
}

message CallbackLTFB {
  int64 round_size = 1; 
  bool increasing_metric_mode = 2; //Expectation for a good tournament metric: increasing (true) is default 
  string eval_metrics = 3; //eval metrics to use for tournament, at least 1 metric has to be provided
  string weights_tosend = 4; //list of weights to transfer between model, default is all weights (classic LTFB)
}

message CallbackStepLearningRate {
  string weights = 1; //default: all weights
  int64 step = 2;
  double amt = 3;
}

message CallbackCustomLearningRate {
  //don't know how to support this, since it takes an std::function as an argument
}

message CallbackAdaptiveLearningRate {
  string weights = 1; //default: all weights
  int64 patience = 2;
  double amt = 3;
}

message CallbackSaveImages {
  string layers       = 1; // Layer outputs to save as images
  string image_format = 2; // Image format (e.g. jpg, png, pgm)
  string image_prefix = 3; // Prefix for saved image files
}

message CallbackPrint {
  int64 interval = 1; //default in lbann_callback_print.hpp is 1
}

message CallbackProfiler {
  bool sync = 1;
}

message CallbackTimer {
}

message CallbackSummary {
  string dir = 1; //directory for the lbann_summary
  int64 batch_interval = 2; //default in lbann_callback_summary.hpp is 1
  int64 mat_interval = 3; //default in lbann_callback_summary.hpp is 25
}

message CallbackDumpWeights {
  string basename = 1;
}

message CallbackDumpActivations {
  string basename = 1;
  int64 interval = 2;
  string layer_names = 3; //layer(s) at which to dump activations e.g., "relu1 relu4 relu12"

}

message CallbackDumpErrorSignals {
  string basename = 1;
}

message CallbackDumpGradients {
  string basename = 1;
  int64 interval = 2;
}

message CallbackDumpMBIndices {
  string basename = 1;
  int64 interval = 2;
}

message CallbackDispIOStats {
  string layers = 1; //e.g: "2 4 5"; use "10000" to apply to all layers
}

message CallbackImComm {
  string intermodel_comm_method = 1;
  bool all_optimizers = 2;
}

message CallbackDebug {
  string phase = 1; //should be called "modes"
}

message CallbackDebugIO {
  string phase = 1;
  int32 lvl = 2;
}

message CallbackCheckSmall {
}

message CallbackCheckNaN {
}

message CallbackCheckDataset {
}

message CallbackHang {
  int64 rank = 1;
}

message CallbackDropFixedLearningRate {
  string weights = 1;
  repeated int64 drop_epoch = 2;
  double amt = 3;
}

message CallbackLinearGrowthLearningRate {
  string weights = 1;
  double target = 2;
  int64 num_epochs = 3;
  int64 delay = 4;
}

message CallbackPolyLearningRate {
  string weights = 1;
  double power = 2;
  uint64 num_epochs = 3;
  uint64 max_iter = 4;
}

message CallbackStepMinibatch {
  int64 starting_mbsize = 1;
  int64 step = 2;
  int64 ramp_time = 3;
}

message MinibatchScheduleStep {
  int64 epoch = 1;
  int64 mbsize = 2;
  double lr = 3;
  int64 ramp_time = 4;
}

message CallbackOptimizerwiseAdaptiveLearningRate {
  string weights = 1;
  double scale = 2;
}

message CallbackMinibatchSchedule {
  int64 starting_mbsize = 1;
  repeated MinibatchScheduleStep step = 2;
}

message CallbackGradientCheck {
  double step_size = 1;
  bool verbose = 2;
  bool fail_on_error = 3;
}


message CallbackCheckpoint {
  string checkpoint_dir = 1;
  int64 checkpoint_epochs = 2;
  int64 checkpoint_steps = 3;
  double checkpoint_secs = 4;
  string per_rank_dir = 5;
  int64 ckpt_dist_epochs = 6;
  int64 ckpt_dist_steps = 7;
}


message CallbackSaveModel {
  string dir = 1;
  string extension = 2;
}

message CallbackReplaceWeights {
  string source_layers = 1; //set of layers to copy weights from
  string destination_layers = 2;  //set of layers to copy weights to
  int64 batch_interval = 3;
}
message CallbackGPUMemoryUsage {
}

message CallbackSyncLayers {
  bool sync_gpus = 1;
  bool sync_mpi = 2;
  bool only_input = 3;
}

message CallbackSyncSelected {
  message LayerToSync {
    enum PropDirection {
      Both = 0;
      Forward = 1;
      Backward = 2;
    }
    string name = 1; // name of the layer to synchronize
    PropDirection prop = 2; // propagation setep to synchronize
  }

  message CudaProfilerSetup {
    enum OutputMode {
      KeyValuePair = 0;
      CSV = 1;
    }
    bool no_init = 1;
    string config_file = 2;
    string output_dir = 3;
    OutputMode output_mode = 4;
  }

  bool async_gpus = 1;
  bool async_mpi = 2;
  repeated LayerToSync layer_to_sync = 3;
  CudaProfilerSetup cuda_profiler_setup = 4;
}

//========================================================================
// Weights
//========================================================================

message Weights {

  string name = 1;
  Optimizer optimizer = 2;

  ConstantInitializer constant_initializer = 20;
  ValueInitializer value_initializer = 21;
  UniformInitializer uniform_initializer = 22;
  NormalInitializer normal_initializer = 23;
  GlorotNormalInitializer glorot_normal_initializer = 24;
  GlorotUniformInitializer glorot_uniform_initializer = 25;
  HeNormalInitializer he_normal_initializer = 26;
  HeUniformInitializer he_uniform_initializer = 27;
  LeCunNormalInitializer lecun_normal_initializer = 28;
  LeCunUniformInitializer lecun_uniform_initializer = 29;

}

// Weight initializers
message ConstantInitializer {
  double value = 1;
}
message ValueInitializer {
  string values = 1;
}
message UniformInitializer {
  double min = 1;
  double max = 2;
}
message NormalInitializer {
  double mean = 1;
  double standard_deviation = 2;
}
message GlorotNormalInitializer {}
message GlorotUniformInitializer {}
message HeNormalInitializer {}
message HeUniformInitializer {}
message LeCunNormalInitializer {}
message LeCunUniformInitializer {}

//note: I'd like to put this enum inside of Layer, but if I do the enum values
//      become, e.g, Layer_Imcomm_EXCLUDE, which is just ugly
enum Imcomm {
  DEFAULT = 0; //add Layer to Imcomm callback if all_learning_layers = true in
               //the CallbackImComm
  EXCLUDE = 1; //*do not* add Layer to Imcomm callback if all_learning_layers = true in
               //the CallbackImComm
  INCLUDE = 2;  //add Layer to Imcomm callback regardless of whether all_learning_layers
                //in the CallbackImComm is set to true or false
}

// Weight data for exporting
message WeightsShape {
  repeated int64 dim = 1 [packed = true];
}
message WeightsData {
  WeightsShape shape = 5;
  string name = 1;
  int64 height = 2;
  int64 width = 3;
  //@todo assume float above, add other datatype
  repeated float data = 4 [packed=true];

  Imcomm imcomm = 55;
}

//========================================================================
// MotifDefinitions
//========================================================================

message MotifDefinitions {
  repeated Motif motif = 1;
}

message Motif {
  string name = 1;
  repeated Layer layer = 2;
}

//========================================================================
// Layers
//========================================================================

message Layer {
   string name = 50;
   string parents = 151;
   string children = 152;
   string data_layout = 52;
   string device_allocation = 55;
   string weights = 54;
   bool num_neurons_from_data_reader = 53;
   bool freeze = 5;

   repeated WeightsData weights_data = 153;
   string top = 154;
   string bottom = 155;
   string type = 156;

   // a Layer should contain exactly one of the following
   // (this may or may not be properly checked for in proto_common.cpp)
   //
   // @todo: this should be done better using oneof:
   //   oneof a_layer {
   //       Reshape reshape = 306
   //       Pooling pooling = 12;
   //       ...
   //   }
   //
   //

   // motif layer
   MotifLayer motif_layer = 4;

   // Input layers
   Input input = 2;

   // Transform layers
   Reshape reshape = 306;
   Pooling pooling = 12;
   Concatenation concatenation = 300;
   Slice slice = 301;
   Split split = 302;
   Sum sum = 303;
   WeightedSum weighted_sum = 323;
   Unpooling unpooling = 304;
   Hadamard hadamard = 308;
   Constant constant = 309;
   Zero zero = 315;
   Reduction reduction = 310;
   Evaluation evaluation = 311;
   Gaussian gaussian = 312;
   Bernoulli bernoulli = 313;
   Uniform uniform = 314;
   Crop crop = 316;
   CategoricalRandom categorical_random = 317;
   DiscreteRandom discrete_random = 318;
   Dummy dummy = 319;
   StopGradient stop_gradient = 320;
   InTopK in_top_k = 324;
   Sort sort = 325;
   WeightsLayer weights_layer = 326;

   // Learning layers
   FullyConnected fully_connected = 11;
   Convolution convolution = 13;
   Deconvolution deconvolution = 305;

   // Loss layers
   CrossEntropy cross_entropy = 60;
   MeanSquaredError mean_squared_error = 61;
   TopKCategoricalAccuracy top_k_categorical_accuracy = 62;
   L2Norm2 l2_norm2 = 63;
   BinaryCrossEntropy binary_cross_entropy = 64;
   SigmoidBinaryCrossEntropy sigmoid_binary_cross_entropy = 65;
   BooleanAccuracy boolean_accuracy = 66;
   BooleanFalseNegative boolean_false_negative = 67;
   BooleanFalsePositive boolean_false_positive = 68;

   // Math layers
   Not not = 401;
   Abs abs = 402;
   Negative negative = 403;
   Sign sign = 404;
   Round round = 405;
   Ceil ceil = 406;
   Floor floor = 407;
   Reciprocal reciprocal = 408;
   Square square = 409;
   Sqrt sqrt = 410;
   Rsqrt rsqrt = 411;
   SafeReciprocal safe_reciprocal = 412;
   Exp exp = 413;
   Expm1 expm1 = 414;
   Log log = 415;
   Log1p log1p = 416;
   Cos cos = 417;
   Sin sin = 418;
   Tan tan = 419;
   Acos acos = 420;
   Asin asin = 421;
   Atan atan = 422;
   Cosh cosh = 423;
   Sinh sinh = 424;
   Tanh tanh = 425;
   Acosh acosh = 426;
   Asinh asinh = 427;
   Atanh atanh = 428;
   Add add = 450;
   Subtract subtract = 451;
   Multiply multiply = 452;
   Divide divide = 453;
   Mod mod = 454;
   Pow pow = 455;
   SafeDivide safe_divide = 456;
   Max max = 457;
   Min min = 458;
   Equal equal = 459;
   NotEqual not_equal = 460;
   Less less = 461;
   LessEqual less_equal = 462;
   Greater greater = 463;
   GreaterEqual greater_equal = 464;
   And and = 465;
   Or or = 466;
   Xor xor = 467;

   // Target Layers
   Target target = 18;
   TargetReconstruction reconstruction = 22;

   // Regularization Layers
   BatchNormalization batch_normalization = 19;
   LocalResponseNormalization local_response_normalization = 20;
   Dropout dropout = 21;
   SeluDropout selu_dropout = 229;

   // Activation Layers
   Softmax softmax = 200;
   LogSoftmax logsoftmax = 203;
   ELU elu = 30;
   Identity identity = 31;
   LeakyRelu leaky_relu = 32;
   Relu relu = 33;
   Sigmoid sigmoid = 34;
   SmoothRelu smooth_relu = 35;
   Softplus softplus = 36;
   Selu selu = 37;
   BentIdentity bent_identity = 40;
   Swish swish = 42;

}
///////////////////////
// MotifLayer //
///////////////////////
message MotifLayer {
  string motif_id = 1;
  repeated string variable = 2;
}

///////////////////////
// Math Layers       //
///////////////////////
message Not {}
message Abs {}
message Negative {}
message Sign {}
message Round {}
message Ceil {}
message Floor {}
message Reciprocal {}
message Square {}
message Sqrt {}
message Rsqrt {}
message SafeReciprocal {}
message Exp {}
message Expm1 {}
message Log {}
message Log1p {}
message Cos {}
message Sin {}
message Tan {}
message Acos {}
message Asin {}
message Atan {}
message Cosh {}
message Sinh {}
message Tanh {}
message Acosh {}
message Asinh {}
message Atanh {}
message Add {}
message Subtract {}
message Multiply {}
message Divide {}
message Mod {}
message Pow {}
message SafeDivide {}
message Max {}
message Min {}
message Equal {}
message NotEqual {}
message Less {}
message LessEqual {}
message Greater {}
message GreaterEqual {}
message And {}
message Or {}
message Xor {}

///////////////////////
// Activation Layers //
///////////////////////
message ELU {
  double alpha = 2; //default: 1.0; must be >= 0
}

message Identity {
}

message LeakyRelu {
  double leak = 2; //default: 0.01
}

message Relu {
}

message Sigmoid {
}

message SmoothRelu {
}

message Softplus {
}

message BentIdentity {
}

message Swish {
}

message Selu {
  double alpha = 2; //default: 1.6732632423543772848170429916717
  double scale = 3; //default: 1.0507009873554804934193349852946
}

message Softmax {
}

message LogSoftmax {
}

///////////////////////
// Loss Layers //
///////////////////////
message L2Norm2 {}
message SigmoidBinaryCrossEntropy {}
message BooleanFalseNegative {}
message BooleanFalsePositive {}

///////////////////////////
// Regularization Layers //
///////////////////////////
message BatchNormalization {
  double decay = 1;          //default: 0.9
  double scale_init = 2;     //default: 1.0
  double bias_init = 3;      //default: 0.0
  double epsilon = 4;        //default: 1e-5
  bool global_stats = 5;     //default: false
}

message SeluDropout {
  double keep_prob = 2; //default: 0.95
  double alpha = 3;     //default: 1.6732632423543772848170429916717
  double scale = 4;     //default: 1.0507009873554804934193349852946
}

message LocalResponseNormalization {
  int64 window_width = 4;
  double lrn_alpha = 5;
  double lrn_beta = 6;
  double lrn_k = 7;
}

message Dropout {
  double keep_prob = 2;  //default: 0.5
}

//////////////////
// Input Layers //
//////////////////
message Input {
  bool data_set_per_model = 1;  //default: false
  string io_buffer = 2;
  string target_mode = 3;
}

/// @todo Remove when possible
message RepeatedInput {
  bool data_set_per_model = 1;  //default: false
  int64 num_steps = 2;
  string target_mode = 3;
}

//////////////////////
// transform Layers //
//////////////////////
message Reshape {
  int64 num_dims = 1;
  string dims = 2; //should be space-separated list of ints, e.g, "2 6 7"
  bool reshape_to_flattened_conv_format = 3;
}

message Pooling {
  int64 num_dims = 1;

  bool has_vectors = 2;

  //these are used if has_vectors = true
  string pool_dims = 4; //should be space-separated list, e.g, "2 2 3"
  string pool_pads = 5; //should be space-separated list, e.g, "2 2 3"
  string pool_strides = 6; //should be space-separated list, e.g, "2 2 3"

  //these are used if has_vectors = false
  int64 pool_dims_i = 10;
  int64 pool_pads_i = 11;
  int64 pool_strides_i = 12;

  //pool_mode should be one of: max, average, average_no_pad
  //see: lbann/include/lbann/lbann_base.hpp
  string pool_mode = 7;
}

message Unpooling {
  int64 num_dims = 1;
  string pooling_layer = 13; //should be name of the pooling layer
}


message Concatenation {
  string parents = 1; //TODO: this doesn't do anything and should be removed
  int64 concatenation_axis = 2;
}

message Slice {
  int64 slice_axis = 2;
  string slice_points = 3; //should be space-separated list of ints, e.g, "2 6 7"
  //the following is for jag;
  //string should optionally include two or more of the following: 
  //  scalars images inputs
  string get_slice_points_from_reader = 4;
}

message Split {
}

message Sum {
}

message WeightedSum {
  string scaling_factors = 1; //should be a space-separated list of doubles, e.g. "1.0 2.0 -1.0"
}

message Hadamard {
}

message Constant {
  double value=1;
  string num_neurons=2;
}


message Zero {
  bool first_half=1; //default: true
  bool second_half=2; //default: true
}

message Reduction {
  string mode=1; //"sum" or "average"
}

message Evaluation {
}

message Gaussian {
  double mean = 1;
  double stdev = 2;
  string neuron_dims = 3;
}

message Bernoulli {
  double prob = 1;
  string neuron_dims = 2;
}

message Uniform {
  double min = 1;
  double max = 2;
  string neuron_dims = 3;
}


message Crop {
  string dims = 3;
}

message CategoricalRandom {
}

message DiscreteRandom {
  string values = 1;
  string dims = 2;
}

message Dummy {
}

message StopGradient {
}

message InTopK {
  int64 k = 1;
}

message Sort {
  bool descending = 1;
}

message WeightsLayer {
  string dims = 1;
}

/////////////////////
// learning Layers //
/////////////////////
message FullyConnected {
  int64 num_neurons = 1;
  string weight_initialization = 2;    //DEPRECATED
  bool has_bias = 3;                   //default: true
  double bias_initial_value = 4;       //default: 0
  double l2_regularization_factor = 5; //default: 0
  double group_lasso_regularization_factor = 6; //default: 0
  bool transpose = 7;
  bool num_neurons_is_num_labels = 8;

  bool get_input_dimension_from_reader = 9;
  bool get_image_dimension_from_reader = 10;
  bool get_scalar_dimension_from_reader = 11;
  repeated uint32 get_num_neurons_of_slice_from_reader = 12;
  string get_slice_points_from_reader = 13;
}

message Convolution {
  int64 num_dims = 1;
  int64 num_output_channels = 4;

  bool has_vectors = 2;

  // these are used if has_vector = true
  string conv_dims = 5; //should be space-separated list, e.g, "2 2 3"
  string conv_pads = 6;  //should be space-separated list, e.g, "2 2 3"
  string conv_strides = 7; //should be space-separated list, e.g, "2 2 3"

  // these are used if has_vector = false
  int64 conv_dims_i = 50;
  int64 conv_pads_i = 60;
  int64 conv_strides_i = 70;

  string weight_initialization = 9;     //DEPRECATED
  bool has_bias = 10;                   //default: true
  double bias_initial_value = 11;       //default: 0
  double l2_regularization_factor = 12; //default: 0
}

message Deconvolution {
  int64 num_dims = 1;
  int64 num_output_channels = 4;

  bool has_vectors = 2;

  // these are used if has_vector = true
  string conv_dims = 5; //should be space-separated list, e.g, "2 2 3"
  string conv_pads = 6;  //should be space-separated list, e.g, "2 2 3"
  string conv_strides = 7; //should be space-separated list, e.g, "2 2 3"

  // these are used if has_vector = false
  int64 conv_dims_i = 50;
  int64 conv_pads_i = 60;
  int64 conv_strides_i = 70;

  string weight_initialization = 9;     //DEPRECATED
  bool has_bias = 10;                   //default: true
  double bias_initial_value = 11;       //default: 0
  double l2_regularization_factor = 12; //default: 0
}

///////////////////
// Target Layers //
///////////////////
message Target {
  string paired_input_layer = 1;
  bool shared_data_reader = 2;
  bool for_regression = 3; //default: false
  string io_buffer = 4;
}

message TargetReconstruction {
}<|MERGE_RESOLUTION|>--- conflicted
+++ resolved
@@ -35,8 +35,6 @@
   ImagePreprocessor image_preprocessor = 13;
 
   //------------------ start of only for jag_conduit -----------------------
-<<<<<<< HEAD
-=======
   message JagLinearNormalizationParams {
     double scale = 1;
     double bias = 2;
@@ -46,7 +44,6 @@
   repeated JagLinearNormalizationParams jag_scalar_normalization_params = 87;
   repeated JagLinearNormalizationParams jag_input_normalization_params = 88;
 
->>>>>>> 97cdc7db
   bool split_jag_image_channels = 89;
   repeated string jag_image_keys = 90;
   repeated string jag_scalar_keys = 91;
