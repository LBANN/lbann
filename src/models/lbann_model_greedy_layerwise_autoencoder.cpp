--- conflicted
+++ resolved
@@ -177,11 +177,8 @@
   }
   do_model_forward_prop_end_cbs();
 
-<<<<<<< HEAD
   ++m_current_step;
 
-=======
->>>>>>> bd0595a4
   // Backward propagation
   do_model_backward_prop_begin_cbs();
   //@todo; optimize to backprop up to phase_index and not 0
