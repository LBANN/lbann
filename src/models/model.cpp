////////////////////////////////////////////////////////////////////////////////
// Copyright (c) 2014-2016, Lawrence Livermore National Security, LLC.
// Produced at the Lawrence Livermore National Laboratory.
// Written by the LBANN Research Team (B. Van Essen, et al.) listed in
// the CONTRIBUTORS file. <lbann-dev@llnl.gov>
//
// LLNL-CODE-697807.
// All rights reserved.
//
// This file is part of LBANN: Livermore Big Artificial Neural Network
// Toolkit. For details, see http://software.llnl.gov/LBANN or
// https://github.com/LLNL/LBANN.
//
// Licensed under the Apache License, Version 2.0 (the "Licensee"); you
// may not use this file except in compliance with the License.  You may
// obtain a copy of the License at:
//
// http://www.apache.org/licenses/LICENSE-2.0
//
// Unless required by applicable law or agreed to in writing, software
// distributed under the License is distributed on an "AS IS" BASIS,
// WITHOUT WARRANTIES OR CONDITIONS OF ANY KIND, either express or
// implied. See the License for the specific language governing
// permissions and limitations under the license.
//
// lbann_model .hpp .cpp - Abstract class for neural network models
////////////////////////////////////////////////////////////////////////////////

#include "lbann/models/model.hpp"
#include "lbann/callbacks/callback.hpp"
#include "lbann/io/persist.hpp"
#include "lbann/layers/io/input/generic_input_layer.hpp"
#include "lbann/layers/transform/dummy.hpp"
#include "lbann/layers/transform/split.hpp"
#include "lbann/utils/random.hpp"
#include <string>
#include <unistd.h>
#include <iomanip>
#include <queue>
#include <unordered_set>
#include <lbann.pb.h>

#include "mpi.h"

namespace lbann {

////////////////////////////////////////////////////////////
// Constructors and destructor
////////////////////////////////////////////////////////////

model::model(lbann_comm *comm,
             int mini_batch_size,
             objective_function *obj_fn,
             optimizer* default_optimizer)
  : m_objective_function(obj_fn),
    m_execution_mode(execution_mode::training),
    m_terminate_training(false),
    m_current_epoch(0),
    m_current_step(0),
    m_current_validation_step(0),
    m_current_testing_step(0),
    m_max_mini_batch_size(mini_batch_size),
    m_current_mini_batch_size(mini_batch_size),
    m_effective_mini_batch_size(mini_batch_size),
    m_current_phase(0),
    m_comm(comm),
    m_default_optimizer(default_optimizer) {}

model::model(const model& other) :
  m_execution_mode(other.m_execution_mode),
  m_terminate_training(other.m_terminate_training),
  m_current_epoch(other.m_current_epoch),
  m_current_step(other.m_current_step),
  m_current_validation_step(other.m_current_validation_step),
  m_current_testing_step(other.m_current_testing_step),
  m_max_mini_batch_size(other.m_max_mini_batch_size),
  m_current_mini_batch_size(other.m_current_mini_batch_size),
  m_effective_mini_batch_size(other.m_effective_mini_batch_size),
  m_current_phase(other.m_current_phase),
  m_comm(other.m_comm) {

  // Deep copies
  m_objective_function = other.m_objective_function;
  m_metrics            = other.m_metrics;
  m_callbacks          = other.m_callbacks;
  m_layers             = other.m_layers;
  m_weights            = other.m_weights;
  if (m_objective_function != nullptr) {
    m_objective_function = m_objective_function->copy();
  }
  for (auto& m : m_metrics) {
    m = m->copy();
  }
  for (auto& cb : m_callbacks) {
    cb = cb->copy();
  }
  std::unordered_map<Layer *,Layer *> layer_map;
  for (auto& l : m_layers) {
    l = layer_map[l] = l->copy();
    l->set_model(this);
  }
  std::unordered_map<weights *,weights *> weights_map;
  for (auto& w : m_weights) {
    w = weights_map[w] = w->copy();
  }
  remap_pointers(layer_map, weights_map);

}

model& model::operator=(const model& other) {

  // Delete objects
  if (m_objective_function != nullptr) { delete m_objective_function; }
  for (const auto& m : m_metrics)      { delete m; }
  for (const auto& cb : m_callbacks)   { delete cb; }
  for (const auto& l : m_layers)       { delete l; }
  for (const auto& w : m_weights)      { delete w; }

  // Shallow copies
  m_execution_mode = other.m_execution_mode;
  m_terminate_training = other.m_terminate_training;
  m_current_epoch = other.m_current_epoch;
  m_current_step = other.m_current_step;
  m_current_validation_step = other.m_current_validation_step;
  m_current_testing_step = other.m_current_testing_step;
  m_max_mini_batch_size = other.m_max_mini_batch_size;
  m_current_mini_batch_size = other.m_current_mini_batch_size;
  m_effective_mini_batch_size = other.m_effective_mini_batch_size;
  m_current_phase = other.m_current_phase;
  m_comm = other.m_comm;

  // Deep copies
  m_objective_function = other.m_objective_function;
  m_metrics            = other.m_metrics;
  m_callbacks          = other.m_callbacks;
  m_layers             = other.m_layers;
  m_weights            = other.m_weights;
  if (m_objective_function != nullptr) {
    m_objective_function = m_objective_function->copy();
  }
  for (auto& m : m_metrics) {
    m = m->copy();
  }
  for (auto& cb : m_callbacks) {
    cb = cb->copy();
  }
  std::unordered_map<Layer *,Layer *> layer_map;
  for (auto& l : m_layers) {
    l = layer_map[l] = l->copy();
    l->set_model(this);
  }
  std::unordered_map<weights *,weights *> weights_map;
  for (auto& w : m_weights) {
    w = weights_map[w] = w->copy();
  }
  remap_pointers(layer_map, weights_map);

  return *this;
}

model::~model() {
  if (m_objective_function)           { delete m_objective_function; }
  if (m_default_optimizer != nullptr) { delete m_default_optimizer; }
  for (const auto& l : m_layers)      { delete l; }
  for (const auto& w : m_weights)     { delete w; }
  for (const auto& m : m_metrics)     { delete m; }
  for (const auto& cb : m_callbacks)  { delete cb; }
}

////////////////////////////////////////////////////////////
// Model specification
////////////////////////////////////////////////////////////

void model::add_layer(Layer *l) {
  if (l == nullptr) {
    throw lbann_exception("model: Attempted to add null pointer as a layer.");
  }
  m_layers.push_back(l);
}

void model::add_weights(weights *w) {
  if (w == nullptr) {
    throw lbann_exception("model: Attempted to add null pointer as weights.");
  }
  m_weights.push_back(w);
}

void model::add_callback(lbann_callback *cb) {
  if (cb == nullptr) {
    throw lbann_exception("model: Attempted to add null pointer as a callback.");
  }
  m_callbacks.push_back(cb);
}

void model::add_metric(metric *m) {
  if (m == nullptr) {
    throw lbann_exception("model: Attempted to add null pointer as a metric.");
  }
  m_metrics.push_back(m);
}

void model::set_layers(std::vector<Layer*>& layers) {

  // Delete old layers
  for (const auto& layer : m_layers) {
    delete layer;
  }
  m_layers.clear();

  // Add new layers
  for (const auto& layer : layers) {
    add_layer(layer);
  }

}

void model::replace_weights(std::vector<weights*>& new_weights) {

  // Check that number of weights is valid
  if (new_weights.size() > m_weights.size()) {
    std::stringstream err;
    err << __FILE__ << " " << __LINE__ << " :: "
        << "attempted to replace weights with an invalid number of weights "
        << "(expected at most " << m_weights.size() << ", found " << new_weights.size() << ")";
    throw lbann_exception(err.str());
  }

  // Replace weights in list
  std::vector<weights *> old_weights(m_weights.begin(),
                                     m_weights.begin() + new_weights.size());
  std::unordered_map<weights *,weights *> weights_map;
  std::unordered_map<Layer *,Layer *> layer_map;
  for (size_t i = 0; i < new_weights.size(); ++i) {
    m_weights[i] = weights_map[old_weights[i]] = new_weights[i];
  }
  remap_pointers(layer_map, weights_map);

  // Delete old weights
  for (const auto& w : old_weights) {
    delete w;
  }

}

optimizer* model::create_optimizer() const {
  if (m_default_optimizer != nullptr) {
    return m_default_optimizer->copy();
  } else {
    return nullptr;
  }
}

bool model::is_execution_mode_valid(execution_mode mode) const {
  for (const auto& layer : m_layers) {
    const auto *input = dynamic_cast<const generic_input_layer*>(layer);
    if (input != nullptr
        && !input->is_execution_mode_valid(mode)) {
      return false;
    }
  }
  return true;
}

void model::construct_layer_graph(std::set<int>& nodes,
                                  std::map<int,std::set<int>>& edges) const {
  nodes.clear();
  edges.clear();
  const int num_layers = m_layers.size();
  std::unordered_map<const Layer *,int> layer_indices;
  for (int node = 0; node < num_layers; ++node) {
    nodes.insert(node);
    layer_indices[m_layers[node]] = node;
  }
  std::vector<std::set<int>> layer_graph(num_layers);
  for (int node = 0; node < num_layers; ++node) {
    for (const auto& child : m_layers[node]->get_child_layers()) {
      edges[node].insert(layer_indices[child]);
    }
  }
}

void model::permute_layers(const std::vector<int>& permutation) {
  const auto original_layers = m_layers;
  m_layers.clear();
  for (const auto& i : permutation) {
    m_layers.push_back(original_layers[i]);
  }
}

std::string model::print_layer_description(const Layer* layer) const {
  if (layer == nullptr) return std::string();
  std::stringstream os;
  //std::string description = layer->get_description();
  os << std::setw(12) << layer->get_name() << ":[" << std::setw(18)
     << layer->get_type() <<  "] Set up a layer with input " << std::setw(7)
     << layer->get_num_prev_neurons() << " and " << std::setw(7)
     << layer->get_num_neurons() << " neurons.";
  std::string s = layer->get_topo_description();
  if(s != "") {
    os << " (" << s << ")";
  }
  return os.str();
}

void model::remap_pointers(const std::unordered_map<Layer *,Layer *>& layer_map,
                           const std::unordered_map<weights *,weights *>& weights_map) {

  // Fix pointers in objective function
  if (m_objective_function != nullptr) {
    auto layer_pointers = m_objective_function->get_layer_pointers();
    for (auto& layer_pointer : layer_pointers) {
      if (layer_map.count(layer_pointer) > 0) {
        layer_pointer = layer_map.at(layer_pointer);
      }
    }
    m_objective_function->set_layer_pointers(layer_pointers);
    auto weights_pointers = m_objective_function->get_weights_pointers();
    for (auto& weights_pointer : weights_pointers) {
      if (weights_map.count(weights_pointer) > 0) {
        weights_pointer = weights_map.at(weights_pointer);
      }
    }
    m_objective_function->set_weights_pointers(weights_pointers);
  }

  // Fix pointers in metrics
  for (const auto& m : m_metrics) {
    auto layer_pointers = m->get_layer_pointers();
    for (auto& layer_pointer : layer_pointers) {
      if (layer_map.count(layer_pointer) > 0) {
        layer_pointer = layer_map.at(layer_pointer);
      }
    }
    m->set_layer_pointers(layer_pointers);
  }

  // Fix pointers in layers
  for (const auto& l : m_layers) {
    auto layer_pointers = l->get_layer_pointers();
    for (auto& layer_pointer : layer_pointers) {
      if (layer_map.count(layer_pointer) > 0) {
        layer_pointer = layer_map.at(layer_pointer);
      }
    }
    l->set_layer_pointers(layer_pointers);
    auto weights_pointers = l->get_weights();
    for (auto& weights_pointer : weights_pointers) {
      if (weights_map.count(weights_pointer) > 0) {
        weights_pointer = weights_map.at(weights_pointer);
      }
    }
    l->set_weights(weights_pointers);
  }

}

////////////////////////////////////////////////////////////
// Setup
////////////////////////////////////////////////////////////

void model::setup() {

  // Setup layers
  setup_layer_topology();
  setup_layer_execution_order();
  setup_layers();

  // Setup weights
  setup_weights();

  // Setup objective function
  m_objective_function->setup(*this);

  // Setup metrics
  for (const auto& m : m_metrics) {
    m->setup(*this);
  }

  // Set up callbacks
  for (const auto& cb : m_callbacks) {
    cb->setup(this);
  }

}

void model::setup_layer_topology() {

  // Search layer graph and add all connected layers
  add_connected_layers();

  // Make sure parent/child relationships are reciprocated
  for (const auto& layer : m_layers) {
    for (const auto& parent : layer->get_parent_layers()) {
      const_cast<Layer *>(parent)->add_child_layer(layer);
    }
    for (const auto& child : layer->get_child_layers()) {
      const_cast<Layer *>(child)->add_parent_layer(layer);
    }
  }

  // Add utility layers if needed
  add_dummy_layers();
  add_split_layers();

}

void model::setup_layers() {
  for (const auto& layer : m_layers) {
    layer->set_model(this);
    layer->setup();
    layer->check_setup();
    if (m_comm->am_world_master()) {
      std::cout << print_layer_description(layer) << std::endl;
    }
  }
}

void model::setup_weights() {

  // List of used and unused weights
  std::unordered_set<weights *> weights_set(m_weights.begin(),
                                            m_weights.end());
  std::set<weights *> unused_weights(m_weights.begin(),
                                     m_weights.end());

  // Find weights used by layers
  for (const auto& layer : m_layers) {
    for (const auto& w : layer->get_weights()) {
      if (weights_set.count(w) == 0) {
        m_weights.push_back(w);
        weights_set.insert(w);
      }
      unused_weights.erase(w);
    }
  }

  // Find weights used by objective function
  for (const auto& w : m_objective_function->get_weights_pointers()) {
    if (weights_set.count(w) == 0) {
      m_weights.push_back(w);
      weights_set.insert(w);
    }
    unused_weights.erase(w);
  }

  // Delete unused weights
  for (const auto& w : unused_weights) {
    m_weights.erase(std::remove(m_weights.begin(), m_weights.end(), w),
                    m_weights.end());
  }

}

<<<<<<< HEAD
void model::add_connected_layers() {

  // Initialize breadth-first search queue with layer list
  std::queue<const Layer *> layer_queue;
  std::unordered_set<const Layer *> layer_set;
  for (const auto& layer : m_layers) {
    layer_queue.push(layer);
    layer_set.insert(layer);
  }

  // Visit nodes in search queue until it is exhausted
  while (!layer_queue.empty()) {
    const Layer *layer = layer_queue.front();
    layer_queue.pop();

    // Find neighbors of current node
    std::vector<const Layer *> relatives;
    for (const auto& parent : layer->get_parent_layers()) {
      relatives.push_back(parent);
    }
    for (const auto& child : layer->get_child_layers()) {
      relatives.push_back(child);
    }

    // Add neighbors to search queue if they aren't in the layer list
    for (const auto& relative : relatives) {
      if (layer_set.count(relative) == 0) {
        m_layers.push_back(const_cast<Layer *>(relative));
        layer_queue.push(relative);
        layer_set.insert(relative);
      }
    }

  }
  
}

void model::add_dummy_layers() {
  for (size_t i = 0; i < m_layers.size(); ++i) {
    auto layer = m_layers[i];

    // Create dummy layers until current layer has enough children
    std::vector<Layer*> dummy_layers;
    while (layer->get_num_children() < layer->get_expected_num_child_layers()) {
      Layer *dummy = nullptr;
      auto&& cudnn = layer->get_cudnn_manager();
      switch (layer->get_data_layout()) {
      case data_layout::DATA_PARALLEL:
        dummy = new dummy_layer<data_layout::DATA_PARALLEL>(m_comm, cudnn);
        break;
      case data_layout::MODEL_PARALLEL:
        dummy = new dummy_layer<data_layout::MODEL_PARALLEL>(m_comm, cudnn);
        break;
      default:
        std::stringstream err;
        err << __FILE__ << " " << __LINE__ << " :: " << "invalid data layout";
      }
      dummy->set_name(layer->get_name()
                      + "_dummy"
                      + std::to_string(dummy_layers.size()));
      layer->add_child_layer(dummy);
      dummy->add_parent_layer(layer);
      dummy_layers.push_back(dummy);
    }

    // Add dummy layers to layer list
    m_layers.insert(m_layers.begin() + i + 1,
                    dummy_layers.begin(),
                    dummy_layers.end());

  }
}

void model::add_split_layers() {
  for (size_t i = 0; i < m_layers.size(); ++i) {
    auto layer = m_layers[i];

    // Add split layer if layer expects one child but has multiple
    auto& children = layer->get_child_layers();
    if (layer->get_expected_num_child_layers() == 1
        && children.size() != 1) {

      // Create split layer
      Layer *split;
      auto&& cudnn = layer->get_cudnn_manager();
      switch (layer->get_data_layout()) {
      case data_layout::DATA_PARALLEL:
        split = new split_layer<data_layout::DATA_PARALLEL>(m_comm, cudnn);
        break;
      case data_layout::MODEL_PARALLEL:
        split = new split_layer<data_layout::MODEL_PARALLEL>(m_comm, cudnn);
        break;
      default:
        std::stringstream err;
        err << __FILE__ << " " << __LINE__ << " :: " << "invalid data layout";
      }
      split->set_name(layer->get_name() + "_split");

      // Setup relationships between split layer and child layers
      for (auto&& const_child : children) {
        Layer *child = const_cast<Layer*>(const_child);
        split->add_child_layer(child);
        auto& child_parents = child->get_parent_layers();
        std::replace(child_parents.begin(), child_parents.end(),
                     layer, split);
      }

      // Setup relationship between current layer and split layer
      children.clear();
      layer->add_child_layer(split);
      split->add_parent_layer(layer);

      // Add split layer to layer list
      m_layers.insert(m_layers.begin() + i + 1, split);

    }

  }
=======
int model::get_num_iterations_per_epoch(execution_mode mode) const {
  if (m_layers.size() == 0u) {
    return 0;
  }
  const auto* layer = dynamic_cast<generic_input_layer*>(m_layers[0]);
  if (layer == nullptr) {
    return 0;
  }
  return layer->get_num_iterations_per_epoch(mode);
>>>>>>> b8f4eabf
}

////////////////////////////////////////////////////////////
// Evaluation and training
////////////////////////////////////////////////////////////

void model::evaluate(execution_mode mode) {

  // Return early if execution mode is invalid
  if (!is_execution_mode_valid(mode)) return;
  if (mode != execution_mode::validation
      && mode != execution_mode::testing) {
    std::stringstream err;
    err << __FILE__ << " " << __LINE__ << " :: "
        << "invalid execution mode for evaluation";
    throw lbann_exception(err.str());
  }

  // Evaluate on all mini-batches
  reset_epoch_statistics(mode);
  reset_mode_and_model(mode);
  do_evaluate_begin_cbs(mode);
  while (!evaluate_mini_batch(mode)) {}
  do_evaluate_end_cbs(mode);
}

//this is for data store functionality
void model::collect_indices(execution_mode mode) {
  reset_mode_and_model(mode);
  while (true) {
    m_layers[0]->forward_prop();
    bool finished = true;
    finished = m_layers[0]->update() && finished;
    if (finished) {
      break;
    }
  }
  //this may not be necessary, but shouldn't hurt
  reset_epoch_statistics(mode);
}


void model::train(int num_epochs) {
  do_train_begin_cbs();
  for (int epoch = m_current_epoch; epoch < num_epochs; ++epoch) {

    // Stop if training has been terminated
    if (get_terminate_training()) { break; }

    // Setup epoch
    reset_mode_and_model(execution_mode::training);

    // Train on mini-batches
    do_epoch_begin_cbs();
    while (!train_mini_batch()) {}
    // Once the epoch is complete, Increase the count
    ++m_current_epoch;
    do_epoch_end_cbs();
    reset_epoch_statistics(execution_mode::training);

    // Evaluate on validation set
    evaluate(execution_mode::validation);
  }
  do_train_end_cbs();
}

// At the start of the epoch, set the execution mode and make sure
// that each layer points to this model
void model::reset_mode_and_model(execution_mode mode) {
  set_execution_mode(mode);
  for (const auto& l : m_layers) {
    l->set_model(this);
  }
}

// At the end of the epoch, clean up the objective function and metrics
void model::reset_epoch_statistics(execution_mode mode) {
  m_objective_function->reset_statistics(mode);
  for (const auto& m : m_metrics) {
    m->reset_statistics(mode);
  }
}

bool model::evaluate_mini_batch(execution_mode mode) {
  do_batch_begin_cbs(mode);
  forward_prop(mode);
  m_objective_function->evaluate(mode, get_current_mini_batch_size());
  for (const auto& m : m_metrics) {
    m->evaluate(mode, get_current_mini_batch_size());
  }
  const bool finished = update_layers();
  switch(m_execution_mode) {
  case execution_mode::validation:
    ++m_current_validation_step;
    break;
  case execution_mode::testing:
    ++m_current_testing_step;
    break;
  default:
    throw lbann_exception("Illegal execution mode in evaluate mini-batch function");
  }
  do_batch_end_cbs(mode);
  return finished;
}

bool model::train_mini_batch() {
  do_batch_begin_cbs(execution_mode::training);

  // Forward prop step
  clear_gradients();
  forward_prop(execution_mode::training);
  m_objective_function->evaluate(execution_mode::training,
                                 get_current_mini_batch_size());
  for (const auto& m : m_metrics) {
    m->evaluate(execution_mode::training,
                get_current_mini_batch_size());
  }

  // Backward prop step
  clear_error_signals();
  m_objective_function->differentiate();
  backward_prop();
  m_objective_function->compute_weight_regularization();

  // Update step
  update_weights();
  const bool finished = update_layers();

  ++m_current_step;
  do_batch_end_cbs(execution_mode::training);
  return finished;
}

void model::clear_gradients() {
  for (const auto& w : m_weights) {
    optimizer* opt = w->get_optimizer();
    if (opt != nullptr) { opt->clear_gradient(); }
  }
}

void model::clear_error_signals() {
  for (const auto& layer : m_layers) {
    layer->clear_error_signals(m_current_mini_batch_size);
  }
}

void model::forward_prop(execution_mode mode) {
  do_model_forward_prop_begin_cbs(mode);
  for (const auto& layer : m_layers) {
    do_layer_forward_prop_begin_cbs(mode, layer);
    layer->forward_prop();
    do_layer_forward_prop_end_cbs(mode, layer);
  }
  do_model_forward_prop_end_cbs(mode);
}

void model::backward_prop() {
  do_model_backward_prop_begin_cbs();
  for (int l = m_layers.size() - 1; l >= 0; --l) {

    // Perform backward prop step on current layer
    Layer *layer = m_layers[l];
    do_layer_backward_prop_begin_cbs(layer);
    layer->back_prop();
    do_layer_backward_prop_end_cbs(layer);

    // Terminate early if all gradients have been computed
    bool all_gradients_computed = true;
    for (auto&& w : m_weights) {
      auto&& opt = w->get_optimizer();
      if (opt != nullptr && opt->get_num_gradient_sources() != 0) {
        all_gradients_computed = false;
        break;
      }
    }
    if (all_gradients_computed) { break; }

  }
  do_model_backward_prop_end_cbs();
}

void model::update_weights() {
  do_model_optimize_begin_cbs();
  for (const auto& w : m_weights) {
    optimizer* opt = w->get_optimizer();
    if (opt != nullptr) {
      do_weight_optimize_begin_cbs(w);
      opt->step();
      do_weight_optimize_end_cbs(w);
    }
  }
  do_model_optimize_end_cbs();
}

bool model::update_layers() {
  bool finished = true;
  for (int l = m_layers.size() - 1; l >= 0; --l) {
    finished = m_layers[l]->update() && finished;
  }
  return finished;
}

////////////////////////////////////////////////////////////
// Callbacks
////////////////////////////////////////////////////////////

void model::do_train_begin_cbs() {
  for (const auto& cb : m_callbacks) {
    cb->on_train_begin(this);
  }
}

void model::do_train_end_cbs() {
  for (const auto& cb : m_callbacks) {
    cb->on_train_end(this);
  }
}

void model::do_evaluate_begin_cbs(execution_mode mode) {
  for (const auto& cb : m_callbacks) {
    switch (mode) {
    case execution_mode::validation:
      cb->on_validation_begin(this); break;
    case execution_mode::testing:
      cb->on_test_begin(this); break;
    default:
      std::stringstream err;
      err << __FILE__ << " " << __LINE__ << " :: "
          << "invalid execution mode";
      throw lbann_exception(err.str());
    }
  }
}

void model::do_evaluate_end_cbs(execution_mode mode) {
  for (const auto& cb : m_callbacks) {
    switch (mode) {
    case execution_mode::validation:
      cb->on_validation_end(this); break;
    case execution_mode::testing:
      cb->on_test_end(this); break;
    default:
      std::stringstream err;
      err << __FILE__ << " " << __LINE__ << " :: "
          << "invalid execution mode";
      throw lbann_exception(err.str());
    }
  }
}

void model::do_epoch_begin_cbs() {
  for (const auto& cb : m_callbacks) {
    cb->on_epoch_begin(this);
  }
}

void model::do_epoch_end_cbs() {
  for (const auto& cb : m_callbacks) {
    cb->on_epoch_end(this);
  }
}

void model::do_batch_begin_cbs(execution_mode mode) {
  for (const auto& cb : m_callbacks) {
    switch (mode) {
    case execution_mode::training:
      if (get_cur_step() % cb->get_batch_interval() == 0) {
        cb->on_batch_begin(this);
      }
      break;
    case execution_mode::validation:
    case execution_mode::testing:
      cb->on_batch_evaluate_begin(this);
      break;
    default:
      std::stringstream err;
      err << __FILE__ << " " << __LINE__ << " :: "
          << "invalid execution mode";
      throw lbann_exception(err.str());
    }
  }
}

void model::do_batch_end_cbs(execution_mode mode) {
  for (const auto& cb : m_callbacks) {
    switch (mode) {
    case execution_mode::training:
      if (get_cur_step() % cb->get_batch_interval() == 0) {
        cb->on_batch_end(this);
      }
      break;
    case execution_mode::validation:
    case execution_mode::testing:
      cb->on_batch_evaluate_end(this);
      break;
    default:
      std::stringstream err;
      err << __FILE__ << " " << __LINE__ << " :: "
          << "invalid execution mode";
      throw lbann_exception(err.str());
    }
  }
}

void model::do_model_forward_prop_begin_cbs(execution_mode mode) {
  for (const auto& cb : m_callbacks) {
    switch (mode) {
    case execution_mode::training:
      if (get_cur_step() % cb->get_batch_interval() == 0) {
        cb->on_forward_prop_begin(this);
      }
      break;
    case execution_mode::validation:
    case execution_mode::testing:
      cb->on_evaluate_forward_prop_begin(this);
      break;
    default:
      std::stringstream err;
      err << __FILE__ << " " << __LINE__ << " :: "
          << "invalid execution mode";
      throw lbann_exception(err.str());
    }
  }
}

void model::do_model_forward_prop_end_cbs(execution_mode mode) {
  for (const auto& cb : m_callbacks) {
    switch (mode) {
    case execution_mode::training:
      if (get_cur_step() % cb->get_batch_interval() == 0) {
        cb->on_forward_prop_end(this);
      }
      break;
    case execution_mode::validation:
    case execution_mode::testing:
      cb->on_evaluate_forward_prop_end(this);
      break;
    default:
      std::stringstream err;
      err << __FILE__ << " " << __LINE__ << " :: "
          << "invalid execution mode";
      throw lbann_exception(err.str());
    }
  }
}

void model::do_layer_forward_prop_begin_cbs(execution_mode mode, Layer *l) {
  for (const auto& cb : m_callbacks) {
    switch (mode) {
    case execution_mode::training:
      if (get_cur_step() % cb->get_batch_interval() == 0) {
        cb->on_forward_prop_begin(this, l);
      }
      break;
    case execution_mode::validation:
    case execution_mode::testing:
      cb->on_evaluate_forward_prop_begin(this, l);
      break;
    default:
      std::stringstream err;
      err << __FILE__ << " " << __LINE__ << " :: "
          << "invalid execution mode";
      throw lbann_exception(err.str());
    }
  }
}

void model::do_layer_forward_prop_end_cbs(execution_mode mode, Layer *l) {
  for (const auto& cb : m_callbacks) {
    switch (mode) {
    case execution_mode::training:
      if (get_cur_step() % cb->get_batch_interval() == 0) {
        cb->on_forward_prop_end(this, l);
      }
      break;
    case execution_mode::validation:
    case execution_mode::testing:
      cb->on_evaluate_forward_prop_end(this, l);
      break;
    default:
      std::stringstream err;
      err << __FILE__ << " " << __LINE__ << " :: "
          << "invalid execution mode";
      throw lbann_exception(err.str());
    }
  }
}

void model::do_model_backward_prop_begin_cbs() {
  for (const auto& cb : m_callbacks) {
    if (get_cur_step() % cb->get_batch_interval() == 0) {
      cb->on_backward_prop_begin(this);
    }
  }
}

void model::do_model_backward_prop_end_cbs() {
  for (const auto& cb : m_callbacks) {
    if (get_cur_step() % cb->get_batch_interval() == 0) {
      cb->on_backward_prop_end(this);
    }
  }
}

void model::do_layer_backward_prop_begin_cbs(Layer *l) {
  for (const auto& cb : m_callbacks) {
    if (get_cur_step() % cb->get_batch_interval() == 0) {
      cb->on_backward_prop_begin(this, l);
    }
  }
}

void model::do_layer_backward_prop_end_cbs(Layer *l) {
  for (const auto& cb : m_callbacks) {
    if (get_cur_step() % cb->get_batch_interval() == 0) {
      cb->on_backward_prop_end(this, l);
    }
  }
}

void model::do_model_optimize_begin_cbs() {
  for (const auto& cb : m_callbacks) {
    if (get_cur_step() % cb->get_batch_interval() == 0) {
      cb->on_optimize_begin(this);
    }
  }
}

void model::do_model_optimize_end_cbs() {
  for (const auto& cb : m_callbacks) {
    if (get_cur_step() % cb->get_batch_interval() == 0) {
      cb->on_optimize_end(this);
    }
  }
}

void model::do_weight_optimize_begin_cbs(weights *w) {
  for (const auto& cb : m_callbacks) {
    if (get_cur_step() % cb->get_batch_interval() == 0) {
      cb->on_optimize_begin(this, w);
    }
  }
}

void model::do_weight_optimize_end_cbs(weights *w) {
  for (const auto& cb : m_callbacks) {
    if (get_cur_step() % cb->get_batch_interval() == 0) {
      cb->on_optimize_end(this, w);
    }
  }
}

////////////////////////////////////////////////////////////
// Summarizer
////////////////////////////////////////////////////////////

void model::summarize_stats(lbann_summary& summarizer) {
  for (const auto& layer : m_layers) {
    layer->summarize_stats(summarizer, get_cur_step());
  }
  summarizer.reduce_scalar("objective",
                           m_objective_function->get_mean_value(m_execution_mode),
                           get_cur_step());
  summarizer.reduce_scalar(
    "objective_evaluation_time",
    m_objective_function->get_evaluation_time(),
    get_cur_step());
  summarizer.reduce_scalar(
    "objective_differentiation_time",
    m_objective_function->get_differentiation_time(),
    get_cur_step());
  m_objective_function->reset_counters();
}

void model::summarize_matrices(lbann_summary& summarizer) {
  for (const auto& layer : m_layers) {
    layer->summarize_matrices(summarizer, get_cur_step());
  }
}

////////////////////////////////////////////////////////////
// Checkpointing
////////////////////////////////////////////////////////////

/* struct used to serialize mode fields in file and MPI transfer */
struct lbann_model_header {
  uint32_t execution_mode;
  uint32_t terminate_training;
  uint64_t current_epoch;
  uint64_t current_step;
  uint64_t current_validation_step;
  uint64_t current_testing_step;
  uint32_t max_mini_batch_size;
  uint32_t current_mini_batch_size;
  uint32_t current_phase;
};

bool model::save_to_checkpoint_shared(persist& p, bool val_end) {
  // write out fields we need to save for model
  if (p.get_rank() == 0 && !val_end) {
    p.write_uint32(persist_type::train, "execution_mode",     (uint32_t) m_execution_mode);
    p.write_uint32(persist_type::train, "terminate_training", (uint32_t) m_terminate_training);
    p.write_uint64(persist_type::train, "current_epoch",      (uint64_t) m_current_epoch);
    p.write_uint64(persist_type::train, "current_step",       (uint64_t) m_current_step);
    p.write_uint64(persist_type::train, "current_testing_step",       (uint64_t) m_current_testing_step);
    p.write_uint32(persist_type::train, "max_mini_batch_size",      (uint32_t) m_max_mini_batch_size);
    p.write_uint32(persist_type::train, "current_mini_batch_size",      (uint32_t) m_current_mini_batch_size);
    p.write_uint32(persist_type::train, "current_phase",      (uint32_t) m_current_phase);
  }
  if(p.get_rank() == 0 && val_end){
    p.write_uint64(persist_type::validate, "current_validataion_step",       (uint64_t) m_current_validation_step);
    save_rng_to_checkpoint_shared(p);
    //for (const auto& m : m_metrics) {
    //  m->save_to_checkpoint_shared(p);
    //}
  }
  return true;
}

bool model::load_from_checkpoint_shared(persist& p) {
  // have rank 0 read the file
  // read state from file
  struct lbann_model_header header;
  if (p.get_rank() == 0) {
    p.read_uint32(persist_type::train, "execution_mode",     &header.execution_mode);
    p.read_uint32(persist_type::train, "terminate_training", &header.terminate_training);
    p.read_uint64(persist_type::train, "current_epoch",      &header.current_epoch);
    p.read_uint64(persist_type::train, "current_step",       &header.current_step);
    p.read_uint64(persist_type::validate, "current_validation_step",       &header.current_validation_step);
    p.read_uint64(persist_type::train, "current_testing_step",       &header.current_testing_step);
    p.read_uint32(persist_type::train, "max_mini_batch_size",      &header.max_mini_batch_size);
    p.read_uint32(persist_type::train, "current_mini_batch_size",      &header.current_mini_batch_size);
    p.read_uint32(persist_type::train, "current_phase",      &header.current_phase);
    load_rng_from_checkpoint_shared(p);
  }
  

  // TODO: this assumes homogeneous processors
  // broadcast state from rank 0
  MPI_Bcast(&header, sizeof(header), MPI_BYTE, 0, MPI_COMM_WORLD);

  // set our member params from values read from disk
  m_execution_mode     = (execution_mode) header.execution_mode;
  m_terminate_training = (bool)           header.terminate_training;
  m_current_epoch      = (int)            header.current_epoch;
  m_current_step       = (int)            header.current_step;
  m_current_validation_step = (int)       header.current_validation_step;
  m_current_testing_step = (int)          header.current_testing_step;
  m_max_mini_batch_size = (int)           header.max_mini_batch_size;
  m_current_mini_batch_size = (int)       header.current_mini_batch_size;
  m_current_phase      =                  header.current_phase;
  //for (const auto& m : m_metrics) {
  //  m->load_from_checkpoint_shared(p);
  //}
  return true;
}

void model::write_proto(lbann_data::Model* proto) {
  proto->Clear();
  if (m_comm->am_world_master()) 
    proto->set_mini_batch_size(m_max_mini_batch_size);
}

}  // namespace lbann<|MERGE_RESOLUTION|>--- conflicted
+++ resolved
@@ -451,7 +451,6 @@
 
 }
 
-<<<<<<< HEAD
 void model::add_connected_layers() {
 
   // Initialize breadth-first search queue with layer list
@@ -570,7 +569,8 @@
     }
 
   }
-=======
+}
+
 int model::get_num_iterations_per_epoch(execution_mode mode) const {
   if (m_layers.size() == 0u) {
     return 0;
@@ -580,7 +580,6 @@
     return 0;
   }
   return layer->get_num_iterations_per_epoch(mode);
->>>>>>> b8f4eabf
 }
 
 ////////////////////////////////////////////////////////////
