--- conflicted
+++ resolved
@@ -46,15 +46,13 @@
 #include "lbann/utils/cudnn.hpp"
 #endif
 
-<<<<<<< HEAD
-#ifdef LBANN_HAS_DISTCONV
-#include "lbann/utils/distconv.hpp"
-#endif
-=======
 #include <iostream>
 #include <string>
 #include <vector>
->>>>>>> c352533d
+
+#ifdef LBANN_HAS_DISTCONV
+#include "lbann/utils/distconv.hpp"
+#endif
 
 namespace lbann {
 
