////////////////////////////////////////////////////////////////////////////////
// Copyright (c) 2014-2016, Lawrence Livermore National Security, LLC.
// Produced at the Lawrence Livermore National Laboratory.
// Written by the LBANN Research Team (B. Van Essen, et al.) listed in
// the CONTRIBUTORS file. <lbann-dev@llnl.gov>
//
// LLNL-CODE-697807.
// All rights reserved.
//
// This file is part of LBANN: Livermore Big Artificial Neural Network
// Toolkit. For details, see http://software.llnl.gov/LBANN or
// https://github.com/LLNL/LBANN.
//
// Licensed under the Apache License, Version 2.0 (the "Licensee"); you
// may not use this file except in compliance with the License.  You may
// obtain a copy of the License at:
//
// http://www.apache.org/licenses/LICENSE-2.0
//
// Unless required by applicable law or agreed to in writing, software
// distributed under the License is distributed on an "AS IS" BASIS,
// WITHOUT WARRANTIES OR CONDITIONS OF ANY KIND, either express or
// implied. See the License for the specific language governing
// permissions and limitations under the license.
//
// lbann_callback_imcomm .hpp .cpp - Send gradient updates between models
////////////////////////////////////////////////////////////////////////////////

#include <typeinfo>
#include <typeindex>
#include "lbann/callbacks/callback_imcomm.hpp"
#include "lbann/utils/timer.hpp"
#include "lbann/utils/exception.hpp"

namespace lbann {

lbann_callback_imcomm::lbann_callback_imcomm(lbann_callback_imcomm::comm_type ct,
    lbann_summary *summarizer) :
  lbann_callback(1, summarizer), m_default_ct(ct) {}

lbann_callback_imcomm::lbann_callback_imcomm(lbann_callback_imcomm::comm_type ct,
    std::unordered_set<weights *> weights_list,
    lbann_summary *summarizer) :
  lbann_callback_imcomm(ct, summarizer) {
  for (weights *w : weights_list) {
    m_weights_params[w] = {};
    m_weights_params[w].ct = ct;
  }
}

void lbann_callback_imcomm::set_weights_comm(weights *w,
                                             comm_type ct) {
  m_weights_params[w] = {};
  m_weights_params[w].ct = ct;
}

void lbann_callback_imcomm::setup(model *m) {
  for (weights *w : m->get_weights()) {

    // Add weights if not already in list
    if (m_weights_params.find(w) == m_weights_params.end()) {
      m_weights_params[w] = {};
      m_weights_params[w].ct = (w->get_optimizer() != nullptr ?
                                m_default_ct :
                                NONE);
    }

    // Setup imcomm parameters if needed
    imcomm_params& params = m_weights_params[w];
    if (params.ct != NONE) {
      optimizer *opt = w->get_optimizer();
      if (opt == nullptr) {
        std::stringstream err;
        err << __FILE__ << " " << __LINE__ << " :: "
            << "imcomm: trying to do inter-model gradient communication on "
            << w->get_name() << ", which has no optimizer";
        throw(err.str());
      }
    }

  }
}

void lbann_callback_imcomm::on_train_begin(model *m) {
  lbann_comm *comm = m->get_comm();
  if (comm->get_num_trainers() == 1) {
    return;  // No point with only one model.
  }
  for (weights *w : m->get_weights()) {
    AbsDistMat *values = w->get_values().Copy();
    comm->intertrainer_broadcast_matrix(*values, 0);
    w->set_values(*values);
    delete values;
  }
}

<<<<<<< HEAD
void lbann_callback_imcomm::on_epoch_end(model *m) {
  lbann_comm *comm = m->get_comm();
  if (comm->get_num_trainers() == 1 ||
      m->get_execution_mode() != execution_mode::training) {
    return;  // No point with only one model.
  }
  for (weights *w : m->get_weights()) {
    imcomm_params& params = m_weights_params[w];
    optimizer *opt = w->get_optimizer();
    if (ct_does_quantization(params.ct)) {
      comm->intertrainer_sum_matrix(params.error);
      opt->clear_gradient();
      auto gradient = opt->get_gradient().Copy();
      Mat *local_gradients = nullptr;
      CPUMat reshaped;
      if (params.reshape_height > 0) {
        reshape_mat(gradient->Matrix(),
                    reshaped, params.reshape_height, params.reshape_width);
        local_gradients = &reshaped;
      } else {
        local_gradients = &(static_cast<CPUMat&>(gradient->Matrix()));
      }
      *local_gradients = params.error;
      opt->add_to_gradient(*gradient);
      delete gradient;
      // Apply optimizer update with accumulated gradient error.
      opt->step();
      El::Zero(params.error);
    }
  }
}

=======
>>>>>>> 992e3570
void lbann_callback_imcomm::on_backward_prop_end(model *m) {
  lbann_comm *comm = m->get_comm();
  if (comm->get_num_trainers() == 1 ||
      m->get_execution_mode() != execution_mode::training) {
    return;  // No point with only one model.
  }
  for (weights *w : m->get_weights()) {
    EvalType start_time = get_time();
    imcomm_params& params = m_weights_params[w];
    if (params.ct == NONE) {
      continue;
    }
    optimizer *opt = w->get_optimizer();
    auto gradient = opt->get_gradient().Copy();
    Mat* local_gradients = &(static_cast<CPUMat&>(gradient->Matrix()));
    switch (params.ct) {
    case NORMAL:
      comm->intertrainer_sum_matrix(*local_gradients);
      break;
<<<<<<< HEAD
    case ONEBIT_QUANTIZATION:
      m_quantizer.intertrainer_sum_onebit_quantized(
        comm, *local_gradients, params.error);
      break;
    case THRESH_QUANTIZATION:
      m_quantizer.intertrainer_sum_threshold_quantized(
        comm, *local_gradients, params.error, params.pos_thresh, params.neg_thresh);
      break;
    case ADAPTIVE_QUANTIZATION:
      m_quantizer.intertrainer_sum_adaptive_quantized(
        comm, *local_gradients, params.error, params.proportion);
      break;
=======
>>>>>>> 992e3570
    default:
      throw(std::string{} + __FILE__ + " " + std::to_string(__LINE__) + " :: "
         + "imcomm: unknown comm type");
    }
    opt->clear_gradient();
    opt->add_to_gradient(*gradient);
    delete gradient;
    EvalType im_time = get_time() - start_time;
    do_summary(m, w, im_time);
  }
}

void lbann_callback_imcomm::do_summary(model *m, weights *w,
                                       EvalType im_time) {
  if (m_summarizer == nullptr) {
    return;
  }
  std::string prefix = w->get_name() + "/imcomm_";
  m_summarizer->reduce_scalar(prefix + "time",
                              im_time, m->get_cur_step());
  // Use the same approximation the comm layer does.
  const CPUMat& local_gradients =
    static_cast<const CPUMat&>(w->get_optimizer()->get_gradient().LockedMatrix());
  size_t bytes_sent =
    sizeof(DataType) * local_gradients.Height() * local_gradients.Width();
  size_t bytes_received =
    sizeof(DataType) * local_gradients.Height() * local_gradients.Width();
  m_summarizer->reduce_scalar(prefix + "bytes_sent",
                              bytes_sent, m->get_cur_step());
  m_summarizer->reduce_scalar(prefix + "bytes_received",
                              bytes_received, m->get_cur_step());
}

static std::vector<std::string> comm_type_names  =
    { "none", "normal" };

/** returns a string representation of the weight_initialization */
std::string get_comm_type_name(lbann_callback_imcomm::comm_type m) {
  if ((int)m < 0 or (int)m >= (int)comm_type_names.size()) {
    throw(std::string{} + __FILE__ + " " + std::to_string(__LINE__) + " :: "
           + " Invalid comm_type");
  }
  return comm_type_names[(int)m];
}

}  // namespace lbann<|MERGE_RESOLUTION|>--- conflicted
+++ resolved
@@ -94,41 +94,6 @@
   }
 }
 
-<<<<<<< HEAD
-void lbann_callback_imcomm::on_epoch_end(model *m) {
-  lbann_comm *comm = m->get_comm();
-  if (comm->get_num_trainers() == 1 ||
-      m->get_execution_mode() != execution_mode::training) {
-    return;  // No point with only one model.
-  }
-  for (weights *w : m->get_weights()) {
-    imcomm_params& params = m_weights_params[w];
-    optimizer *opt = w->get_optimizer();
-    if (ct_does_quantization(params.ct)) {
-      comm->intertrainer_sum_matrix(params.error);
-      opt->clear_gradient();
-      auto gradient = opt->get_gradient().Copy();
-      Mat *local_gradients = nullptr;
-      CPUMat reshaped;
-      if (params.reshape_height > 0) {
-        reshape_mat(gradient->Matrix(),
-                    reshaped, params.reshape_height, params.reshape_width);
-        local_gradients = &reshaped;
-      } else {
-        local_gradients = &(static_cast<CPUMat&>(gradient->Matrix()));
-      }
-      *local_gradients = params.error;
-      opt->add_to_gradient(*gradient);
-      delete gradient;
-      // Apply optimizer update with accumulated gradient error.
-      opt->step();
-      El::Zero(params.error);
-    }
-  }
-}
-
-=======
->>>>>>> 992e3570
 void lbann_callback_imcomm::on_backward_prop_end(model *m) {
   lbann_comm *comm = m->get_comm();
   if (comm->get_num_trainers() == 1 ||
@@ -148,21 +113,6 @@
     case NORMAL:
       comm->intertrainer_sum_matrix(*local_gradients);
       break;
-<<<<<<< HEAD
-    case ONEBIT_QUANTIZATION:
-      m_quantizer.intertrainer_sum_onebit_quantized(
-        comm, *local_gradients, params.error);
-      break;
-    case THRESH_QUANTIZATION:
-      m_quantizer.intertrainer_sum_threshold_quantized(
-        comm, *local_gradients, params.error, params.pos_thresh, params.neg_thresh);
-      break;
-    case ADAPTIVE_QUANTIZATION:
-      m_quantizer.intertrainer_sum_adaptive_quantized(
-        comm, *local_gradients, params.error, params.proportion);
-      break;
-=======
->>>>>>> 992e3570
     default:
       throw(std::string{} + __FILE__ + " " + std::to_string(__LINE__) + " :: "
          + "imcomm: unknown comm type");
