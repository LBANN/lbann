--- conflicted
+++ resolved
@@ -36,12 +36,7 @@
 
 
 lbann::data_reader_nci::data_reader_nci(int batchSize, bool shuffle)
-<<<<<<< HEAD
-  : generic_data_reader(batchSize, shuffle)
-{
-=======
   : generic_data_reader(batchSize, shuffle) {
->>>>>>> 59bc798b
   m_num_samples = 0;
   //m_num_samples = -1;
   m_num_features = 0;
@@ -54,17 +49,10 @@
 //copy constructor
 lbann::data_reader_nci::data_reader_nci(const data_reader_nci& source)
   : generic_data_reader((const generic_data_reader&) source),
-<<<<<<< HEAD
-  m_num_labels(source.m_num_labels), m_num_samples(source.m_num_samples),
-  m_num_features(source.m_num_features),m_labels(source.m_labels),
-  m_index_map(source.m_index_map),m_infile(source.m_infile)
-  { }
-=======
     m_num_labels(source.m_num_labels), m_num_samples(source.m_num_samples),
     m_num_features(source.m_num_features),m_labels(source.m_labels),
     m_index_map(source.m_index_map),m_infile(source.m_infile)
 { }
->>>>>>> 59bc798b
 
 lbann::data_reader_nci::~data_reader_nci(void) {
 
@@ -87,12 +75,7 @@
 }
 
 
-<<<<<<< HEAD
-int lbann::data_reader_nci::fetch_data(Mat& X)
-{
-=======
 int lbann::data_reader_nci::fetch_data(Mat& X) {
->>>>>>> 59bc798b
   if(!generic_data_reader::position_valid()) {
     return 0;
   }
@@ -109,11 +92,7 @@
   string line;
   int n = 0;
   for (n = m_current_pos; n < m_current_pos + current_batch_size; ++n) {
-<<<<<<< HEAD
-    if (n >= (int)m_shuffled_indices.size())
-=======
     if (n >= (int)m_shuffled_indices.size()) {
->>>>>>> 59bc798b
       break;
     }
 
@@ -148,23 +127,14 @@
   return (n - m_current_pos);
 }
 
-<<<<<<< HEAD
-int lbann::data_reader_nci::fetch_label(Mat& Y)
-{
-=======
 int lbann::data_reader_nci::fetch_label(Mat& Y) {
->>>>>>> 59bc798b
   if(!generic_data_reader::position_valid()) {
     return 0;
   }
   int current_batch_size = getm_batch_size();
   int n = 0;
   for (n = m_current_pos; n < m_current_pos + current_batch_size; ++n) {
-<<<<<<< HEAD
-    if (n >= (int)m_shuffled_indices.size())
-=======
     if (n >= (int)m_shuffled_indices.size()) {
->>>>>>> 59bc798b
       break;
     }
 
