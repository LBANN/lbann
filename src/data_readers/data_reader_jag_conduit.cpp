////////////////////////////////////////////////////////////////////////////////
// Copyright (c) 2014-2016, Lawrence Livermore National Security, LLC.
// Produced at the Lawrence Livermore National Laboratory.
// Written by the LBANN Research Team (B. Van Essen, et al.) listed in
// the CONTRIBUTORS file. <lbann-dev@llnl.gov>
//
// LLNL-CODE-697807.
// All rights reserved.
//
// This file is part of LBANN: Livermore Big Artificial Neural Network
// Toolkit. For details, see http://software.llnl.gov/LBANN or
// https://github.com/LLNL/LBANN.
//
// Licensed under the Apache License, Version 2.0 (the "Licensee"); you
// may not use this file except in compliance with the License.  You may
// obtain a copy of the License at:
//
// http://www.apache.org/licenses/LICENSE-2.0
//
// Unless required by applicable law or agreed to in writing, software
// distributed under the License is distributed on an "AS IS" BASIS,
// WITHOUT WARRANTIES OR CONDITIONS OF ANY KIND, either express or
// implied. See the License for the specific language governing
// permissions and limitations under the license.
//
////////////////////////////////////////////////////////////////////////////////

#include "lbann/data_readers/data_reader_jag_conduit.hpp"
#include "lbann/io/data_buffers/partitioned_io_buffer.hpp"
#include "lbann/data_store/data_store_jag.hpp"
#include "lbann/models/model.hpp"
<<<<<<< HEAD
#include "lbann/training_algorithms/training_algorithm.hpp"
=======
#include "lbann/utils/lbann_library.hpp"
>>>>>>> b28f7b7c

#ifdef LBANN_HAS_CONDUIT
#include "lbann/utils/file_utils.hpp" // for add_delimiter() in load()
#include "lbann/data_readers/opencv_extensions.hpp"
#include <limits>     // numeric_limits
#include <algorithm>  // max_element
#include <numeric>    // accumulate
#include <functional> // multiplies
#include <type_traits>// is_same
#include <set>
#include <map>
#include "lbann/data_readers/image_utils.hpp"
#include <omp.h>
#include "lbann/utils/timer.hpp"
#include "lbann/utils/glob.hpp"
#include "lbann/utils/peek_map.hpp"
#include "conduit/conduit_relay.hpp"
#include "conduit/conduit_relay_io_hdf5.hpp"


#include <cereal/archives/binary.hpp>
#include <sstream>

#define SAMPLE_ID_PAD 9

// This macro may be moved to a global scope
#define _THROW_LBANN_EXCEPTION_(_CLASS_NAME_,_MSG_) { \
  std::stringstream _err; \
  _err << __FILE__ << ' '  << __LINE__ << " :: " \
      << (_CLASS_NAME_) << "::" << (_MSG_); \
  throw lbann_exception(_err.str()); \
}

#define _THROW_LBANN_EXCEPTION2_(_CLASS_NAME_,_MSG1_,_MSG2_) { \
  std::stringstream _err; \
  _err << __FILE__ << ' '  << __LINE__ << " :: " \
      << (_CLASS_NAME_) << "::" << (_MSG1_) << (_MSG2_); \
  throw lbann_exception(_err.str()); \
}

// This comes after all the headers, and is only visible within the current implementation file.
// To make sure, we put '#undef _CN_' at the end of this file
#define _CN_ "data_reader_jag_conduit"

namespace lbann {

std::unordered_map<std::string, int> data_reader_jag_conduit::m_num_local_readers;

const std::set<std::string> data_reader_jag_conduit::non_numeric_vars = {
  "fusion_reaction",
  "fusion_model_reaction",
  "radial_profile",
  "postp_timeseries_vars",
  "name",
  "solver",
  "mesh_def",
  "hs_volume_integral",
  "fusion_model_sv",
  "shell_model",
  "shape_model",
  "ablation_cv_model",
  "infalling_model",
  "radiation_model",
  "hotspot_model",
  "shape_model_initial_velocity_amplitude",
  "stopping_model",
  "energy_balance_model_ablation_cv_model",
  "solver_method",
  "conduction_model_conductivity",
  "solver_mode"
};

void data_reader_jag_conduit::set_io_buffer_type(const std::string io_buffer) {
  m_io_buffer_type = io_buffer;
}

void data_reader_jag_conduit::set_local_id(const std::string role) {
  m_local_reader_id = m_num_local_readers[role]++;
}

int data_reader_jag_conduit::get_local_id(const std::string role) const {
  return m_local_reader_id;
}

void data_reader_jag_conduit::set_leading_reader(data_reader_jag_conduit* r) {
  m_leading_reader = r;
}

data_reader_jag_conduit* data_reader_jag_conduit::get_leading_reader() {
  return m_leading_reader;
}

void data_reader_jag_conduit::shuffle_indices(rng_gen& gen) {
  if ((m_leading_reader != this) && (m_leading_reader != nullptr)) {
    m_shuffled_indices = m_leading_reader->get_shuffled_indices();
    return;
  }
  generic_data_reader::shuffle_indices(gen);
  m_sample_list.compute_epochs_file_usage(get_shuffled_indices(), get_mini_batch_size(), *m_comm);
}

int data_reader_jag_conduit::compute_max_num_parallel_readers() {
  if (m_io_buffer_type == "partitioned") {
    set_num_parallel_readers(partitioned_io_buffer::compute_max_num_parallel_readers(
                             0, get_mini_batch_size(),
                             get_num_parallel_readers(), get_comm()));
    set_sample_stride(get_num_parallel_readers());
    set_iteration_stride(1);
  } else {
    _THROW_LBANN_EXCEPTION_(get_type(), " unknown io_buffer type: " + m_io_buffer_type);
  }
  return get_num_parallel_readers();
}

bool data_reader_jag_conduit::check_num_parallel_readers(long data_set_size) {
  return true;
}

data_reader_jag_conduit::data_reader_jag_conduit(const std::shared_ptr<cv_process>& pp, bool shuffle)
  : generic_data_reader(shuffle) {
  set_defaults();

  if (!pp) {
    _THROW_LBANN_EXCEPTION_(get_type(), " construction error: no image processor");
  }

  m_master_pps = lbann::make_unique<cv_process>(*pp);

  // Initialize the data store
  options *opts = options::get();
  if (opts->get_bool("use_data_store")) {
    m_jag_store = new data_store_jag(this);  // *data_store_jag
    m_data_store = m_jag_store;                 // *generic_data_store
  }
}

void data_reader_jag_conduit::copy_members(const data_reader_jag_conduit& rhs, const std::vector<int>& ds_sample_move_list) {
  m_independent = rhs.m_independent;
  m_independent_groups = rhs.m_independent_groups;
  m_dependent = rhs.m_dependent;
  m_dependent_groups = rhs.m_dependent_groups;
  m_image_width = rhs.m_image_width;
  m_image_height = rhs.m_image_height;
  m_image_num_channels = rhs.m_image_num_channels;
  m_num_img_srcs = rhs.m_num_img_srcs;
  m_split_channels = rhs.m_split_channels;
  set_linearized_image_size();
  m_is_data_loaded = rhs.m_is_data_loaded;
  m_emi_image_keys = rhs.m_emi_image_keys;
  m_scalar_keys = rhs.m_scalar_keys;
  m_input_keys = rhs.m_input_keys;

  if (!rhs.m_master_pps) {
    _THROW_LBANN_EXCEPTION_(get_type(), " construction error: no image processor");
  }

  m_master_pps = lbann::make_unique<cv_process>(*rhs.m_master_pps);

  m_uniform_input_type = rhs.m_uniform_input_type;

  m_output_scalar_prefix = rhs.m_output_scalar_prefix;
  m_output_image_prefix = rhs.m_output_image_prefix;
  m_input_prefix = rhs.m_input_prefix;

  m_scalar_filter = rhs.m_scalar_filter;
  m_scalar_prefix_filter = rhs.m_scalar_prefix_filter;
  m_input_filter = rhs.m_input_filter;
  m_input_prefix_filter = rhs.m_input_prefix_filter;
  m_io_buffer_type = rhs.m_io_buffer_type;
  m_local_reader_id = rhs.m_local_reader_id;
  //TODO: need  to make sure this is what we want
  m_leading_reader = rhs.m_leading_reader;

  El::Copy(rhs.m_data_cache, m_data_cache);
  El::Copy(rhs.m_response_cache, m_response_cache);
  El::Copy(rhs.m_label_cache, m_label_cache);
  m_cached_data_mb_size = rhs.m_cached_data_mb_size;
  m_cached_response_mb_size = rhs.m_cached_response_mb_size;
  m_cached_label_mb_size = rhs.m_cached_label_mb_size;

  m_image_normalization_params = rhs.m_image_normalization_params;
  m_scalar_normalization_params = rhs.m_scalar_normalization_params;
  m_input_normalization_params = rhs.m_input_normalization_params;

  m_sample_list.copy(rhs.m_sample_list);
  m_list_per_trainer = rhs.m_list_per_trainer;
  m_list_per_model = rhs.m_list_per_model;

  if(rhs.m_data_store != nullptr || rhs.m_jag_store != nullptr) {
    if(ds_sample_move_list.size() == 0) {
      m_jag_store = new data_store_jag(rhs.get_jag_store());
    } else {
      m_jag_store = new data_store_jag(rhs.get_jag_store(), ds_sample_move_list);
    }
    m_jag_store->set_data_reader_ptr(this);
    m_data_store = m_jag_store;
  }
}

data_reader_jag_conduit::data_reader_jag_conduit(const data_reader_jag_conduit& rhs)
  : generic_data_reader(rhs) {
  copy_members(rhs);
}

data_reader_jag_conduit::data_reader_jag_conduit(const data_reader_jag_conduit& rhs, const std::vector<int>& ds_sample_move_list)
  : generic_data_reader(rhs) {
  copy_members(rhs, ds_sample_move_list);
}

data_reader_jag_conduit& data_reader_jag_conduit::operator=(const data_reader_jag_conduit& rhs) {
  // check for self-assignment
  if (this == &rhs) {
    return (*this);
  }

  generic_data_reader::operator=(rhs);

  copy_members(rhs);

  return (*this);
}

data_reader_jag_conduit::~data_reader_jag_conduit() {
  // if (m_jag_store != nullptr) {
  //   delete m_jag_store;
  // }
}

void data_reader_jag_conduit::set_defaults() {
  m_jag_store = nullptr;
  m_independent.clear();
  m_independent_groups.clear();
  m_dependent.clear();
  m_dependent_groups.clear();
  m_image_width = 0;
  m_image_height = 0;
  m_image_num_channels = 1;
  set_linearized_image_size();
  m_num_img_srcs = 1u;
  m_split_channels = false;
  m_is_data_loaded = false;
  m_num_labels = 0;
  m_emi_image_keys.clear();
  m_scalar_keys.clear();
  m_input_keys.clear();
  m_uniform_input_type = false;
  m_output_scalar_prefix = "";
  m_output_image_prefix = "";
  m_input_prefix = "";
  m_scalar_filter.clear();
  m_scalar_prefix_filter.clear();
  m_input_filter.clear();
  m_input_prefix_filter.clear();
  m_io_buffer_type = "";
  m_local_reader_id = 0;
  m_leading_reader = this;
  m_cached_data_mb_size = 0;
  m_cached_response_mb_size = 0;
  m_cached_label_mb_size = 0;

  m_image_normalization_params.clear();
  m_scalar_normalization_params.clear();
  m_input_normalization_params.clear();

  m_sample_list.clear();
  m_list_per_trainer = false;
  m_list_per_model = false;
}

void data_reader_jag_conduit::setup(int num_io_threads, observing_ptr<thread_pool> io_thread_pool) {
  generic_data_reader::setup(num_io_threads, io_thread_pool);
  replicate_processor(*m_master_pps, num_io_threads);
}

/// Replicate image processor for each I/O thread
bool data_reader_jag_conduit::replicate_processor(const cv_process& pp, const int nthreads) {
  m_pps.resize(nthreads);

  // Construct thread private preprocessing objects out of a shared pointer
  for (int i = 0; i < nthreads; ++i) {
    m_pps[i] = lbann::make_unique<cv_process>(pp);
  }

  bool ok = true;
  for (int i = 0; ok && (i < nthreads); ++i) {
    if (!m_pps[i]) ok = false;
  }

  if (!ok || (nthreads <= 0)) {
    _THROW_LBANN_EXCEPTION_(get_type(), " cannot replicate image processor");
    return false;
  }

  const std::vector<unsigned int> dims = pp.get_data_dims();
  if ((dims.size() == 2u) && (dims[0] != 0u) && (dims[1] != 0u)) {
    m_image_width = static_cast<int>(dims[0]);
    m_image_height = static_cast<int>(dims[1]);
  }

  return true;
}

const conduit::Node& data_reader_jag_conduit::get_conduit_node(const conduit::Node& n_base, const std::string key) {
  return n_base[key];
}

bool data_reader_jag_conduit::load_conduit_node(const size_t i, const std::string& key, conduit::Node& node) const {

  if (m_io_thread_pool != nullptr && m_using_random_node.count(m_io_thread_pool->get_local_thread_id())) {
    LBANN_ERROR("previously retrieved a random conduit node from data_store, so shouldn't be here");
  }

  const sample_t& s = m_sample_list[i];
  const std::string& sample_name = s.second;
  const std::string path = sample_name + key;

  sample_file_id_t id = s.first;
  hid_t h = m_sample_list.get_samples_hdf5_handle(id);
  if (h <= static_cast<hid_t>(0) || !conduit::relay::io::hdf5_has_path(h, path)) {
    if (m_data_store != nullptr) {
      const std::string& file_name = m_sample_list.get_samples_filename(id);
      if (! m_data_store->preloaded()) {
        const conduit::Node obj = m_jag_store->get_random_node();
        node = obj["data"];
        const std::vector<std::string>& child_names = node.child_names();
        const std::string cur_child = child_names[0];
        const std::string new_child = pad(std::to_string(i), SAMPLE_ID_PAD, '0');
        node.rename_child(cur_child, new_child);
        m_using_random_node.emplace(m_io_thread_pool->get_local_thread_id());
        std::cout << get_type() + ":: replacing with random node, since failed to open file "
                  << file_name << " for sample " << sample_name
                  <<" and key: " << key << "\n";
        return false;
      } else {
        if (h <= static_cast<hid_t>(0) ) {
          LBANN_ERROR("failed to get file handle for file " + file_name);
        } else if (!conduit::relay::io::hdf5_has_path(h, path)) {
          LBANN_ERROR("got file handle for file " + file_name + \
                      " but the path doesn't exist in the file: " + path);
        } else {
          LBANN_ERROR("it should not be possible to be here");
        }
      }
    }

    // this block fires if we cannot load a conduit node, either from file
    // or from the data_store
    else {
      const std::string& file_name = m_sample_list.get_samples_filename(id);
      if (h <= static_cast<hid_t>(0)) {
        LBANN_ERROR(get_type() + ":: Cannot open file " + file_name + \
                    " for sample "+ sample_name);
        return false;
      } else {
          LBANN_ERROR(get_type() + ":: could not find path in file " + file_name + \
                      " for sample "+ sample_name + "; path: " + path);
          return false;
      }
    }
  }

  /// @todo explore the possibility of putting the sample name in
  /// node's hierarchy, e.g. node[sample_name]
  conduit::relay::io::hdf5_read(h, path, node);

  return true;
}

bool data_reader_jag_conduit::has_conduit_path(const size_t i, const std::string& key) const {
  const sample_t& s = m_sample_list[i];
  sample_file_id_t id = s.first;
  const std::string& sample_name = s.second;
  const hid_t h = m_sample_list.get_samples_hdf5_handle(id);
  const std::string path = sample_name + key;
  if (h <= static_cast<hid_t>(0) || !conduit::relay::io::hdf5_has_path(h, path)) {
    const std::string& file_name = m_sample_list.get_samples_filename(id);
    _THROW_LBANN_EXCEPTION_(get_type(), "Cannot open file " + file_name + \
                                        " for sample "+ sample_name);
    return false;
  }

  return conduit::relay::io::hdf5_has_path(h, std::string("/") + sample_name + key);
}


void data_reader_jag_conduit::set_independent_variable_type(
  const std::vector< std::vector<data_reader_jag_conduit::variable_t> >& independent) {
  m_independent_groups = independent;
  m_independent.clear();

  for (const auto& group: independent) {
    for (const auto type: group) {
      add_independent_variable_type(type);
    }
  }
}

void data_reader_jag_conduit::add_independent_variable_type(
  const data_reader_jag_conduit::variable_t independent) {
  if (!(independent == JAG_Image || independent == JAG_Scalar || independent == JAG_Input)) {
    _THROW_LBANN_EXCEPTION_(_CN_, "unrecognized independent variable type ");
  }
  m_independent.push_back(independent);
}

void data_reader_jag_conduit::set_dependent_variable_type(
  const std::vector< std::vector<data_reader_jag_conduit::variable_t> >& dependent) {
  m_dependent_groups = dependent;
  m_dependent.clear();

  for (const auto& group: dependent) {
    for (const auto type: group) {
      add_dependent_variable_type(type);
    }
  }
}

void data_reader_jag_conduit::add_dependent_variable_type(
  const data_reader_jag_conduit::variable_t dependent) {
  if (!(dependent == JAG_Image || dependent == JAG_Scalar || dependent == JAG_Input)) {
    _THROW_LBANN_EXCEPTION_(_CN_, "unrecognized dependent variable type ");
  }
  m_dependent.push_back(dependent);
}

std::vector<data_reader_jag_conduit::variable_t>
data_reader_jag_conduit::get_independent_variable_type() const {
  return m_independent;
}

std::vector<data_reader_jag_conduit::variable_t>
data_reader_jag_conduit::get_dependent_variable_type() const {
  return m_dependent;
}

void data_reader_jag_conduit::set_image_dims(const int width, const int height, const int ch) {
  if ((width > 0) && (height > 0) && (ch > 0)) { // set and valid
    m_image_width = width;
    m_image_height = height;
    m_image_num_channels = ch;
  } else if (!((width == 0) && (height == 0) && (ch == 1))) { // set but not valid
    _THROW_LBANN_EXCEPTION_(_CN_, "set_image_dims() : invalid image dims");
  }
  set_linearized_image_size();
}

void data_reader_jag_conduit::set_image_choices(const std::vector<std::string> image_keys) {
  m_emi_image_keys = image_keys;
  // For example, in the data reader prototext file, have a line similar to the one below
  // image_keys: ["(0.0, 0.0)/0.0","(90.0, 0.0)/0.0","(90.0, 78.0)/0.0"];

  m_num_img_srcs = m_emi_image_keys.size();
}

const std::vector<std::string>& data_reader_jag_conduit::get_image_choices() const {
  return m_emi_image_keys;
}


void data_reader_jag_conduit::add_scalar_filter(const std::string& key) {
  m_scalar_filter.insert(key);
}

void data_reader_jag_conduit::add_scalar_prefix_filter(const prefix_t& p) {
  m_scalar_prefix_filter.push_back((p.first.length() > p.second)? prefix_t(p.first, p.first.length()) : p);
}

void data_reader_jag_conduit::add_input_filter(const std::string& key) {
  m_input_filter.insert(key);
}

void data_reader_jag_conduit::add_input_prefix_filter(const prefix_t& p) {
  m_input_prefix_filter.push_back((p.first.length() > p.second)? prefix_t(p.first, p.first.length()) : p);
}

/**
 * First, it checks if the key is in the list of keys to filter.
 * Then, it checks if the key contains any prefix string to filter
 * while sayisfying the mininum length requirement.
 */
bool data_reader_jag_conduit::filter(const std::set<std::string>& key_filter,
  const std::vector<data_reader_jag_conduit::prefix_t>& prefix_filter, const std::string& key) const {
  if (key_filter.find(key) != key_filter.cend()) {
    return true;
  }
  for (const auto& pf: prefix_filter) {
    if (key.length() < pf.second) { // minimum length requirement
      continue;
    }
    if (key.compare(0, pf.first.length(), pf.first) == 0) { // match
      return true;
    }
  }
  return false;
}

void data_reader_jag_conduit::set_scalar_choices(const std::vector<std::string>& keys) {
  m_scalar_keys = keys;
  check_scalar_keys();
}

void data_reader_jag_conduit::set_all_scalar_choices() {
  if (m_sample_list.empty()) {
    return;
  }
  conduit::Node n_scalar;
  load_conduit_node(0, m_output_scalar_prefix, n_scalar);
  m_scalar_keys.reserve(n_scalar.number_of_children());
  const std::vector<std::string>& child_names = n_scalar.child_names();
  for (const auto& key: child_names) {
    if (filter(m_scalar_filter, m_scalar_prefix_filter, key)) {
      continue;
    }
    m_scalar_keys.push_back(key);
  }
}

const std::vector<std::string>& data_reader_jag_conduit::get_scalar_choices() const {
  return m_scalar_keys;
}


/**
 * To use no key, set 'Undefined' to the corresponding variable type,
 * or call this with an empty vector argument after loading data.
 */
void data_reader_jag_conduit::set_input_choices(const std::vector<std::string>& keys) {
  m_input_keys = keys;
  check_input_keys();
}

void data_reader_jag_conduit::set_all_input_choices() {
  //@TODO revisit later -- don't know how to handle this yet
  if (m_data_store != nullptr) {
    return;
  }

  if (m_sample_list.empty()) {
    return;
  }

  conduit::Node n_input;
  load_conduit_node(0, "/inputs", n_input);
  m_input_keys.reserve(n_input.number_of_children());
  const std::vector<std::string>& child_names = n_input.child_names();
  for (const auto& key: child_names) {
    if (filter(m_input_filter, m_input_prefix_filter, key)) {
      continue;
    }
    m_input_keys.push_back(key);
  }
}

const std::vector<std::string>& data_reader_jag_conduit::get_input_choices() const {
  return m_input_keys;
}


void data_reader_jag_conduit::set_linearized_image_size() {
  m_image_linearized_size = m_image_width * m_image_height * m_image_num_channels;
  m_1ch_image_linearized_size = m_image_width * m_image_height;
}

void data_reader_jag_conduit::check_image_data() {
  //@TODO revisit later -- don't know how to handle this yet
  if (m_data_store != nullptr) {
    return;
  }

  if (m_sample_list.empty()) {
    return;
  }

  size_t first_idx = (m_sample_list[0]).first;
  if (!has_conduit_path(first_idx, "")) {
    _THROW_LBANN_EXCEPTION_(_CN_, "check_image_data() : no sample by " + m_sample_list[first_idx].second);
    return;
  }
  conduit::Node n_imageset;
  load_conduit_node(first_idx, m_output_image_prefix, n_imageset);
  if (static_cast<size_t>(n_imageset.number_of_children()) == 0u) {
    return;
  }
  if (m_emi_image_keys.size() == 0u) {
    return;
  }
  for (const auto& emi_tag: m_emi_image_keys) {
    if (!has_conduit_path(first_idx, m_output_image_prefix + emi_tag)) {
      _THROW_LBANN_EXCEPTION_(_CN_, "check_image_data() : no emi image by " + emi_tag);
      return;
    }
  }
  conduit::Node n_image;
  load_conduit_node(first_idx, m_output_image_prefix + m_emi_image_keys[0], n_image);
  conduit_ch_t emi = n_image.value();

  if (m_image_linearized_size != static_cast<size_t>(emi.number_of_elements())) {
    if ((m_image_width == 0) && (m_image_height == 0)) {
      m_image_height = 1;
      m_image_width = static_cast<int>(emi.number_of_elements());
      m_image_num_channels = 1;
      set_linearized_image_size();
    } else {
      std::string msg = "expected linearized emi image size: "
                      + std::to_string(emi.number_of_elements()) + '\n';
      _THROW_LBANN_EXCEPTION_(_CN_, msg + get_description());
    }
  }

  if (m_image_normalization_params.empty()) {
    m_image_normalization_params.assign(m_emi_image_keys.size()*m_image_num_channels, linear_transform_t(1.0, 0.0));
  } else if (m_image_normalization_params.size() != static_cast<size_t>(m_image_num_channels)) {
    _THROW_LBANN_EXCEPTION_(_CN_, "Incorrect number of image normalization parameter sets!" \
                                + std::to_string(m_image_normalization_params.size()) + " != " \
                                + std::to_string(m_image_num_channels));
  }
#if defined(LBANN_DEBUG)
  std::cout << "image normalization parameters: " << std::endl;
  for (size_t i = 0u, s = 0u; s < m_emi_image_keys.size(); ++s) {
    for (int c = 0; c < m_image_num_channels; ++c) {
      const auto& param = m_image_normalization_params[i*m_image_num_channels + c];
      std::cout << " scale: \t" << param.first << " \tbias: \t" << param.second
                << " \t" << m_emi_image_keys[s] << ":C" << c << std::endl;
    }
  }
#endif
}

void data_reader_jag_conduit::check_scalar_keys() {
  //@TODO revisit later -- don't know how to handle this yet
  if (m_data_store != nullptr) {
    return;
  }

  if (m_scalar_keys.empty()) {
    return;
  }
  if (!m_is_data_loaded) {
    return;
  }
  if (m_sample_list.empty()) {
    //m_scalar_keys.clear();
    return;
  }

  // If this call is made after loading data, check if the keys are in data

  size_t num_found = 0u;
  std::vector<bool> found(m_scalar_keys.size(), false);
  std::set<std::string> keys_conduit;

  conduit::Node n_scalar;
  size_t first_idx = (m_sample_list[0]).first;
  load_conduit_node(first_idx, m_output_scalar_prefix, n_scalar);
  const std::vector<std::string>& child_names = n_scalar.child_names();
  for (const auto& key: child_names) {
    keys_conduit.insert(key);
  }

  for (size_t i=0u; i < m_scalar_keys.size(); ++i) {
    std::set<std::string>::const_iterator it = keys_conduit.find(m_scalar_keys[i]);
    if (it != keys_conduit.cend()) {
      num_found ++;
      found[i] = true;
    }
  }

  if (num_found != m_scalar_keys.size()) {
    std::string msg = "keys not found:";
    for (size_t i=0u; i < m_scalar_keys.size(); ++i) {
      if (!found[i]) {
        msg += ' ' + m_scalar_keys[i];
      }
    }
    _THROW_LBANN_EXCEPTION_(_CN_, "check_scalar_keys() : " + msg);
  }

  if (m_scalar_normalization_params.empty()) {
    m_scalar_normalization_params.assign(m_scalar_keys.size(), linear_transform_t(1.0, 0.0));
  } else if (m_scalar_normalization_params.size() != m_scalar_keys.size()) {
     _THROW_LBANN_EXCEPTION_(_CN_, "Incorrect number of scalar normalization parameter sets! " \
                                 + std::to_string(m_scalar_normalization_params.size()) + " != " \
                                 + std::to_string(m_scalar_keys.size()));
  }
#if defined(LBANN_DEBUG)
  std::cout << "scalar normalization parameters: " << std::endl;
  for (size_t i = 0u; i < m_scalar_normalization_params.size(); ++i) {
    const auto& param = m_scalar_normalization_params[i];
    std::cout << " scale: \t" << param.first << " \tbias: \t" << param.second << "\t " << m_scalar_keys[i] << std::endl;
  }
#endif
}


void data_reader_jag_conduit::check_input_keys() {
  //@TODO revisit later -- don't know how to handle this yet
  if (m_data_store != nullptr) {
    return;
  }

  if (m_input_keys.empty()) {
    return;
  }
  if (!m_is_data_loaded) {
    return;
  }
  if (m_sample_list.empty()) {
    //m_input_keys.clear();
    return;
  }

  // If this call is made after loading data, check if the keys

  size_t num_found = 0u;
  std::vector<bool> found(m_input_keys.size(), false);
  std::map<std::string, TypeID> keys_conduit;

  conduit::Node n_input;
  size_t first_idx = (m_sample_list[0]).first;
  load_conduit_node(first_idx, "/inputs", n_input);
  conduit::NodeConstIterator itr = n_input.children();

  while (itr.has_next()) {
    const conduit::Node & n = itr.next();
    keys_conduit.insert(std::pair<std::string, TypeID>(itr.name(), static_cast<TypeID>(n.dtype().id())));
  }

  bool is_input_t = true;

  for (size_t i=0u; i < m_input_keys.size(); ++i) {
    std::map<std::string, TypeID>::const_iterator it = keys_conduit.find(m_input_keys[i]);
    if (it != keys_conduit.cend()) {
      num_found ++;
      found[i] = true;
      is_input_t = is_input_t && is_same_type<input_t>(it->second);
    }
  }

  if (num_found != m_input_keys.size()) {
    std::string msg = "keys not found:";
    for (size_t i=0u; i < m_input_keys.size(); ++i) {
      if (!found[i]) {
        msg += ' ' + m_input_keys[i];
      }
    }
    _THROW_LBANN_EXCEPTION_(_CN_, "check_input_keys() : " + msg);
  }

  m_uniform_input_type = (m_input_keys.size() == 0u)? false : is_input_t;

  if (m_input_normalization_params.empty()) {
    m_input_normalization_params.assign(m_input_keys.size(), linear_transform_t(1.0, 0.0));
  } else if (m_input_normalization_params.size() != m_input_keys.size()) {
     _THROW_LBANN_EXCEPTION_(_CN_, "Incorrect number of input normalization parameter sets! " \
                                 + std::to_string(m_input_normalization_params.size()) + " != " \
                                 + std::to_string(m_input_keys.size()));
  }
#if defined(LBANN_DEBUG)
  std::cout << "input normalization parameters: " << std::endl;
  for (size_t i = 0u; i < m_input_normalization_params.size(); ++i) {
    const auto& param = m_input_normalization_params[i];
    std::cout << " scale: \t" << param.first << " \tbias: \t" << param.second << " \t" << m_input_keys[i] << std::endl;
  }
#endif
}


void data_reader_jag_conduit::load() {
  if(m_gan_labelling) {
    m_num_labels=2;
  }

  if (is_master()) {
    std::cout << "JAG load GAN m_gan_labelling : label_value "
              << m_gan_labelling <<" : " << m_gan_label_value << std::endl;
  }

  if ((m_leading_reader != this) && (m_leading_reader != nullptr)) {
    // The following member variables of the leadering reader should have been
    // copied when this was copy-constructed: m_sample_list, and m_open_hdf5_files
    return;
  }

  m_shuffled_indices.clear();

  if(is_master()) {
    std::cout << "starting load" << std::endl;
  }
  const std::string data_dir = add_delimiter(get_file_dir());
  const std::string sample_list_file = data_dir + get_data_index_list();

  options *opts = options::get();

  if (opts->get_bool("use_data_store") || opts->get_bool("preload_data_store")) {
    if (m_comm->get_trainer_rank() == 0) {
      m_jag_store->check_mem_capacity(m_comm, sample_list_file,  m_comm->get_procs_per_trainer(), m_comm->get_rank_in_trainer());
    }  

    // unsure if this will always work; the intent is that no trainer
    // should start loading data until the check has completed
    m_comm->global_barrier();
  }  

  /// The use of these flags need to be updated to properly separate
  /// how index lists are used between trainers and models
  /// @todo m_list_per_trainer || m_list_per_model
  load_list_of_samples(sample_list_file, m_comm->get_procs_per_trainer(), m_comm->get_rank_in_trainer());
  if(is_master()) {
    std::cout << "Finished sample list, check data" << std::endl;
  }

  /// Check the data that each rank loaded
<<<<<<< HEAD
  if (!m_is_data_loaded) {
    std::cout << "Checking local data" << std::endl;
=======
  if (!m_is_data_loaded && !m_sample_list.empty()) {
>>>>>>> b28f7b7c
    m_is_data_loaded = true;

    /// Open the first sample to make sure that all of the fields are correct
    m_sample_list.open_samples_hdf5_handle(0, true);

    if (m_scalar_keys.size() == 0u) {
      set_all_scalar_choices(); // use all by default if none is specified
    }
    check_scalar_keys();

    if (m_input_keys.size() == 0u) {
      set_all_input_choices(); // use all by default if none is specified
    }
    check_input_keys();

    check_image_data();

    m_sample_list.close_if_done_samples_hdf5_handle(0);
  }
  if(is_master()) {
    std::cout << "Done with data checking" << std::endl;
  }


  // need to resize and init shuffled indices here, since it's needed in
  // preload_data_store, which must be called before merging the sample lists
  int sz = m_sample_list.size();
  std::vector<int> local_list_sizes(m_comm->get_procs_per_trainer());
  m_comm->trainer_all_gather(sz, local_list_sizes);

  if(is_master()) {
    std::cout << "We now have the proper size" << std::endl;
  }

  /// Merge all of the sample lists
  m_sample_list.all_gather_packed_lists(*m_comm);
  if (opts->has_string("write_sample_list") && is_master()) {
    std::stringstream s;
    std::string basename = get_basename_without_ext(sample_list_file);
    std::string ext = get_ext_name(sample_list_file);
    s << basename << "." << ext;
    m_sample_list.write(s.str());
  }
  m_shuffled_indices.resize(m_sample_list.size());
  std::iota(m_shuffled_indices.begin(), m_shuffled_indices.end(), 0);

  if(is_master()) {
    std::cout << "Lists have been gathered" << std::endl;
  }

  if (opts->get_bool("use_data_store") || opts->get_bool("preload_data_store")) {
    if (is_master()) {
      std::cout << "\nUSING DATA_STORE\n\n";
    }
    m_data_store->set_shuffled_indices(&m_shuffled_indices);
    if (opts->get_bool("preload_data_store")) {
      if(is_master()) {
        std::cout << "Starting the preload" << std::endl;
      }
      m_jag_store->build_preloaded_owner_map(local_list_sizes);
      preload_data_store();
      if(is_master()) {
        std::cout << "preload complete" << std::endl;
      }

    }
  } else {
    // these should already be set; in the future there will only
    // be one of these (when data_store_conduit is completed)
    m_jag_store = nullptr;
    m_data_store = nullptr;
  }

  if(is_master()) {
    std::cout << "Setting up the data store is complete" << std::endl;
  }

  select_subset_of_data();
}


void data_reader_jag_conduit::preload_data_store() {
  m_jag_store->set_preload();
  conduit::Node work;
  const std::string key; // key = "" is intentional

  /// @todo BVE FIXME this
  m_rank_in_model = get_comm()->get_rank_in_trainer();

  options *opts = options::get();
  double tm1 = get_time();
  if (get_comm()->am_world_master() ||
      (opts->get_bool("ltfb_verbose") && get_comm()->am_trainer_master())) {
    std::stringstream msg;
    msg << " for role: " << get_role() << " starting preload";
    log_msg(msg.str().c_str());
  }

  for (size_t idx=0; idx < m_shuffled_indices.size(); idx++) {
    if(m_data_store->get_index_owner(idx) != m_rank_in_model) {
      continue;
    }
    try {
      work.reset();
      m_sample_list.open_samples_hdf5_handle(idx, true);
      load_conduit_node(idx, key, work);
      conduit::Node & node = m_jag_store->get_empty_node(idx);
      const std::string padded_idx = '/' + pad(std::to_string(idx), SAMPLE_ID_PAD, '0');
      node[padded_idx] = work;

      m_jag_store->set_preloaded_conduit_node(idx, node);
    }catch (conduit::Error const& e) {
      LBANN_ERROR(" :: trying to load the node " + std::to_string(idx) + " with key " + key + " and got " + e.what());
    }
  }
  /// Once all of the data has been preloaded, close all of the file handles
  for (size_t idx=0; idx < m_shuffled_indices.size(); idx++) {
    if(m_data_store->get_index_owner(idx) != m_rank_in_model) {
      continue;
    }
    m_sample_list.close_if_done_samples_hdf5_handle(idx);
  }
  if (get_comm()->am_world_master() ||
      (opts->get_bool("ltfb_verbose") && get_comm()->am_trainer_master())) {
    std::stringstream msg;
    msg << " loading data for role: " << get_role() << " took " << get_time() - tm1 << "s";
    log_msg(msg.str().c_str());
  }
}

void data_reader_jag_conduit::load_list_of_samples(const std::string sample_list_file, size_t stride, size_t offset) {
  // load the sample list
  double tm1 = get_time();
  m_sample_list.load(sample_list_file, stride, offset);
  double tm2 = get_time();

  if (is_master()) {
    std::cout << "Time to load sample list: " << tm2 - tm1 << std::endl;
  }
}

void data_reader_jag_conduit::load_list_of_samples_from_archive(const std::string& sample_list_archive) {
  // load the sample list
  double tm1 = get_time();
  std::stringstream ss(sample_list_archive); // any stream can be used

  cereal::BinaryInputArchive iarchive(ss); // Create an input archive

  iarchive(m_sample_list); // Read the data from the archive
  double tm2 = get_time();

  if (is_master()) {
    std::cout << "Time to load sample list from archive: " << tm2 - tm1 << std::endl;
  }
}

unsigned int data_reader_jag_conduit::get_num_img_srcs() const {
  return m_num_img_srcs;
}

size_t data_reader_jag_conduit::get_linearized_image_size() const {
  return m_image_linearized_size;
}

size_t data_reader_jag_conduit::get_linearized_1ch_image_size() const {
  return m_1ch_image_linearized_size;
}

size_t data_reader_jag_conduit::get_linearized_scalar_size() const {
  return m_scalar_keys.size();
}

size_t data_reader_jag_conduit::get_linearized_input_size() const {
  return m_input_keys.size();
}


size_t data_reader_jag_conduit::get_linearized_size(const data_reader_jag_conduit::variable_t t) const {
  switch (t) {
    case JAG_Image:
      return get_linearized_image_size() * get_num_img_srcs();
    case JAG_Scalar:
      return get_linearized_scalar_size();
    case JAG_Input:
      return get_linearized_input_size();
    default: { // includes Unefined case
      _THROW_LBANN_EXCEPTION2_(_CN_, "get_linearized_size() : ", \
                                     "unknown or undefined variable type");
    }
  }
  return 0u;
}

int data_reader_jag_conduit::get_linearized_data_size() const {
  size_t sz = 0u;
  for (const auto t: m_independent) {
    sz += get_linearized_size(t);
  }
  return static_cast<int>(sz);
}

int data_reader_jag_conduit::get_linearized_response_size() const {
  size_t sz = 0u;
  for (const auto t: m_dependent) {
    sz += get_linearized_size(t);
  }
  return static_cast<int>(sz);
}

std::vector<size_t> data_reader_jag_conduit::get_linearized_data_sizes() const {
  std::vector<size_t> all_dim;
  all_dim.reserve(m_independent.size());
  for (const auto t: m_independent) {
    all_dim.push_back(get_linearized_size(t));
  }
  if (all_dim.empty()) {
    return {0u};
  }
  return all_dim;
}

std::vector<size_t> data_reader_jag_conduit::get_linearized_response_sizes() const {
  std::vector<size_t> all_dim;
  all_dim.reserve(m_dependent.size());
  for (const auto t: m_dependent) {
    all_dim.push_back(get_linearized_size(t));
  }
  if (all_dim.empty()) {
    return {0u};
  }
  return all_dim;
}

const std::vector<int> data_reader_jag_conduit::get_dims(const data_reader_jag_conduit::variable_t t) const {
  switch (t) {
    case JAG_Image:
      return {static_cast<int>(get_num_img_srcs()), m_image_height, m_image_width};
      //return {static_cast<int>(get_linearized_image_size())};
    case JAG_Scalar:
      return {static_cast<int>(get_linearized_scalar_size())};
    case JAG_Input:
      return {static_cast<int>(get_linearized_input_size())};
    default: { // includes Undefined case
      _THROW_LBANN_EXCEPTION2_(_CN_, "get_dims() : ", \
                                     "unknown or undefined variable type");
    }
  }
  return {};
}

const std::vector<int> data_reader_jag_conduit::get_data_dims() const {
#if 1
  return {get_linearized_data_size()};
#else
  std::vector<int> all_dim;
  for (const auto t: m_independent) {
    const std::vector<int> ld = get_dims(t);
    all_dim.insert(all_dim.end(), ld.begin(), ld.end());
  }
  if (all_dim.empty()) {
    return {0u};
  }
  return all_dim;
#endif
}

std::vector<El::Int> data_reader_jag_conduit::get_slice_points(const std::vector< std::vector<data_reader_jag_conduit::variable_t> >& var) const {
  std::vector<El::Int> points(var.size()+1u, static_cast<El::Int>(0));
  for (size_t i = 0u; i < var.size(); ++i) {
    const auto& group = var[i];
    size_t size = 0u;
    for (const auto type: group) {
      size += get_linearized_size(type);
    }
    points[i+1] = points[i] + static_cast<El::Int>(size);
  }
  return points;
}

std::vector<El::Int> data_reader_jag_conduit::get_slice_points_independent() const {
  return get_slice_points(m_independent_groups);
}

std::vector<El::Int> data_reader_jag_conduit::get_slice_points_dependent() const {
  return get_slice_points(m_independent_groups);
}

int data_reader_jag_conduit::get_num_data() const {

  return (int)m_shuffled_indices.size();
}

int data_reader_jag_conduit::get_num_labels() const {
  return m_num_labels;
}

int data_reader_jag_conduit::get_linearized_label_size() const {
  return m_num_labels;
}

int data_reader_jag_conduit::get_linearized_size(const std::string& desc) const {
  if (desc == "JAG_Image") {
    return get_linearized_size(JAG_Image);
  } else if (desc == "JAG_Scalar") {
    return get_linearized_size(JAG_Scalar);
  } else if (desc == "JAG_Input") {
    return get_linearized_size(JAG_Input);
  } else {
    _THROW_LBANN_EXCEPTION_(_CN_, "get_linearized_size() : unknown key " + desc);
  }
  return generic_data_reader::get_linearized_size(desc);
}

void data_reader_jag_conduit::set_split_image_channels() {
  m_split_channels = true;
}

void data_reader_jag_conduit::unset_split_image_channels() {
  m_split_channels = false;
}

bool data_reader_jag_conduit::check_split_image_channels() const {
  return m_split_channels;
}


std::string data_reader_jag_conduit::to_string(const variable_t t) {
  switch (t) {
    case Undefined:  return "Undefined";
    case JAG_Image:  return "JAG_Image";
    case JAG_Scalar: return "JAG_Scalar";
    case JAG_Input:  return "JAG_Input";
  }
  return "Undefined";
}

std::string data_reader_jag_conduit::to_string(const std::vector<data_reader_jag_conduit::variable_t>& vec) {
  std::string str("[");
  for (const auto& el: vec) {
    str += ' ' + data_reader_jag_conduit::to_string(el);
  }
  str += " ]";
  return str;
}

std::string data_reader_jag_conduit::to_string(const std::vector< std::vector<data_reader_jag_conduit::variable_t> >& vec) {
  std::string str("[");
  for (const auto& el: vec) {
    str += ' ' + data_reader_jag_conduit::to_string(el);
  }
  str += " ]";
  return str;
}

std::string data_reader_jag_conduit::get_description() const {
  std::stringstream leading_reader;
  leading_reader << m_leading_reader;
  std::string ret = std::string("data_reader_jag_conduit:\n")
    + " - independent: " + data_reader_jag_conduit::to_string(m_independent_groups) + "\n"
    + " - dependent: " + data_reader_jag_conduit::to_string(m_dependent_groups) + "\n"
    + " - images: "   + std::to_string(m_num_img_srcs) + " of "
                      + std::to_string(m_image_num_channels) + 'x'
                      + std::to_string(m_image_width) + 'x'
                      + std::to_string(m_image_height) + "\n"
    + " - scalars: "  + std::to_string(get_linearized_scalar_size()) + "\n"
    + " - inputs: "   + std::to_string(get_linearized_input_size()) + "\n"
    + " - linearized data size: "   + std::to_string(get_linearized_data_size()) + "\n"
    + " - uniform_input_type: " + (m_uniform_input_type? "true" : "false") + "\n"
    + " - leading DR: " + (m_leading_reader == this ? "true" : "false")
    + " (ptr=" + leading_reader.str() + ")\n";
  if (!m_scalar_filter.empty()) {
    ret += " - scalar filter:";
    for (const auto& f: m_scalar_filter) {
      ret += " \"" + f + '"';
    }
    ret += '\n';
  }
  if (!m_scalar_prefix_filter.empty()) {
    ret += " - scalar prefix filter:";
    for (const auto& f: m_scalar_prefix_filter) {
      ret += " [\"" + f.first + "\" " + std::to_string(f.second) + ']';
    }
    ret += '\n';
  }
  if (!m_input_filter.empty()) {
    ret += " - input filter:";
    for (const auto& f: m_input_filter) {
      ret += " \"" + f + '"';
    }
    ret += '\n';
  }
  if (!m_input_prefix_filter.empty()) {
    ret += " - input prefix filter:";
    for (const auto& f: m_input_prefix_filter) {
      ret += " [\"" + f.first + "\" " + std::to_string(f.second) + ']';
    }
    ret += '\n';
  }
  return ret;
}


bool data_reader_jag_conduit::check_non_numeric(const std::string key) {
  std::set<std::string>::const_iterator kit = non_numeric_vars.find(key);
  if (kit != non_numeric_vars.cend()) {
    std::string err = "data_reader_jag_conduit::add_val() : non-numeric '" + key
                    + "' requires a conversion method.";
   #if 1
    std::cout << err << " Skipping for now." << std::endl;
   #else
    throw lbann_exception(err);
   #endif
    return true;
  }
  return false;
}


std::vector< std::vector<data_reader_jag_conduit::ch_t> >
data_reader_jag_conduit::get_image_data(const size_t sample_id, conduit::Node& sample) const {
  std::vector< std::vector<ch_t> > image_ptrs;
  image_ptrs.reserve(m_emi_image_keys.size());

  for (const auto& emi_tag : m_emi_image_keys) {
    const std::string conduit_field = m_output_image_prefix + emi_tag;
    const std::string conduit_obj = '/' + pad(std::to_string(sample_id), SAMPLE_ID_PAD, '0') + '/' + conduit_field;
    if(sample[conduit_obj].schema().dtype().is_empty()) {
      if (data_store_active()) {
        LBANN_ERROR("Unable to find field " + conduit_obj
                    + " in conduit node: " + std::to_string(sample_id));
      }
      conduit::Node n_image;
      bool from_file = load_conduit_node(sample_id, conduit_field, n_image);
      if (from_file) {
        sample[conduit_obj].set(n_image);
      } else {
        sample = n_image;
      }
    }
    conduit_ch_t emi = sample[conduit_obj].value();
    const size_t num_vals = emi.number_of_elements();
    const ch_t* emi_data = sample[conduit_obj].value();
    image_ptrs.emplace_back(emi_data, emi_data + num_vals);
  }

  return image_ptrs;
}

cv::Mat data_reader_jag_conduit::cast_to_cvMat(
  const std::pair<size_t, const ch_t*> img, const int height, const int num_ch) {
  const int num_pixels = static_cast<int>(img.first);
  const ch_t* ptr = img.second;

  // add a zero copying view to data
  using InputBuf_T = cv_image_type<ch_t>;
  const cv::Mat image(num_pixels, 1, InputBuf_T::T(1u),
                      reinterpret_cast<void*>(const_cast<ch_t*>(ptr)));
  // reshape the image. Furter need to clone (deep-copy) the image
  // to preserve the constness of the original data
  return (image.reshape(num_ch, height));
}

/// Assumes the same parameters for the same channel from different views
void data_reader_jag_conduit::image_normalization(cv::Mat& img, size_t i, size_t ch) const {
  const auto& tr = m_image_normalization_params.at(ch);
  img.convertTo(img, -1, tr.first, tr.second);
}

std::vector<cv::Mat> data_reader_jag_conduit::get_cv_images(const size_t sample_id, conduit::Node& sample) const {
  const std::vector< std::vector<ch_t> > img_data(get_image_data(sample_id, sample));
  std::vector<cv::Mat> images;

  if (m_split_channels) {
    images.reserve(img_data.size()*m_image_num_channels);
    for (size_t i = 0u; i < img_data.size(); ++i) {
      const auto& img = img_data[i];
      cv::Mat ch[m_image_num_channels];
      cv::split(cast_to_cvMat(std::make_pair(img.size(), img.data()), m_image_height, m_image_num_channels), ch);
      for(int c = 0; c < m_image_num_channels; ++c) {
    #if 1 // with normalization
        image_normalization(ch[c], i, static_cast<size_t>(c));
    #endif
        images.emplace_back(ch[c].clone());
      }
    }
  } else {
    images.reserve(img_data.size());
    for (size_t i = 0u; i < img_data.size(); ++i) {
      const auto& img = img_data[i];
    #if 1 // with normalization
      cv::Mat ch[m_image_num_channels];
      cv::split(cast_to_cvMat(std::make_pair(img.size(), img.data()), m_image_height, m_image_num_channels), ch);
      for(int c = 0; c < m_image_num_channels; ++c) {
        image_normalization(ch[c], i, static_cast<size_t>(c));
      }
      cv::Mat img_normalized;
      cv::merge(ch, m_image_num_channels, img_normalized);
      images.emplace_back(img_normalized);
    #else
      images.emplace_back(cast_to_cvMat(std::make_pair(img.size(), img.data()), m_image_height, m_image_num_channels).clone());
    #endif
    }
  }
  return images;
}

std::vector<data_reader_jag_conduit::ch_t> data_reader_jag_conduit::get_images(const size_t sample_id, conduit::Node& sample) const {
  std::vector< std::vector<ch_t> > img_data(get_image_data(sample_id, sample));
  std::vector<ch_t> images;

  if (m_split_channels) {
    images.resize(get_linearized_size(JAG_Image));
    size_t i = 0u;
    size_t j = 0u;
    for (const auto& img: img_data) {
      const ch_t * const ptr_end = img.data() + img.size();
      for (int c=0; c < m_image_num_channels; ++c) {
        const auto& tr = m_image_normalization_params.at(c);
        for (const ch_t* ptr = img.data() + c; ptr < ptr_end; ptr += m_image_num_channels) {
        #if 1 // with normalization
          images[i++] = cv::saturate_cast<ch_t>(*ptr * tr.first + tr.second);
        #else
          images[i++] = *ptr;
        #endif
        }
      }
      j ++;
    }
  } else {
    images.reserve(get_linearized_size(JAG_Image));
    for (const auto& img: img_data) {
    #if 1 // with normalization
      // TODO: normalization needed
      _THROW_LBANN_EXCEPTION_(_CN_, "get_images() : normalization not implemented yet");
      (void) img;
    #else
      images.insert(images.end(), img.cbegin(), ptr + img.cend());
    #endif
    }
  }

  return images;
}

std::vector<data_reader_jag_conduit::scalar_t> data_reader_jag_conduit::get_scalars(const size_t sample_id, conduit::Node& sample) const {
  std::vector<scalar_t> scalars;
  scalars.reserve(m_scalar_keys.size());

  auto tr = m_scalar_normalization_params.cbegin();

  for(const auto key: m_scalar_keys) {
    std::string conduit_field = m_output_scalar_prefix + key;
    std::string conduit_obj = '/' + pad(std::to_string(sample_id), SAMPLE_ID_PAD, '0') + '/' + conduit_field;
    if(sample[conduit_obj].schema().dtype().is_empty()) {
      if (data_store_active()) {
        LBANN_ERROR("Unable to find field " + conduit_obj
                    + " in conduit node: " + std::to_string(sample_id));
      }
      conduit::Node n_scalar;
      bool from_file = load_conduit_node(sample_id, conduit_field, n_scalar);
      if (from_file) {
        sample[conduit_obj].set(n_scalar);
      } else {
        sample = n_scalar;
      }
    }
    const scalar_t val_raw = static_cast<scalar_t>(sample[conduit_obj].to_value());
    const scalar_t val = static_cast<scalar_t>(val_raw * tr->first + tr->second);
    scalars.push_back(val);
    tr ++;
  }
  return scalars;
}

std::vector<data_reader_jag_conduit::input_t> data_reader_jag_conduit::get_inputs(const size_t sample_id, conduit::Node& sample) const {
  std::vector<input_t> inputs;
  inputs.reserve(m_input_keys.size());

  // The sequence of normalization parameters should follow the same order as
  // that of the variable keys.
  auto tr = m_input_normalization_params.cbegin();

  // automatically determine which method to use based on if all the variables are of input_t
  if (m_uniform_input_type) {
    // avoid some overhead by taking advantage of the fact that all the variables are of the same type
    for(const auto key: m_input_keys) {
      const std::string conduit_field = m_input_prefix + key;
      const std::string conduit_obj = '/' + pad(std::to_string(sample_id), SAMPLE_ID_PAD, '0') + '/' + conduit_field;
      if(sample[conduit_obj].schema().dtype().is_empty()) {
        if (data_store_active()) {
          LBANN_ERROR("Unable to find field " + conduit_obj
                      + " in conduit node: " + std::to_string(sample_id));
        }
        conduit::Node n_input;
        bool from_file = load_conduit_node(sample_id, conduit_field, n_input);
        if (from_file) {
          sample[conduit_obj].set(n_input);
        } else {
          sample = n_input;
        }
      }
      const input_t val_raw = static_cast<input_t>(sample[conduit_obj].value());
      const input_t val = static_cast<input_t>(val_raw * tr->first + tr->second);
      inputs.push_back(val);
      tr ++;
    }
  } else {
    for(const auto key: m_input_keys) {
      const std::string conduit_field = m_input_prefix + key;
      const std::string conduit_obj = '/' + pad(std::to_string(sample_id), SAMPLE_ID_PAD, '0') + '/' + conduit_field;
      if(sample[conduit_obj].schema().dtype().is_empty()) {
        if (data_store_active()) {
          LBANN_ERROR("Unable to find field " + conduit_obj
                      + " in conduit node: " + std::to_string(sample_id));
        }
        conduit::Node n_input;
        bool from_file = load_conduit_node(sample_id, conduit_field, n_input);
        if (from_file) {
          sample[conduit_obj].set(n_input);
        } else {
          sample = n_input;
        }
      }
      add_val(key, sample[conduit_obj], inputs); // more overhead but general
      input_t& val = inputs.back();
      val = static_cast<input_t>(val * tr->first + tr->second);
      tr ++;
    }
  }

  return inputs;
}


std::vector<CPUMat>
data_reader_jag_conduit::create_datum_views(CPUMat& X, const std::vector<size_t>& sizes, const int mb_idx) const {
  std::vector<CPUMat> X_v(sizes.size());
  El::Int h = 0;

  for(size_t i=0u; i < sizes.size(); ++i) {
    const El::Int h_end =  h + static_cast<El::Int>(sizes[i]);
    El::View(X_v[i], X, El::IR(h, h_end), El::IR(mb_idx, mb_idx + 1));
    h = h_end;
  }
  return X_v;
}

bool data_reader_jag_conduit::fetch(CPUMat& X, int data_id, conduit::Node& sample, int mb_idx, int tid,
  const data_reader_jag_conduit::variable_t vt, const std::string tag) {
  switch (vt) {
    case JAG_Image: {
      const size_t num_images = get_num_img_srcs()
                              * static_cast<size_t>(m_split_channels? m_image_num_channels : 1u);
      const size_t image_size = m_split_channels? get_linearized_1ch_image_size() : get_linearized_image_size();
      const std::vector<size_t> sizes(num_images, image_size);
      std::vector<CPUMat> X_v = create_datum_views(X, sizes, mb_idx);
      std::vector<cv::Mat> images = get_cv_images(data_id, sample);

      if (images.size() != num_images) {
        _THROW_LBANN_EXCEPTION2_(_CN_, "fetch() : the number of images is not as expected", \
          std::to_string(images.size()) + "!=" + std::to_string(num_images));
      }

      for(size_t i=0u; i < num_images; ++i) {
        int width, height, img_type;
        image_utils::process_image(images[i], width, height, img_type, *(m_pps[tid]), X_v[i]);
      }
      break;
    }
    case JAG_Scalar: {
      const std::vector<scalar_t> scalars(get_scalars(data_id, sample));
      set_minibatch_item<scalar_t>(X, mb_idx, scalars.data(), get_linearized_scalar_size());
      break;
    }
    case JAG_Input: {
      const std::vector<input_t> inputs(get_inputs(data_id, sample));
      set_minibatch_item<input_t>(X, mb_idx, inputs.data(), get_linearized_input_size());
      break;
    }
    default: { // includes Undefined case
      _THROW_LBANN_EXCEPTION_(_CN_, "fetch_" + tag + "() : unknown or undefined variable type");
    }
  }
  return true;
}

int data_reader_jag_conduit::reuse_data(CPUMat& X) {
  El::Copy(m_data_cache, X);
  return m_cached_data_mb_size;
}

int data_reader_jag_conduit::reuse_responses(CPUMat& Y) {
  El::Copy(m_response_cache, Y);
  return m_cached_response_mb_size;
}

int data_reader_jag_conduit::reuse_labels(CPUMat& Y) {
  El::Copy(m_label_cache, Y);
  return m_cached_label_mb_size;
}

int data_reader_jag_conduit::fetch_data(CPUMat& X, El::Matrix<El::Int>& indices_fetched) {
  if ((m_leading_reader != this) && (m_leading_reader != nullptr)) {
    return m_leading_reader->reuse_data(X);
  }
  m_cached_data_mb_size = generic_data_reader::fetch_data(X, indices_fetched);
  El::Copy(X, m_data_cache);

  return m_cached_data_mb_size;
}

int data_reader_jag_conduit::fetch_responses(CPUMat& Y) {
  if ((m_leading_reader != this) && (m_leading_reader != nullptr)) {
    return m_leading_reader->reuse_responses(Y);
  }
  m_cached_response_mb_size = generic_data_reader::fetch_responses(Y);
  El::Copy(Y, m_response_cache);

  return m_cached_response_mb_size;
}

int data_reader_jag_conduit::fetch_labels(CPUMat& Y) {
  if ((m_leading_reader != this) && (m_leading_reader != nullptr)) {
    return m_leading_reader->reuse_labels(Y);
  }
  m_cached_label_mb_size = generic_data_reader::fetch_labels(Y);
  El::Copy(Y, m_label_cache);

  return m_cached_label_mb_size;
}


bool data_reader_jag_conduit::fetch_datum(CPUMat& X, int data_id, int mb_idx) {
  int tid = m_io_thread_pool->get_local_thread_id();
  std::vector<size_t> sizes = get_linearized_data_sizes();
  std::vector<CPUMat> X_v = create_datum_views(X, sizes, mb_idx);
  bool ok = true;
  // Create a node to hold all of the data
  conduit::Node node;
  if (data_store_active()) {
    const conduit::Node& ds_node = m_jag_store->get_conduit_node(data_id);
    node.set_external(ds_node);
  }else {
    m_sample_list.open_samples_hdf5_handle(data_id);
  }

  for(size_t i = 0u; ok && (i < X_v.size()); ++i) {
    // The third argument mb_idx below is 0 because it is for the view of X not X itself
    ok = fetch(X_v[i], data_id, node, 0, tid, m_independent[i], "datum");
  }

  if (priming_data_store()) {
    // Once the node has been populated save it in the data store
    m_jag_store->set_conduit_node(data_id, node);
  }

  m_sample_list.close_if_done_samples_hdf5_handle(data_id);
  m_using_random_node.erase(m_io_thread_pool->get_local_thread_id());
  m_sample_list.close_if_done_samples_hdf5_handle(data_id);
  return ok;
}

bool data_reader_jag_conduit::fetch_response(CPUMat& X, int data_id, int mb_idx) {
  const sgd_execution_context& c = static_cast<const sgd_execution_context&>(m_model->get_execution_context());
  int tid = m_io_thread_pool->get_local_thread_id();
  std::vector<size_t> sizes = get_linearized_response_sizes();
  std::vector<CPUMat> X_v = create_datum_views(X, sizes, mb_idx);
  bool ok = true;
  // Create a node to hold all of the data
  conduit::Node node;
  if (m_jag_store != nullptr && c.get_epoch() > 0) {
    const conduit::Node& ds_node = m_jag_store->get_conduit_node(data_id);
    node.set_external(ds_node);
  }
  for(size_t i = 0u; ok && (i < X_v.size()); ++i) {
    ok = fetch(X_v[i], data_id, node, 0, tid, m_dependent[i], "response");
  }
  if (m_jag_store != nullptr && c.get_epoch() == 0) {
    // Once the node has been populated save it in the data store
    if (m_jag_store != nullptr) {
      m_jag_store->set_conduit_node(data_id, node);
    }
  }
  return ok;
}

bool data_reader_jag_conduit::fetch_label(CPUMat& Y, int data_id, int mb_idx) {
  if(m_gan_label_value) Y.Set(m_gan_label_value,mb_idx,1); //fake sample is set to 1; adversarial model
  else { //fake sample (second half of minibatch is set to 0;discriminator model
    //mb_idx < (m_mb_size/2) ? Y.Set(1,mb_idx,1) : Y.Set(m_gan_label_value,mb_idx,1);
    mb_idx < (get_current_mini_batch_size()/2) ? Y.Set(1,mb_idx,1) : Y.Set(m_gan_label_value,mb_idx,1);
  }
  //Y.Set(m_gan_label_value, mb_idx, 1);
  return true;
}

void data_reader_jag_conduit::setup_data_store(int mini_batch_size) {
   if (m_data_store != nullptr) {
     m_data_store->setup(mini_batch_size);
   }
}

void data_reader_jag_conduit::save_image(Mat& pixels, const std::string filename, bool do_scale) {
  internal_save_image(pixels, filename, m_image_height, m_image_width, 1, do_scale);
}

void data_reader_jag_conduit::print_schema(const size_t sample_id) const {
  //@TODO revisit later -- don't know how to handle this yet
  if (m_data_store != nullptr) {
    return;
  }

  conduit::Node n;
  load_conduit_node(sample_id, "", n);
  n.schema().print();
}

void data_reader_jag_conduit::clear_image_normalization_params() {
  m_image_normalization_params.clear();
}

void data_reader_jag_conduit::clear_scalar_normalization_params() {
  m_scalar_normalization_params.clear();
}

void data_reader_jag_conduit::clear_input_normalization_params() {
  m_input_normalization_params.clear();
}

void data_reader_jag_conduit::add_image_normalization_param(const data_reader_jag_conduit::linear_transform_t& t) {
  m_image_normalization_params.push_back(t);
}

void data_reader_jag_conduit::add_scalar_normalization_param(const data_reader_jag_conduit::linear_transform_t& t) {
  m_scalar_normalization_params.push_back(t);
}

void data_reader_jag_conduit::add_input_normalization_param(const data_reader_jag_conduit::linear_transform_t& t) {
  m_input_normalization_params.push_back(t);
}

} // end of namespace lbann

#undef _CN_
#endif // LBANN_HAS_CONDUIT<|MERGE_RESOLUTION|>--- conflicted
+++ resolved
@@ -29,11 +29,8 @@
 #include "lbann/io/data_buffers/partitioned_io_buffer.hpp"
 #include "lbann/data_store/data_store_jag.hpp"
 #include "lbann/models/model.hpp"
-<<<<<<< HEAD
 #include "lbann/training_algorithms/training_algorithm.hpp"
-=======
 #include "lbann/utils/lbann_library.hpp"
->>>>>>> b28f7b7c
 
 #ifdef LBANN_HAS_CONDUIT
 #include "lbann/utils/file_utils.hpp" // for add_delimiter() in load()
@@ -830,12 +827,12 @@
   if (opts->get_bool("use_data_store") || opts->get_bool("preload_data_store")) {
     if (m_comm->get_trainer_rank() == 0) {
       m_jag_store->check_mem_capacity(m_comm, sample_list_file,  m_comm->get_procs_per_trainer(), m_comm->get_rank_in_trainer());
-    }  
+    }
 
     // unsure if this will always work; the intent is that no trainer
     // should start loading data until the check has completed
     m_comm->global_barrier();
-  }  
+  }
 
   /// The use of these flags need to be updated to properly separate
   /// how index lists are used between trainers and models
@@ -846,12 +843,7 @@
   }
 
   /// Check the data that each rank loaded
-<<<<<<< HEAD
-  if (!m_is_data_loaded) {
-    std::cout << "Checking local data" << std::endl;
-=======
   if (!m_is_data_loaded && !m_sample_list.empty()) {
->>>>>>> b28f7b7c
     m_is_data_loaded = true;
 
     /// Open the first sample to make sure that all of the fields are correct
