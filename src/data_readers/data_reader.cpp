////////////////////////////////////////////////////////////////////////////////
// Copyright (c) 2014-2016, Lawrence Livermore National Security, LLC.
// Produced at the Lawrence Livermore National Laboratory.
// Written by the LBANN Research Team (B. Van Essen, et al.) listed in
// the CONTRIBUTORS file. <lbann-dev@llnl.gov>
//
// LLNL-CODE-697807.
// All rights reserved.
//
// This file is part of LBANN: Livermore Big Artificial Neural Network
// Toolkit. For details, see http://software.llnl.gov/LBANN or
// https://github.com/LLNL/LBANN.
//
// Licensed under the Apache License, Version 2.0 (the "Licensee"); you
// may not use this file except in compliance with the License.  You may
// obtain a copy of the License at:
//
// http://www.apache.org/licenses/LICENSE-2.0
//
// Unless required by applicable law or agreed to in writing, software
// distributed under the License is distributed on an "AS IS" BASIS,
// WITHOUT WARRANTIES OR CONDITIONS OF ANY KIND, either express or
// implied. See the License for the specific language governing
// permissions and limitations under the license.
//
// lbann_data_reader .hpp .cpp - Input data base class for training, testing
////////////////////////////////////////////////////////////////////////////////

#include "lbann/data_readers/data_reader.hpp"
#include "lbann/data_store/generic_data_store.hpp"
#include <omp.h>

namespace lbann {

void generic_data_reader::shuffle_indices() {
  // Shuffle the data
  if (m_shuffle) {
    std::shuffle(m_shuffled_indices.begin(), m_shuffled_indices.end(),
                 get_data_seq_generator());
  }
}

void generic_data_reader::setup() {
  m_base_offset = 0;
  m_sample_stride = 1;
  m_stride_to_next_mini_batch = 0;
  m_stride_to_last_mini_batch = 0;
  m_current_mini_batch_idx = 0;
  m_num_iterations_per_epoch = 0;
  m_global_mini_batch_size = 0;
  m_global_last_mini_batch_size = 0;
  m_world_master_mini_batch_adjustment = 0;

  /// The amount of space needed will vary based on input layer type,
  /// but the batch size is the maximum space necessary
  El::Zeros(m_indices_fetched_per_mb, m_mini_batch_size, 1);

  set_initial_position();

  shuffle_indices();

  m_thread_buffer.resize(omp_get_max_threads(), std::vector<char>());
  for(int tid = 0; tid < omp_get_max_threads(); ++tid) {
    m_thread_buffer[tid].resize(get_linearized_data_size());
  }
}


int lbann::generic_data_reader::fetch_data(CPUMat& X) {

  int nthreads = omp_get_max_threads();
  if(!position_valid()) {
    throw lbann_exception(
      std::string{} + __FILE__ + " " + std::to_string(__LINE__)
      + " :: generic data reader load error: !position_valid"
      + " -- current pos = " + std::to_string(m_current_pos)
      + " and there are " + std::to_string(m_shuffled_indices.size()) + " indices");
  }

  if (!m_save_minibatch_indices) {
    /// Allow each thread to perform any preprocessing necessary on the
    /// data source prior to fetching data
    LBANN_OMP_TASKLOOP
    for (int t = 0; t < nthreads; t++) {
      preprocess_data_source(omp_get_thread_num());
    }
  }

  int loaded_batch_size = get_loaded_mini_batch_size();
  const int end_pos = std::min(static_cast<size_t>(m_current_pos+loaded_batch_size),
                               m_shuffled_indices.size());
  const int mb_size = std::min(
    El::Int{((end_pos - m_current_pos) + m_sample_stride - 1) / m_sample_stride},
    X.Width());

  if (!m_save_minibatch_indices) {
    El::Zeros(X, X.Height(), X.Width());
    El::Zeros(m_indices_fetched_per_mb, mb_size, 1);
  }

  if (m_save_minibatch_indices) {
    m_my_minibatch_indices.resize(m_my_minibatch_indices.size() + 1);
    for (int s = 0; s < mb_size; s++) {
      int n = m_current_pos + (s * m_sample_stride);
      m_my_minibatch_indices.back().push_back(n);
    }
  }

  else {
<<<<<<< HEAD
    LBANN_OMP_TASKLOOP
=======
    std::string error_message;
#pragma omp parallel for
>>>>>>> a2733f5a
    for (int s = 0; s < mb_size; s++) {
      int n = m_current_pos + (s * m_sample_stride);
      int index = m_shuffled_indices[n];
      bool valid = fetch_datum(X, index, s, omp_get_thread_num());
      if (!valid) {
#pragma omp critical
        error_message = "invalid datum (index " + std::to_string(index) + ")";
      }
    }
    if (!error_message.empty()) { LBANN_ERROR(error_message); }

    /// Allow each thread to perform any postprocessing necessary on the
    /// data source prior to fetching data
    LBANN_OMP_TASKLOOP
    for (int t = 0; t < nthreads; t++) {
      postprocess_data_source(omp_get_thread_num());
    }
  }

  return mb_size;
}

int lbann::generic_data_reader::fetch_labels(CPUMat& Y) {
  if(!position_valid()) {
    throw lbann_exception(
      std::string{} + __FILE__ + " " + std::to_string(__LINE__) +
      " :: generic data reader load error: !position_valid");
  }

  int loaded_batch_size = get_loaded_mini_batch_size();
  const int end_pos = std::min(static_cast<size_t>(m_current_pos+loaded_batch_size),
                               m_shuffled_indices.size());
  const int mb_size = std::min(
    El::Int{((end_pos - m_current_pos) + m_sample_stride - 1) / m_sample_stride},
    Y.Width());

  El::Zeros(Y, Y.Height(), Y.Width());

//  if (m_data_store != nullptr) {
    //@todo: get it to work, then add omp support
    //m_data_store->fetch_labels(...);
 // }

//  else {
<<<<<<< HEAD
    LBANN_OMP_TASKLOOP
=======
    std::string error_message;
#pragma omp parallel for
>>>>>>> a2733f5a
    for (int s = 0; s < mb_size; s++) {
      int n = m_current_pos + (s * m_sample_stride);
      int index = m_shuffled_indices[n];
      bool valid = fetch_label(Y, index, s, omp_get_thread_num());
      if (!valid) {
#pragma omp critical
        error_message = "invalid label (index " + std::to_string(index) + ")";
      }
    }
    if (!error_message.empty()) { LBANN_ERROR(error_message); }
  //}
  return mb_size;
}

int lbann::generic_data_reader::fetch_responses(CPUMat& Y) {
  if(!position_valid()) {
    throw lbann_exception(
      std::string{} + __FILE__ + " " + std::to_string(__LINE__) +
      " :: generic data reader load error: !position_valid");
  }

  int loaded_batch_size = get_loaded_mini_batch_size();
  const int end_pos = std::min(static_cast<size_t>(m_current_pos+loaded_batch_size),
                               m_shuffled_indices.size());
  const int mb_size = std::min(
    El::Int{((end_pos - m_current_pos) + m_sample_stride - 1) / m_sample_stride},
    Y.Width());

  El::Zeros(Y, Y.Height(), Y.Width());
<<<<<<< HEAD
  LBANN_OMP_TASKLOOP
=======
  std::string error_message;
#pragma omp parallel for
>>>>>>> a2733f5a
  for (int s = 0; s < mb_size; s++) {
    int n = m_current_pos + (s * m_sample_stride);
    int index = m_shuffled_indices[n];
    bool valid = fetch_response(Y, index, s, omp_get_thread_num());
    if (!valid) {
#pragma omp critical
      error_message = "invalid response (index " + std::to_string(index) + ")";
    }
  }
  if (!error_message.empty()) { LBANN_ERROR(error_message); }
  return mb_size;
}

bool generic_data_reader::is_data_reader_done(bool is_active_reader) {
  bool reader_not_done = true;
  if(is_active_reader) {
    reader_not_done = !((m_loaded_mini_batch_idx + m_iteration_stride) >= m_num_iterations_per_epoch);
  }else {
    reader_not_done = !(m_loaded_mini_batch_idx >= m_num_iterations_per_epoch);
  }
  return reader_not_done;
}

bool generic_data_reader::update(bool is_active_reader) {
  bool reader_not_done = true; // BVE The sense of this should be fixed
  m_current_mini_batch_idx++;

  if(is_active_reader) {
    m_current_pos = get_next_position();

    /// Maintain the current height of the matrix
    if (!m_save_minibatch_indices) {
      El::Zeros(m_indices_fetched_per_mb, m_indices_fetched_per_mb.Height(), 1);
    }

    m_loaded_mini_batch_idx += m_iteration_stride;
  }
  if (m_loaded_mini_batch_idx >= m_num_iterations_per_epoch) {
    reader_not_done = false;
  }
  if ((size_t)m_current_pos >= m_shuffled_indices.size()) {
    reader_not_done = false;
  }
  if (m_current_mini_batch_idx == m_num_iterations_per_epoch) {
    if ((get_rank() < m_num_parallel_readers) && (m_current_pos < (int)m_shuffled_indices.size())) {
      throw lbann_exception(
        std::string{} + __FILE__ + " " + std::to_string(__LINE__)
        + " :: generic data reader update error: the epoch is complete,"
        + " but not all of the data has been used -- current pos = " + std::to_string(m_current_pos)
        + " and there are " + std::to_string(m_shuffled_indices.size()) + " indices"
        + " : iteration="
        + std::to_string(m_current_mini_batch_idx) + "C ["
        + std::to_string(m_loaded_mini_batch_idx) +"L] of "
        + std::to_string(m_num_iterations_per_epoch) + "+"
        + std::to_string(m_iteration_stride) + " : "
        + " index stride="
        + std::to_string(m_stride_to_next_mini_batch) + "/"
        + std::to_string(m_stride_to_last_mini_batch));
    }

    if (!m_save_minibatch_indices) {
      shuffle_indices();
    }

    set_initial_position();

    if (!m_save_minibatch_indices) {
      if (m_data_store) {
        m_data_store->set_shuffled_indices(&m_shuffled_indices);
      }
    }
  }
  return reader_not_done;
}

int generic_data_reader::get_loaded_mini_batch_size() const {
  if (m_loaded_mini_batch_idx >= (m_num_iterations_per_epoch-1)) {
    return m_last_mini_batch_size;
  } else {
    return m_mini_batch_size;
  }
}

int generic_data_reader::get_current_mini_batch_size() const {
  if (m_current_mini_batch_idx == (m_num_iterations_per_epoch-1)) {
    return m_last_mini_batch_size + m_world_master_mini_batch_adjustment;
  } else {
    return m_mini_batch_size;
  }
}

int generic_data_reader::get_current_global_mini_batch_size() const {
  if (m_current_mini_batch_idx == (m_num_iterations_per_epoch-1)) {
    return m_global_last_mini_batch_size;
  } else {
    return m_global_mini_batch_size;
  }
}

/// Returns the current adjustment to the mini-batch size based on if
/// the world master (model 0) has any extra samples
/// Note that any rank in model 0 does not need to add in this offset
/// since the model will already be aware of the extra samples
int generic_data_reader::get_current_world_master_mini_batch_adjustment(int model_rank) const {
  if (model_rank != 0 && m_current_mini_batch_idx == (m_num_iterations_per_epoch-1)) {
    return m_world_master_mini_batch_adjustment;
  } else {
    return 0;
  }
}

int generic_data_reader::get_next_position() const {
  /// If the next mini-batch for this rank is going to be the last
  /// mini-batch, take the proper (possibly reduced) step to
  /// setup for the last mini-batch
  if ((m_current_mini_batch_idx + m_iteration_stride - 1) == (m_num_iterations_per_epoch-1)) {
    return m_current_pos + m_stride_to_last_mini_batch;
  } else {
    return m_current_pos + m_stride_to_next_mini_batch;
  }
}

void generic_data_reader::select_subset_of_data_partitioned() {

  //sanity checks
  if (get_absolute_sample_count()) {
    throw lbann_exception(
      std::string{} + __FILE__ + " " + std::to_string(__LINE__) +
      " :: generic_data_reader - absolute_sample_count is not supported "
      + "for partitioned data_set");
  }
  double use_percent = get_use_percent();
  if (use_percent <= 0.0 || use_percent > 1.0) {
    throw lbann_exception(
      std::string{} + __FILE__ + " " + std::to_string(__LINE__) +
      " :: generic_data_reader - percent_of_data_to_use must be > 0 "
      + "and <= 1");
  }
  if (! (m_partition_mode == 1 || m_partition_mode == 2)) {
    throw lbann_exception(
      std::string{} + __FILE__ + " " + std::to_string(__LINE__) +
      " :: generic_data_reader - overlap mode must be 1 or 2\n"
      " 1 - share overlap data with one neighboring models;\n"
      " 2 - a set of overlap indices is common to (is shared by) all models");
  }

  shuffle_indices();

  //optionally only use a portion of the data (useful during development
  //and testing)
  m_shuffled_indices.resize( get_use_percent() * m_shuffled_indices.size());

  std::vector<int> common_pool;
  //case where there's an overlap set that is common to all models
  if (m_partition_overlap && m_partition_mode == 2) {
    // Let x be the percent of indices from shuffled_indices that will be
    //   assigned to the common pool.
    // Let p be the number of models.
    // Let v be the requested percent overlap.
    // Let n = m_shuffled_indices.size(). Then each  model will have
    //  xn + n(1-x)/p indices, and we want:
    //   xn / ( xn + n(1-x)/p ) = v solving for x:
    //
    //         x = v / (-pv+p+v)
    //
    double v = m_partition_overlap;
    double p = m_num_partitions;
    double x = v / (-p*v + p + v);
    int x1 = x*(m_shuffled_indices.size() - get_validation_percent()*m_shuffled_indices.size());
    if (x1 < 1) {
      x1 = 1;
    }
    int x3 = m_shuffled_indices.size() - x1;
    common_pool.resize(x1);
    std::copy(
      m_shuffled_indices.begin() + x3,
      m_shuffled_indices.end(),
      common_pool.begin());
    m_shuffled_indices.resize(x3);
  }

  // hack: possibly drop a few indices to avoid dealing with edge cases;
  // number dropped is less than the number of models
  size_t partition_size = m_shuffled_indices.size() / m_num_partitions;
  if (partition_size*m_num_partitions < m_shuffled_indices.size() && is_master()) {
    std::cout
      << "select_subset_of_data_partitioned; data set is partitioned; dropping "
      << m_shuffled_indices.size() - (partition_size*m_num_partitions)
      << " to avoid dealing with edge cases (hack)\n";
  }

  // make temp copy of indices; need this to compute overlap for mode 1 (below)
  std::vector<int> s_indices = m_shuffled_indices;

  //partition the data
  if (m_my_partition > 0) {
    std::copy(
      m_shuffled_indices.begin() + partition_size*m_my_partition,
      m_shuffled_indices.begin() + partition_size*(m_my_partition+1),
      m_shuffled_indices.begin());
  }
  m_shuffled_indices.resize(partition_size);

  //pull out validation set; note that we pull the validation set from
  //the end of the index vector
  long unused = get_validation_percent()*m_shuffled_indices.size();
  long use_me = get_num_data() - unused;
  if (unused > 0) {
      m_unused_indices=std::vector<int>(m_shuffled_indices.begin() + use_me, m_shuffled_indices.end());
      m_shuffled_indices.resize(use_me);
  }

  int shared_index_count = common_pool.size();
  if (m_partition_overlap > 0.) {
    if (m_partition_overlap > 1.) {
      throw lbann_exception(
        std::string{} + __FILE__ + " " + std::to_string(__LINE__) +
        " :: generic_data_reader - overlap must be >= 0 and <= 1");
    }

    if (m_partition_mode == 2) {
      int s = m_shuffled_indices.size();
      m_shuffled_indices.resize(s + common_pool.size());
      std::copy(common_pool.begin(), common_pool.end(), m_shuffled_indices.begin() + s);
    }

    else { //m_partition_mode = 1 or 3

      double x = m_partition_overlap / (1-m_partition_overlap);
      size_t overlap_count = x*use_me;

      //ensure there's at least one overlap at each end of a proc's partition;
      //this is only needed to ensure that, when testing with smallish data sets,
      //rounding error doesn't set overlap to 0.
      if (overlap_count < 2) {
        overlap_count = 2;
      }
      //we exchange 1/2 of the overlap with left & right nabore
      overlap_count /= 2;

      size_t start_of_prior_partition = (m_my_partition-1)*partition_size;
      if (m_my_partition == 0) {
        start_of_prior_partition = (m_num_partitions-1)*partition_size;
      }
      size_t start_of_next_partition = (m_my_partition+1)*partition_size;
      if (m_my_partition == m_num_partitions-1) {
        start_of_next_partition = 0;
      }

      shared_index_count = 0;
      for (size_t j = 0; j<overlap_count; j++) {
        m_shuffled_indices.push_back(s_indices[start_of_prior_partition+j]);
        ++shared_index_count;
      }
      for (size_t j = 0; j<overlap_count; j++) {
        m_shuffled_indices.push_back(s_indices[start_of_next_partition+j]);
        ++shared_index_count;
      }
    }
    if (is_master()) {
      double s = 100.0 * shared_index_count / m_shuffled_indices.size();
      std::cout << "Actual overlap percentage: " << s << "%\n";
    }
  }

  #if 0
  NOTE: the following block will eventually go away, but please
        leave it alone for now; I need it to explore alternative
        overlap algorithms in the future

  char b[80];
  sprintf(b, "indices.%d", m_comm->get_rank_in_world());
  std::ofstream out(b);
  for (auto t : m_shuffled_indices) out << t << " ";
  out << "\n";
  out.close();

  script for examining overlap:

r = {}
for j in range(5) :
  a = open('indices.' + str(j)).readlines()
  t = a[0].split()
  for x in t :
    if not r.has_key(x) : r[x] = 0
    r[x] += 1

for j in range(40) :
  n = 0;
  for k in r.keys() :
    if r[k] == j :
      n += 1
  if n :
    print j, n
  #endif
}

void generic_data_reader::select_subset_of_data() {

  // optionally partition data set amongst the models
  if (m_is_partitioned) {
    select_subset_of_data_partitioned();
    return ;
  }

  shuffle_indices();

  size_t count = get_absolute_sample_count();
  double use_percent = get_use_percent();
  if (count == 0 and use_percent == 0.0) {
      throw lbann_exception(
        std::string{} + __FILE__ + " " + std::to_string(__LINE__) +
        " :: generic_data_reader::select_subset_of_data() get_use_percent() "
        + "and get_absolute_sample_count() are both zero; exactly one "
        + "must be zero");
  }
  if (!(count == 0 or use_percent == 0.0)) {
      throw lbann_exception(
        std::string{} + __FILE__ + " " + std::to_string(__LINE__) +
        " :: generic_data_reader::select_subset_of_data() get_use_percent() "
        "and get_absolute_sample_count() are both non-zero; exactly one "
        "must be zero");
  }

  if (count != 0) {
    if(count > static_cast<size_t>(get_num_data())) {
      throw lbann_exception(
        std::string{} + __FILE__ + " " + std::to_string(__LINE__) +
        " :: generic_data_reader::select_subset_of_data() - absolute_sample_count=" +
        std::to_string(count) + " is > get_num_data=" +
        std::to_string(get_num_data()));
    }
    m_shuffled_indices.resize(get_absolute_sample_count());
  }

  if (use_percent) {
    m_shuffled_indices.resize(get_use_percent()*get_num_data());
  }

  long unused = get_validation_percent()*get_num_data(); //get_num_data() = m_shuffled_indices.size()
  long use_me = get_num_data() - unused;
  if (unused > 0) {
      m_unused_indices=std::vector<int>(m_shuffled_indices.begin() + use_me, m_shuffled_indices.end());
      m_shuffled_indices.resize(use_me);
  }

  if(!m_shuffle) {
    std::sort(m_shuffled_indices.begin(), m_shuffled_indices.end());
    std::sort(m_unused_indices.begin(), m_unused_indices.end());
  }
}

void generic_data_reader::use_unused_index_set() {
  m_shuffled_indices.swap(m_unused_indices);
  m_unused_indices.clear();
  std::vector<int>().swap(m_unused_indices); // Trick to force memory reallocation
}

/** \brief Given directory to store checkpoint files, write state to file and add to number of bytes written */
bool generic_data_reader::save_to_checkpoint_shared(persist& p, const char *name) {
  // rank 0 writes the training state file
  if (m_comm->am_model_master()) {
    pack_scalars(p,name);
  }
  return true;
}

/** \brief Given directory to store checkpoint files, read state from file and add to number of bytes read */
bool lbann::generic_data_reader::load_from_checkpoint_shared(persist& p, const char *name) {
  // rank 0 reads the training state file
  struct packing_header header;
  if (m_comm->am_model_master()) {
    unpack_scalars(p,&header,name);
  }
  m_comm->model_broadcast(0, header);
  unpack_header(header);

  m_comm->model_broadcast(0, m_shuffled_indices);

  // Adjust current position to deal with fact that it was just loaded to all ranks from rank 0 (differs by rank #)
  m_current_pos += m_comm->get_rank_in_model();
  return true;
}

bool generic_data_reader::save_to_checkpoint_distributed(persist& p, const char *name) {
  pack_scalars(p,name);
  return true;
}

bool lbann::generic_data_reader::load_from_checkpoint_distributed(persist& p, const char *name) {
  struct packing_header header;
  unpack_scalars(p,&header,name);
  return true;
}

void generic_data_reader::set_file_dir(std::string s) {
  if(endsWith(s, "/")) {
    m_file_dir = s;
  }else {
    m_file_dir = s + "/";
  }
}

void generic_data_reader::set_local_file_dir(std::string s) {
  if(endsWith(s, "/")) {
    m_local_file_dir = s;
  }else {
    m_local_file_dir = s + "/";
  }
}

std::string generic_data_reader::get_file_dir() const {
  return m_file_dir;
}

std::string generic_data_reader::get_local_file_dir() const {
  return m_local_file_dir;
}

void generic_data_reader::set_data_filename(std::string s) {
  m_data_fn = s;
}

std::string generic_data_reader::get_data_filename() const {
  if (m_data_fn == "") {
    throw lbann_exception(
      std::string{} + __FILE__ + " " + std::to_string(__LINE__) +
      " :: you apparently did not call set_data_filename; error!");
  }
  return m_data_fn;
}

void generic_data_reader::set_label_filename(std::string s) {
  m_label_fn = s;
}

std::string generic_data_reader::get_label_filename() const {
  if (m_label_fn == "") {
    throw lbann_exception(
      std::string{} + __FILE__ + " " + std::to_string(__LINE__) +
      " :: you apparently did not call set_label_filename; error!");
  }
  return m_label_fn;
}

void generic_data_reader::set_first_n(int n) {
  m_first_n = n;
}

void generic_data_reader::set_absolute_sample_count(size_t s) {
  m_absolute_sample_count = s;
}

size_t generic_data_reader::get_absolute_sample_count() const {
  return m_absolute_sample_count;
}


void generic_data_reader::set_validation_percent(double s) {
  if (s < 0 or s > 1.0) {
    throw lbann_exception(
      std::string{} + __FILE__ + " " + std::to_string(__LINE__) +
      " :: set_validation_percent() - must be: s >= 0, s <= 1.0; you passed: " +
      std::to_string(s));
  }
  m_validation_percent = s;
}


double generic_data_reader::get_validation_percent() const {
  return m_validation_percent;
}

void generic_data_reader::set_use_percent(double s) {
  if (s < 0 or s > 1.0) {
    throw lbann_exception(
      std::string{} + __FILE__ + " " + std::to_string(__LINE__) +
      " :: set_use_percent() - must be: s >= 0, s <= 1.0; you passed: " +
      std::to_string(s));
  }
  m_use_percent = s;
}


double generic_data_reader::get_use_percent() const {
  return m_use_percent;
}

void generic_data_reader::setup_data_store(model *m) {
  m_data_store = nullptr;
}

void generic_data_reader::set_save_minibatch_entries(bool b) {
  m_save_minibatch_indices = b;
  if (b) {
    m_my_minibatch_indices.reserve(get_num_iterations_per_epoch());
  }
}

void generic_data_reader::set_data_store(generic_data_store *g) {
    if (m_data_store != nullptr) {
      delete m_data_store;
    }
    m_data_store = g;
}

void generic_data_reader::init_minibatch() {
  if (m_data_store != nullptr) {
    m_data_store->init_minibatch();
  }
}

void generic_data_reader::set_partitioned(bool partitioned_yes, double overlap, int mode) {
  if (m_comm->get_num_models() == 1 || m_comm->get_procs_in_world() == 1) {
    m_is_partitioned = false;
    return;
  }
  m_is_partitioned = partitioned_yes;
  //n.b. the following params have no affect if m_is_partitioned is false
  m_partition_overlap = overlap;
  m_partition_mode = mode;
  m_procs_per_partition = m_comm->get_procs_per_model();
  m_num_partitions = m_comm->get_num_models();
  m_my_partition = m_comm->get_model_rank();
}

}  // namespace lbann<|MERGE_RESOLUTION|>--- conflicted
+++ resolved
@@ -107,12 +107,8 @@
   }
 
   else {
-<<<<<<< HEAD
+    std::string error_message;
     LBANN_OMP_TASKLOOP
-=======
-    std::string error_message;
-#pragma omp parallel for
->>>>>>> a2733f5a
     for (int s = 0; s < mb_size; s++) {
       int n = m_current_pos + (s * m_sample_stride);
       int index = m_shuffled_indices[n];
@@ -157,12 +153,8 @@
  // }
 
 //  else {
-<<<<<<< HEAD
+    std::string error_message;
     LBANN_OMP_TASKLOOP
-=======
-    std::string error_message;
-#pragma omp parallel for
->>>>>>> a2733f5a
     for (int s = 0; s < mb_size; s++) {
       int n = m_current_pos + (s * m_sample_stride);
       int index = m_shuffled_indices[n];
@@ -192,12 +184,8 @@
     Y.Width());
 
   El::Zeros(Y, Y.Height(), Y.Width());
-<<<<<<< HEAD
+  std::string error_message;
   LBANN_OMP_TASKLOOP
-=======
-  std::string error_message;
-#pragma omp parallel for
->>>>>>> a2733f5a
   for (int s = 0; s < mb_size; s++) {
     int n = m_current_pos + (s * m_sample_stride);
     int index = m_shuffled_indices[n];
