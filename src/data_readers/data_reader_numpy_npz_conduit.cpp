--- conflicted
+++ resolved
@@ -142,11 +142,7 @@
     LBANN_ERROR("numpy_npz_conduit_reader currently assumes you are using 100% of the data set; you specified get_absolute_sample_count() = ", count, " and get_use_percent() = ", use_percent, "; please ask Dave Hysom to modify the code, if you want to use less than 100%");
   }
 
-<<<<<<< HEAD
   double tm1 = get_time();
-=======
-  m_data_store->set_preload();
->>>>>>> 88c6ccdb
   int rank = m_comm->get_rank_in_trainer();
 
   std::unordered_set<int> label_classes;
