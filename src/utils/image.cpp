////////////////////////////////////////////////////////////////////////////////
// Copyright (c) 2014-2016, Lawrence Livermore National Security, LLC.
// Produced at the Lawrence Livermore National Laboratory.
// Written by the LBANN Research Team (B. Van Essen, et al.) listed in
// the CONTRIBUTORS file. <lbann-dev@llnl.gov>
//
// LLNL-CODE-697807.
// All rights reserved.
//
// This file is part of LBANN: Livermore Big Artificial Neural Network
// Toolkit. For details, see http://software.llnl.gov/LBANN or
// https://github.com/LLNL/LBANN.
//
// Licensed under the Apache License, Version 2.0 (the "Licensee"); you
// may not use this file except in compliance with the License.  You may
// obtain a copy of the License at:
//
// http://www.apache.org/licenses/LICENSE-2.0
//
// Unless required by applicable law or agreed to in writing, software
// distributed under the License is distributed on an "AS IS" BASIS,
// WITHOUT WARRANTIES OR CONDITIONS OF ANY KIND, either express or
// implied. See the License for the specific language governing
// permissions and limitations under the license.
////////////////////////////////////////////////////////////////////////////////

#include <stdio.h>
#include <arpa/inet.h>
#include <opencv2/imgcodecs.hpp>
#include "lbann/utils/image.hpp"
#include "lbann/utils/exception.hpp"
#include "lbann/utils/opencv.hpp"

namespace lbann {

namespace {

// Read filename into buf.
void read_file_to_buf(const std::string& filename, El::Matrix<uint8_t>& buf,
                      size_t& size) {
  FILE* f = fopen(filename.c_str(), "r");
  if (f == nullptr) {
    LBANN_ERROR("Could not open file " + filename);
  }
  // Determine the length.
  if (fseeko(f, 0, SEEK_END) != 0) {
    LBANN_ERROR("Could not seek to end of file " + filename);
  }
  off_t size_ = ftello(f);
  if (size_ == -1) {
    LBANN_ERROR("Could not get offset in file " + filename);
  }
  size = static_cast<size_t>(size_);
  rewind(f);
  // Allocate sufficient space and read.
  buf.Resize(size, 1);
  if (fread(buf.Buffer(), 1, size, f) != size) {
    LBANN_ERROR("Could not real file " + filename);
  }
  fclose(f);
}

// There are other SOFs, but these are the common ones.
const bool is_jpg_sof[16] = {
  true, true, true, true, false, true, true, true,
  false, true, true, true, false, true, true, true};

// Attempt to guess the decoded size of an image.
// May not return the actual size (and may just return 0), so treat this as a
// hint.
void guess_image_size(const El::Matrix<uint8_t>& buf_, size_t size,
                      size_t& height, size_t& width, size_t& channels) {
  height = 0;
  width = 0;
  channels = 0;
  const uint8_t* buf = buf_.LockedBuffer();
  if (size >= 2 &&  // Size
      buf[0] == 0xFF && buf[1] == 0xD8) {  // Signature
    // JPEG image.
    // See: https://en.wikipedia.org/wiki/JPEG#Syntax_and_structure
    // and https://stackoverflow.com/questions/15800704/get-image-size-without-loading-image-into-memory
    // and https://github.com/python-pillow/Pillow/blob/master/src/PIL/JpegImagePlugin.py
    // JPEG is complicated, this will probably not work for every image.
    // Try to find a start-of-frame marker, and then get the size.
    for (size_t cur_pos = 2; cur_pos < size;) {
      uint8_t b = buf[cur_pos];
      if (b == 0xFF) {
        if (cur_pos + 1 >= size) { return; }  // Shouldn't happen.
        uint8_t marker = buf[cur_pos + 1];
        if (marker >= 0xC0 && marker <= 0xCF && is_jpg_sof[marker - 0xC0]) {
          // Found the SOF.
          // 2 for the marker, 2 for the frame header length, 1 for the precision.
          cur_pos += 5;
          if (cur_pos + 4 >= size) { return; }  // Shouldn't happen.
          uint16_t h_w[2];
          memcpy(h_w, &buf[cur_pos], 4);
          height = ntohs(h_w[0]);
          width = ntohs(h_w[1]);
          channels = 3;  // Assume color.
          return;
        } else {
          cur_pos += 2;
          if (cur_pos + 2 >= size) { return; }  // Shouldn't happen.
          // Skip ahead by the length of this segment.
          uint16_t l;
          memcpy(&l, &buf[cur_pos], 2);
          cur_pos += ntohs(l);
        }
      } else {
        // Skip non-0xFFs.
        cur_pos += 1;
      }
    }
  } else if (size >= 24 &&  // Size
             // Check signature
             buf[0] == 0x89 && buf[1] == 0x50 &&
             buf[2] == 0x4E && buf[3] == 0x47 &&
             buf[4] == 0x0D && buf[5] == 0x0A &&
             buf[6] == 0x1A && buf[7] == 0x0A &&
             // Need IHDR chunk.
             buf[12] == 'I' && buf[13] == 'H' &&
             buf[14] == 'D' && buf[15] == 'R') {
    // PNG image
    // See: https://en.wikipedia.org/wiki/Portable_Network_Graphics#File_header
    uint32_t h_w[2];
    memcpy(h_w, buf + 16, 8);
    // Convert from network byte order and get size.
    width = ntohl(h_w[0]);
    height = ntohl(h_w[1]);
    channels = 3;  // Assume color.
  }
  // Give up.
}

// Decode an image from a buffer using OpenCV.
void opencv_decode(El::Matrix<uint8_t>& buf, El::Matrix<uint8_t>& dst,
                   std::vector<size_t>& dims, const std::string filename) {
  const size_t encoded_size = buf.Height() * buf.Width();
  std::vector<size_t> buf_dims = {1, encoded_size, 1};
  cv::Mat cv_encoded = utils::get_opencv_mat(buf, buf_dims);
  // Attempt to guess the decoded size.
  // Warning: These may be wrong.
  size_t height, width, channels;
  guess_image_size(buf, encoded_size, height, width, channels);
  if (height != 0) {
    // We have a guess.
    dst.Resize(height*width*channels, 1);
    std::vector<size_t> guessed_dims = {channels, height, width};
    // Decode the image.
    cv::Mat cv_dst = utils::get_opencv_mat(dst, guessed_dims);
    cv::Mat real_decoded = cv::imdecode(cv_encoded,
                                        cv::IMREAD_ANYCOLOR | cv::IMREAD_ANYDEPTH,
                                        &cv_dst);
    // For now we only support 8-bit 1- or 3-channel images.
    if (real_decoded.type() != CV_8UC1 && real_decoded.type() != CV_8UC3) {
      LBANN_ERROR("Only support 8-bit 1- or 3-channel images, cannot load " + filename);
    }
    dims = {real_decoded.type() == CV_8UC1 ? 1ull : 3ull,
            static_cast<size_t>(real_decoded.rows),
            static_cast<size_t>(real_decoded.cols)};
    // If we did not guess the size right, need to copy.
    if (real_decoded.ptr() != dst.Buffer()) {
      dst.Resize(utils::get_linearized_size(dims), 1);
      cv_dst = utils::get_opencv_mat(dst, dims);
      real_decoded.copyTo(cv_dst);
    }
  } else {
    cv::Mat decoded = cv::imdecode(cv_encoded,
                                   cv::IMREAD_ANYCOLOR | cv::IMREAD_ANYDEPTH);
    if (decoded.type() != CV_8UC1 && decoded.type() != CV_8UC3) {
      LBANN_ERROR("Only support 8-bit 1- or 3-channel images, cannot load " + filename);
    }
    dims = {decoded.type() == CV_8UC1 ? 1ull : 3ull,
            static_cast<size_t>(decoded.rows),
            static_cast<size_t>(decoded.cols)};
    // Copy to dst.
    dst.Resize(utils::get_linearized_size(dims), 1);
    cv::Mat cv_dst = utils::get_opencv_mat(dst, dims);
    decoded.copyTo(cv_dst);
  }
}

}  // anonymous namespace

void load_image(const std::string& filename, El::Matrix<uint8_t>& dst,
                std::vector<size_t>& dims) {
  // Load the encoded image.
  El::Matrix<uint8_t> buf;
  size_t encoded_size;
  read_file_to_buf(filename, buf, encoded_size);
  opencv_decode(buf, dst, dims, filename);
}

void decode_image(El::Matrix<uint8_t>& src, El::Matrix<uint8_t>& dst,
                  std::vector<size_t>& dims) {
  opencv_decode(src, dst, dims, "encoded image");
}

void save_image(const std::string& filename, El::Matrix<uint8_t>& src,
                const std::vector<size_t>& dims) {
  cv::Mat cv_src = utils::get_opencv_mat(src, dims);
  if (!cv::imwrite(filename, cv_src)) {
    LBANN_ERROR("Could not save image to " + filename);
  }
}

void save_image(const std::string& filename, const CPUMat& src,
                const std::vector<size_t>& dims) {
  if (dims.size() != 3 || (dims[0] != 1 && dims[0] != 3)) {
    LBANN_ERROR("Unsupported dimensions for saving an image.");
  }

  El::Matrix<uint8_t> cv_mat = get_uint8_t_image(src, dims);

  save_image(filename, cv_mat, dims);
<<<<<<< HEAD
=======
}

El::Matrix<uint8_t> get_uint8_t_image(const CPUMat& image,
                            const std::vector<size_t>& dims)
{
  // Need to convert to uint8_t matrix in OpenCV format.
  // We will normalize to [0, 1], then map to [0, 255].
  const size_t size = utils::get_linearized_size(dims);
  El::Matrix<uint8_t> cv_mat = El::Matrix<uint8_t>(size, 1);
  // Find the minimum and maximum to normalize with.
  const DataType* __restrict__ img_buf = image.LockedBuffer();
  DataType min = std::numeric_limits<DataType>::max();
  DataType max = std::numeric_limits<DataType>::lowest();
  for (size_t i = 0; i < size; ++i) {
    min = std::min(min, img_buf[i]);
    max = std::max(max, img_buf[i]);
  }
  const DataType norm_denom = max - min;
  // Construct the OpenCV buffer.
  uint8_t* __restrict__ cv_buf = cv_mat.Buffer();
  for (size_t channel = 0; channel < dims[0]; ++channel) {
    const size_t img_offset = channel*dims[1]*dims[2];
    for (size_t col = 0; col < dims[2]; ++col) {
      for (size_t row = 0; row < dims[1]; ++row) {
        const DataType norm_img_val =
          (img_buf[img_offset + row + col*dims[1]] - min) / norm_denom;
        cv_buf[dims[0]*(col + row*dims[2]) + channel] =
          static_cast<uint8_t>(std::min(std::floor(norm_img_val) * 256, DataType(255)));
      }
    }
  }
  return cv_mat;
}

std::string encode_image(const El::Matrix<uint8_t>& image,
                         const std::vector<size_t>& dims)
{
  cv::Mat Mat_img = utils::get_opencv_mat(
    const_cast<El::Matrix<uint8_t>&>(image), dims);
  std::vector<uint8_t> encoded_img;
  std::vector<int> params = {cv::IMWRITE_JPEG_QUALITY, 20};

  cv::imencode(".jpg", Mat_img, encoded_img, params);

  return std::string{encoded_img.begin(), encoded_img.end()};
>>>>>>> 50724cba
}

El::Matrix<uint8_t> get_uint8_t_image(const CPUMat& image,
                            const std::vector<size_t>& dims) {
  // Create the output matrix
  size_t const size = utils::get_linearized_size(dims);
  El::Matrix<uint8_t> output_mat(size, 1);

  // Create views into the source and destination matrices
  cv::Mat source(dims[1], dims[2], dims[0] == 1 ? CV_32FC1 : CV_32FC3,
                 const_cast<CPUMat&>(image).Buffer());
  cv::Mat target(dims[1], dims[2], dims[0] == 1 ? CV_8UC1 : CV_8UC3,
                 output_mat.Buffer());

  // Create the scaling parameters:
  auto minmax_elements =
    std::minmax_element(image.LockedBuffer(), image.LockedBuffer() + size);
  DataType const& smallest = *(minmax_elements.first);
  DataType const& largest = *(minmax_elements.second);

  double scaling_factor =
    (largest > smallest
     ? static_cast<double>(256 / (largest - smallest))
     : 1.0);

  source.convertTo(target, target.type(), scaling_factor, -smallest);

  return output_mat;
}

std::string encode_image(const El::Matrix<uint8_t>& image,
                         const std::vector<size_t>& dims) {
  cv::Mat Mat_img = utils::get_opencv_mat(
    const_cast<El::Matrix<uint8_t>&>(image), dims);
  std::vector<uint8_t> encoded_img;
  std::vector<int> params = {cv::IMWRITE_JPEG_QUALITY, 20};

  cv::imencode(".jpg", Mat_img, encoded_img, params);

  return std::string{encoded_img.begin(), encoded_img.end()};
}

}  // namespace lbann<|MERGE_RESOLUTION|>--- conflicted
+++ resolved
@@ -213,8 +213,6 @@
   El::Matrix<uint8_t> cv_mat = get_uint8_t_image(src, dims);
 
   save_image(filename, cv_mat, dims);
-<<<<<<< HEAD
-=======
 }
 
 El::Matrix<uint8_t> get_uint8_t_image(const CPUMat& image,
@@ -260,7 +258,6 @@
   cv::imencode(".jpg", Mat_img, encoded_img, params);
 
   return std::string{encoded_img.begin(), encoded_img.end()};
->>>>>>> 50724cba
 }
 
 El::Matrix<uint8_t> get_uint8_t_image(const CPUMat& image,
