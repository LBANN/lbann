--- conflicted
+++ resolved
@@ -78,19 +78,6 @@
   return ss.str();
 }
   
-<<<<<<< HEAD
-  std::stringstream s;
-  s << "\n**************************************************************************\n"
-    << " This lbann_exception is about to be thrown: " << m << "\n\n"
-    << " Am now attempting to print the stack trace ...\n"
-    << "**************************************************************************\n";
-  if (to_file.is_open()) {
-    to_file << s.str();
-  }
-  std::cerr << s.str();
-  print_stack_trace();
-  close_output_file();
-=======
 namespace {
 
 /** Get human-readable description of signal. */
@@ -140,7 +127,6 @@
   if (!desc.empty()) { ss << " (" << desc << ")"; }
   return ss.str();
   
->>>>>>> 04c3c085
 }
 
 /** Base name for stack trace output file. */
