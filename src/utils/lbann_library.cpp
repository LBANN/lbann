////////////////////////////////////////////////////////////////////////////////
// Copyright (c) 2014-2016, Lawrence Livermore National Security, LLC.
// Produced at the Lawrence Livermore National Laboratory.
// Written by the LBANN Research Team (B. Van Essen, et al.) listed in
// the CONTRIBUTORS file. <lbann-dev@llnl.gov>
//
// LLNL-CODE-697807.
// All rights reserved.
//
// This file is part of LBANN: Livermore Big Artificial Neural Network
// Toolkit. For details, see http://software.llnl.gov/LBANN or
// https://github.com/LLNL/LBANN.
//
// Licensed under the Apache License, Version 2.0 (the "Licensee"); you
// may not use this file except in compliance with the License.  You may
// obtain a copy of the License at:
//
// http://www.apache.org/licenses/LICENSE-2.0
//
// Unless required by applicable law or agreed to in writing, software
// distributed under the License is distributed on an "AS IS" BASIS,
// WITHOUT WARRANTIES OR CONDITIONS OF ANY KIND, either express or
// implied. See the License for the specific language governing
// permissions and limitations under the license.
////////////////////////////////////////////////////////////////////////////////

#include "lbann/utils/lbann_library.hpp"
#include "lbann/callbacks/callback_checkpoint.hpp"

namespace lbann {

/// Setup I/O thread pool that is shared across all models
std::unique_ptr<thread_pool> construct_io_thread_pool(lbann_comm *comm) {
  int num_io_threads = num_free_cores_per_process(comm);

  options *opts = options::get();
  if(opts->has_int("num_io_threads")) {
    int requested_io_threads = opts->get_int("num_io_threads");
    if(requested_io_threads > 0 && requested_io_threads < num_io_threads) {
      num_io_threads = requested_io_threads;
    }
  }

  auto io_threads_offset = free_core_offset(comm);

  if(comm->am_world_master()) {
    std::cout << "\tNum. I/O Threads: " << num_io_threads <<
      " (Limited to # Unused Compute Cores or 1)" << std::endl;
  }

  auto io_thread_pool = make_unique<thread_pool>();
  io_thread_pool->launch_pinned_threads(num_io_threads, io_threads_offset);

  return io_thread_pool;
}

std::unique_ptr<model> build_model_from_prototext(
  int argc, char **argv,
  lbann_data::LbannPB &pb,
  lbann_comm *comm,
  std::shared_ptr<thread_pool> io_thread_pool,
  bool first_model) {

  int random_seed = lbann_default_random_seed;
  bool master = comm->am_world_master();
  if (master) {
    std::cerr << "starting build_model_from_prototext" << std::endl;
  }

  std::ostringstream err;
  options *opts = options::get();

  // Optionally over-ride some values in prototext
  get_cmdline_overrides(*comm, pb);

  customize_data_readers_index_list(*comm, pb);

  lbann_data::Model *pb_model = pb.mutable_model();

  // Adjust the number of parallel readers; this may be adjusted
  // after calling split_trainers()
  set_num_parallel_readers(*comm, pb);

  // Check to see if the model wants to reduce the I/O parallelism
  if(pb_model->serialize_io() && io_thread_pool->get_num_threads() != 1) {
    if(master) {
      std::cout << "Model " << pb_model->name() << " serialized the I/O threads" << std::endl;
    }
    io_thread_pool->relaunch_pinned_threads(1);
  }

  // Setup I/O threads
  auto io_threads_per_process = io_thread_pool->get_num_threads();
  auto io_threads_offset = io_thread_pool->get_threads_offset();

  // Set algorithmic blocksize
  if (pb_model->block_size() == 0 and master) {
    err << "model does not provide a valid block size (" << pb_model->block_size() << ")";
    LBANN_ERROR(err.str());
  }
  El::SetBlocksize(pb_model->block_size());

  // Change random seed if needed.
  if (pb_model->random_seed() > 0) {
    random_seed = pb_model->random_seed();
    // Reseed here so that setup is done with this new seed.
    init_random(random_seed);
    init_data_seq_random(random_seed);
  }
  // Initialize models differently if needed.
#ifndef LBANN_DETERMINISTIC
  if (pb_model->random_init_models_differently()) {
    random_seed = random_seed + comm->get_trainer_rank();
    // Reseed here so that setup is done with this new seed.
    init_random(random_seed);
    init_data_seq_random(random_seed);
  }
#else
  if (pb_model->random_init_models_differently()) {
    if (master) {
      std::cout << "WARNING: Ignoring random_init_models_differently " <<
        "due to sequential consistency" << std::endl;
    }
  }
#endif

  // Set up the communicator and get the grid based on the first model's spec.
  // We do not currently support splitting different models in different ways,
  // as this implies different grids.
  int procs_per_trainer = pb_model->procs_per_trainer();
  if (procs_per_trainer == 0) {
    procs_per_trainer = comm->get_procs_in_world();
  }
  if (first_model) {
    comm->split_trainers(procs_per_trainer);
    if (pb_model->num_parallel_readers() > procs_per_trainer) {
      pb_model->set_num_parallel_readers(procs_per_trainer);
    }
  } else if (procs_per_trainer != comm->get_procs_per_trainer()) {
    LBANN_ERROR("Model prototexts requesting different procs per model is not supported");
  }

  // Save info to file; this includes the complete prototext (with any over-rides
  // from the cmd line) and various other info
  save_session(*comm, argc, argv, pb);

  // Report useful information
  if (master) {
    print_lbann_configuration(pb_model, comm, io_threads_per_process, io_threads_offset);
  }

  // Display how the OpenMP threads are provisioned
  if (opts->has_string("print_affinity")) {
    display_omp_setup();
  }

  // Initialize data readers
  //@todo: code not in place for correctly handling image preprocessing
  std::map<execution_mode, generic_data_reader *> data_readers;
  bool is_shared_training_data_reader = pb_model->shareable_training_data_reader();
  bool is_shared_testing_data_reader = pb_model->shareable_testing_data_reader();
  if (opts->has_string("share_testing_data_readers")) {
    is_shared_testing_data_reader = opts->get_bool("share_testing_data_readers");
  }
  init_data_readers(comm, pb, data_readers, is_shared_training_data_reader, is_shared_testing_data_reader);

  // hack to prevent all data readers from loading identical data; instead,
  // share a single copy. See data_reader_jag_conduit_hdf5 for example
  if (first_model) {
    if (opts->has_string("share_data_reader_data")) {
      for (auto&& t : data_readers) {
        opts->set_ptr((void*)t.second);
      }
    }
  }

  // User feedback
  print_parameters(*comm, pb);

  // Initalize model
  std::unique_ptr<model> ret_model{
    proto::construct_model(comm,
                           data_readers,
                           pb.optimizer(),
                           pb.model())
  };
  ret_model->setup(std::move(io_thread_pool));

  if(opts->get_bool("disable_background_io_activity")) {
    ret_model->allow_background_io_activity(false);
  }

<<<<<<< HEAD
  //under development; experimental
=======
  // under development; experimental
>>>>>>> 0e38b293
  if (opts->get_bool("use_data_store")) {
    if (master) {
      std::cout << "\nUSING DATA STORE!\n\n";
    }
    for (auto&& r : data_readers) {
      if (!r.second) continue;
      r.second->setup_data_store(pb_model->mini_batch_size());
    }
  }

  // restart model from checkpoint if we have one
  //@todo
  //model->restartShared();

  if (comm->am_world_master()) {
    std::cout << "\n"
              << ret_model->get_description()
              << "Callbacks:" << std::endl;
    for (lbann_callback *cb : ret_model->get_callbacks()) {
      std::cout << cb->name() << std::endl;
    }
  }

  if (first_model) {
#ifndef LBANN_DETERMINISTIC
    // Under normal conditions, reinitialize the random number generator so
    // that regularization techniques (e.g. dropout) generate unique patterns
    // on different ranks.
    init_random(random_seed + comm->get_rank_in_world());
#else
    if(comm->am_world_master()) {
      std::cout <<
        "--------------------------------------------------------------------------------\n"
        "ALERT: executing in sequentially consistent mode -- performance will suffer\n"
        "--------------------------------------------------------------------------------\n";
    }
#endif
  }
  return ret_model;
}

void print_lbann_configuration(lbann_data::Model *pb_model, lbann_comm *comm, int io_threads_per_process, int io_threads_offset) {
  // Report hardware settings
  std::cout << "Hardware properties (for master process)" << std::endl
            << "  Processes on node          : " << comm->get_procs_per_node() << std::endl
            << "  Total number of processes  : " << comm->get_procs_in_world() << std::endl
            << "  OpenMP threads per process : " << omp_get_max_threads() << std::endl
            << "  I/O threads per process (+offset) : " << io_threads_per_process
            << " (+" << io_threads_offset << ")" << std::endl;
#ifdef HYDROGEN_HAVE_CUDA
  std::cout << "  GPUs on node               : " << El::GPUManager::NumDevices() << std::endl;
#endif // HYDROGEN_HAVE_CUDA
  std::cout << std::endl;

  // Report build settings
  std::cout << "Build settings" << std::endl;
  std::cout << "  Type     : ";
#ifdef LBANN_DEBUG
  std::cout << "Debug" << std::endl;
#else
  std::cout << "Release" << std::endl;
#endif // LBANN_DEBUG
  std::cout << "  Aluminum : ";
#ifdef LBANN_HAS_ALUMINUM
  std::cout << "detected" << std::endl;
#else
  std::cout << "NOT detected" << std::endl;
#endif // LBANN_HAS_ALUMINUM
  std::cout << "  CUDA     : ";
#ifdef LBANN_HAS_GPU
  std::cout << "detected" << std::endl;
#else
  std::cout << "NOT detected" << std::endl;
#endif // LBANN_HAS_GPU
  std::cout << "  cuDNN    : ";
#ifdef LBANN_HAS_CUDNN
  std::cout << "detected" << std::endl;
#else
  std::cout << "NOT detected" << std::endl;
#endif // LBANN_HAS_CUDNN
  std::cout << "  CUB      : ";
#ifdef HYDROGEN_HAVE_CUB
  std::cout << "detected" << std::endl;
#else
  std::cout << "NOT detected" << std::endl;
#endif // HYDROGEN_HAVE_CUB
  std::cout << std::endl;

  // Report device settings
  std::cout << "GPU settings" << std::endl;
  bool disable_cuda = pb_model->disable_cuda();
#ifndef LBANN_HAS_GPU
  disable_cuda = true;
#endif // LBANN_HAS_GPU
  std::cout << "  CUDA         : "
            << (disable_cuda ? "disabled" : "enabled") << std::endl;
  std::cout << "  cuDNN        : ";
#ifdef LBANN_HAS_CUDNN
  std::cout << (disable_cuda ? "disabled" : "enabled") << std::endl;
#else
  std::cout << "disabled" << std::endl;
#endif // LBANN_HAS_CUDNN
  const auto* env = std::getenv("MV2_USE_CUDA");
  std::cout << "  MV2_USE_CUDA : " << (env != nullptr ? env : "") << std::endl;
  std::cout << std::endl;

#ifdef LBANN_HAS_ALUMINUM
  std::cout << "Aluminum Features:" << std::endl;
  std::cout << "  NCCL : ";
#ifdef AL_HAS_NCCL
  std::cout << "enabled" << std::endl;
#else
  std::cout << "disabled" << std::endl;
#endif // AL_HAS_NCCL
  std::cout << std::endl;
#endif // LBANN_HAS_ALUMINUM

  // Report model settings
  const auto& grid = comm->get_trainer_grid();
  int procs_per_trainer = pb_model->procs_per_trainer();
  std::cout << "Model settings" << std::endl
            << "  Models                : " << comm->get_num_trainers() << std::endl
            << "  Processes per trainer : " << procs_per_trainer << std::endl
            << "  Grid dimensions       : " << grid.Height() << " x " << grid.Width() << std::endl;
  std::cout << std::endl;
}

} // namespace lbann<|MERGE_RESOLUTION|>--- conflicted
+++ resolved
@@ -190,11 +190,6 @@
     ret_model->allow_background_io_activity(false);
   }
 
-<<<<<<< HEAD
-  //under development; experimental
-=======
-  // under development; experimental
->>>>>>> 0e38b293
   if (opts->get_bool("use_data_store")) {
     if (master) {
       std::cout << "\nUSING DATA STORE!\n\n";
