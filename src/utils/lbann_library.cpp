////////////////////////////////////////////////////////////////////////////////
// Copyright (c) 2014-2019, Lawrence Livermore National Security, LLC.
// Produced at the Lawrence Livermore National Laboratory.
// Written by the LBANN Research Team (B. Van Essen, et al.) listed in
// the CONTRIBUTORS file. <lbann-dev@llnl.gov>
//
// LLNL-CODE-697807.
// All rights reserved.
//
// This file is part of LBANN: Livermore Big Artificial Neural Network
// Toolkit. For details, see http://software.llnl.gov/LBANN or
// https://github.com/LLNL/LBANN.
//
// Licensed under the Apache License, Version 2.0 (the "Licensee"); you
// may not use this file except in compliance with the License.  You may
// obtain a copy of the License at:
//
// http://www.apache.org/licenses/LICENSE-2.0
//
// Unless required by applicable law or agreed to in writing, software
// distributed under the License is distributed on an "AS IS" BASIS,
// WITHOUT WARRANTIES OR CONDITIONS OF ANY KIND, either express or
// implied. See the License for the specific language governing
// permissions and limitations under the license.
////////////////////////////////////////////////////////////////////////////////

#include "lbann/utils/lbann_library.hpp"

#include "lbann/proto/factories.hpp"
#include "lbann/utils/omp_diagnostics.hpp"
#include "lbann/utils/threads/thread_utils.hpp"
#include "lbann/callbacks/callback.hpp"
#include "lbann/callbacks/checkpoint.hpp"
#include "lbann/callbacks/dump_weights.hpp"
#include "lbann/callbacks/save_model.hpp"
#include "lbann/callbacks/load_model.hpp"

#include <lbann.pb.h>
#include <model.pb.h>

namespace lbann {

/// Construct a trainer that contains a lbann comm object and threadpool
std::unique_ptr<trainer> construct_trainer(lbann_comm *comm,
                                           lbann_data::Trainer* pb_trainer,
                                           lbann_data::LbannPB &pb,
                                           options *opts) {
  try {
    int procs_per_trainer = 0;
    if(pb_trainer->procs_per_trainer() > 0) {
      procs_per_trainer = pb_trainer->procs_per_trainer();
    }
    if (procs_per_trainer == 0) {
      procs_per_trainer = comm->get_procs_in_world();
    }

    // Set up the communicator and split the grid if necessary
    comm->split_trainers(procs_per_trainer);
    if (pb_trainer->num_parallel_readers() > procs_per_trainer) {
      pb_trainer->set_num_parallel_readers(procs_per_trainer);
    }

    // Adjust the number of parallel readers; this may be adjusted
    // after calling split_trainers()
    // set_num_parallel_readers(*comm, pb);

    // Initalize a per-trainer I/O thread pool
    std::unique_ptr<thread_pool> io_thread_pool = construct_io_thread_pool(comm, opts);

    // Setup I/O threads
    auto io_threads_per_process = io_thread_pool->get_num_threads();
    auto io_threads_offset = io_thread_pool->get_threads_offset();

    // Set algorithmic blocksize in Hydrogen
    if (pb_trainer->hydrogen_block_size() > 0) {
      El::SetBlocksize(pb_trainer->hydrogen_block_size());
    }

    // Set up the communicator and get the grid based on the trainers' spec.
    // We do not currently support splitting different trainers in different ways,
    // as this implies different grids.
    if (procs_per_trainer != comm->get_procs_per_trainer()) {
      comm->split_trainers(procs_per_trainer);
    }

    // Display how the OpenMP threads are provisioned
    // if (opts->has_string("print_affinity")) {
    //   display_omp_setup();
    // }

    // Update the index lists to accomodate multi-trainer / multi-model specification
    customize_data_readers_index_list(*comm, pb);

    // Initialize data readers
    //@todo: code not in place for correctly handling image preprocessing
    std::map<execution_mode, generic_data_reader *> data_readers;
    bool is_shared_training_data_reader = pb_trainer->shareable_training_data_reader();
    bool is_shared_testing_data_reader = pb_trainer->shareable_testing_data_reader();
    if (opts->has_string("share_testing_data_readers")) {
      is_shared_testing_data_reader = opts->get_bool("share_testing_data_readers");
    }
    init_data_readers(comm, pb, data_readers, is_shared_training_data_reader, is_shared_testing_data_reader);

    // User feedback
    //    print_parameters(comm, pb);

    // Initalize trainer
    std::unique_ptr<trainer> trainer = proto::construct_trainer(comm, data_readers, *pb_trainer);

    // If the checkpoint directory has been overridden reset it before
    // setting up the trainer
    if (opts && opts->has_string("ckpt_dir")) {
      for (auto&& c : trainer->get_callbacks()) {
        {
          auto* cb = dynamic_cast<callback::checkpoint*>(c);
          if(cb != nullptr) {
            cb->set_checkpoint_dir(opts->get_string("ckpt_dir"));
            if(comm->am_trainer_master()) {
              std::cout << "Setting the checkpoint directory to " << cb->get_checkpoint_dir() << std::endl;
            }
          }
        }
      }
    }
    if (opts && opts->has_string("restart_dir")) {
      for (auto&& c : trainer->get_callbacks()) {
        {
          auto* cb = dynamic_cast<callback::checkpoint*>(c);
          if(cb != nullptr) {
            cb->set_restart_dir(opts->get_string("restart_dir"));
            if(comm->am_trainer_master()) {
              std::cout << "Setting the restart directory to " << cb->get_restart_dir() << std::endl;
            }
          }
        }
      }
    }

    int random_seed = lbann_default_random_seed;

    // Change random seed if needed.
    if (pb_trainer->random_seed() > 0) {
      random_seed = pb_trainer->random_seed();
      // Reseed here so that setup is done with this new seed.
      init_random(random_seed);
      init_data_seq_random(random_seed);
    }

    // Initialize models differently if needed.
#ifndef LBANN_DETERMINISTIC
    if (!pb_trainer->random_init_trainers_identically()) {
      hash_combine(random_seed, comm->get_trainer_rank());
      // Reseed here so that setup is done with this new seed.
      init_random(random_seed);
      init_data_seq_random(random_seed);
    }
#else
    if (!pb_trainer->random_init_trainers_identically()) {
      if(comm->am_trainer_master()) {
        std::cout << "WARNING: forcing 'random_init_trainers_identically' " <<
          "due to sequential consistency" << std::endl;
      }
    }
#endif

#ifndef LBANN_DETERMINISTIC
    // Under normal conditions, reinitialize the random number generator so
    // that regularization techniques (e.g. dropout) generate unique patterns
    // on different ranks.
    init_random(random_seed + comm->get_rank_in_world());
#else
    if(comm->am_world_master()) {
      std::cout <<
        "--------------------------------------------------------------------------------\n"
        "ALERT: executing in sequentially consistent mode -- performance will suffer\n"
        "--------------------------------------------------------------------------------\n";
    }
#endif

    trainer->setup(std::move(io_thread_pool));

    if(opts->get_bool("disable_background_io_activity")) {
      trainer->allow_background_io_activity(false);
    }


    // Report useful information
    if (comm->am_world_master()) {
      print_lbann_configuration(comm,
                                io_threads_per_process,
                                io_threads_offset);
      std::cout << "\n"
                << trainer->get_description()
                << std::endl;
    }

    return trainer;

  } catch (lbann_exception& e) {
    El::mpi::Abort(El::mpi::COMM_WORLD, 1);
  } catch (std::exception& e) {
    El::ReportException(e);  // Elemental exceptions
  }
  return nullptr;
}

/// Setup I/O thread pool that is shared across all models
std::unique_ptr<thread_pool> construct_io_thread_pool(lbann_comm *comm, options *opts) {
  int num_io_threads = num_free_cores_per_process(comm);

  if(opts->has_int("num_io_threads")) {
    int requested_io_threads = opts->get_int("num_io_threads");
    if(requested_io_threads > 0 && requested_io_threads < num_io_threads) {
      num_io_threads = requested_io_threads;
    }
  }

  auto io_threads_offset = free_core_offset(comm);

  if(comm->am_world_master()) {
    std::cout << "\tNum. I/O Threads: " << num_io_threads <<
      " (Limited to # Unused Compute Cores or 1)" << std::endl;
  }

  auto io_thread_pool = make_unique<thread_pool>();
  io_thread_pool->launch_pinned_threads(num_io_threads, io_threads_offset);

  return io_thread_pool;
}

std::unique_ptr<model> build_model_from_prototext(
  int argc, char **argv,
  const lbann_data::Trainer* pb_trainer,
  lbann_data::LbannPB &pb,
  lbann_comm *comm,
  options *opts,
  thread_pool& io_thread_pool,
  std::vector<std::shared_ptr<callback_base>>& shared_callbacks,
  int training_dr_linearized_data_size) {

  bool master = comm->am_world_master();
  if (master) {
    std::cerr << "starting build_model_from_prototext" << std::endl;
  }

  std::ostringstream err;

  lbann_data::Model *pb_model = pb.mutable_model();

  // Check to see if the model wants to reduce the I/O parallelism
  if(pb_model->serialize_io() && io_thread_pool.get_num_threads() != 1) {
    if(master) {
      std::cout << "Model " << pb_model->name() << " serialized the I/O threads" << std::endl;
    }
    io_thread_pool.relaunch_pinned_threads(1);
  }

  // Save info to file; this includes the complete prototext (with any over-rides
  // from the cmd line) and various other info
  save_session(*comm, argc, argv, pb);

  // Display how the OpenMP threads are provisioned
  if (opts->has_string("print_affinity")) {
    display_omp_setup();
  }

<<<<<<< HEAD
  // Update the index lists to accommodate multi-trainer / multi-model specification
  customize_data_readers_index_list(*comm, pb);
=======
  // User feedback
  print_parameters(*comm, pb);
>>>>>>> f005c884

  // Initalize model
  std::unique_ptr<model> ret_model = proto::construct_model(comm,
                                                            training_dr_linearized_data_size,
                                                            pb.optimizer(),
                                                            pb.trainer(),
                                                            pb.model());

  // Add the trainer's callbacks to the model
  for (auto&& c : shared_callbacks) {
    ret_model->add_callback(c);
  }

  // If the checkpoint directory has been overridden reset it before
  // setting up the model
  if (opts && opts->has_string("ckpt_dir")) {
    for (auto&& c : ret_model->get_callbacks()) {
      {
        auto* cb = dynamic_cast<callback::dump_weights*>(c);
        if(cb != nullptr) {
          cb->set_target_dir(opts->get_string("ckpt_dir"));
          if(comm->am_trainer_master()) {
            std::cout << "Setting the dump weights directory to " << cb->get_target_dir() << std::endl;
          }
        }
      }
      {
        auto* cb = dynamic_cast<callback::save_model*>(c);
        if(cb != nullptr) {
          cb->set_target_dir(opts->get_string("ckpt_dir"));
          if(comm->am_trainer_master()) {
            std::cout << "Setting the dump weights directory to " << cb->get_target_dir() << std::endl;
          }
        }
      }
    }
  }

<<<<<<< HEAD
  // User feedback
  print_parameters(*comm, pb);

  // Initialize model
  std::unique_ptr<model> ret_model{
    proto::construct_model(comm,
                           data_readers,
                           pb.optimizer(),
                           pb.model())
  };
  ret_model->setup(std::move(io_thread_pool));

  if(opts->get_bool("disable_background_io_activity")) {
    ret_model->allow_background_io_activity(false);
  }
=======
  if (opts && opts->has_string("load_model_weights_dir")) {
    callback::load_model* cb = nullptr;
    for (auto&& c : ret_model->get_callbacks()) {
      cb = dynamic_cast<callback::load_model*>(c);
      if(cb != nullptr) {
        break;
      }
    }
>>>>>>> f005c884

    std::string active_load_model_dir;
    std::string load_model_dir = opts->get_string("load_model_weights_dir");
    if(opts->get_bool("load_model_weights_dir_is_complete")) {
      active_load_model_dir = load_model_dir;
    }else {
      size_t epochLast = std::numeric_limits<size_t>::max();;
      size_t stepLast = std::numeric_limits<size_t>::max();;
      execution_mode mode = execution_mode::invalid;
      active_load_model_dir = callback::get_last_shared_checkpoint_filename("sgd", load_model_dir);

      // get last epoch and step saved.
      int success = callback::read_latest(active_load_model_dir, &mode, &epochLast, &stepLast);
      if(!success) {
        LBANN_ERROR("Unable to find the latest checkpoint ", active_load_model_dir);
        return nullptr;
      }
      active_load_model_dir = callback::get_shared_checkpoint_dirname("sgd", load_model_dir, mode, epochLast, stepLast) + ret_model->get_name() + '/';
    }

    if(cb == nullptr) {
      std::vector<std::string> dirs = {active_load_model_dir};
      std::unique_ptr<callback::load_model> load_model_cb =
        make_unique<callback::load_model>(dirs);
      cb = load_model_cb.get();
      ret_model->add_callback(std::move(load_model_cb));
      if(comm->am_trainer_master()) {
        LBANN_WARNING("command line flag --load_model_dir was provided but there was no explicit load_model callback, adding one automagically!");
      }
    }else {
      cb->add_dir(opts->get_string("load_model_weights_dir"));
    }
  }

  // restart model from checkpoint if we have one
  //@todo
  //model->restartShared();

  return ret_model;
}

void print_lbann_configuration(lbann_comm *comm, int io_threads_per_process, int io_threads_offset) {
  // Report hardware settings
  std::cout << "Hardware properties (for master process)" << std::endl
            << "  Processes on node          : " << comm->get_procs_per_node() << std::endl
            << "  Total number of processes  : " << comm->get_procs_in_world() << std::endl
            << "  OpenMP threads per process : " << omp_get_max_threads() << std::endl
            << "  I/O threads per process (+offset) : " << io_threads_per_process
            << " (+" << io_threads_offset << ")" << std::endl;
#ifdef HYDROGEN_HAVE_CUDA
  std::cout << "  GPUs on node               : " << El::GPUManager::NumDevices() << std::endl;
#endif // HYDROGEN_HAVE_CUDA
  std::cout << std::endl;

  // Report build settings
  std::cout << "Running: LLNL LBANN version: "
            << LBANN_MAKE_STR(LBANN_VERSION)
            << " (" << LBANN_MAKE_STR(LBANN_GIT_VERSION) << ")"
            << std::endl;
#ifdef HYDROGEN_VERSION
  std::cout << "         LLNL Hydrogen version: "
            << HYDROGEN_VERSION
            << " (" << HYDROGEN_GIT_VERSION << ")"
            << std::endl << std::endl;
#endif
  std::cout << "Build settings" << std::endl;
  std::cout << "  Type     : ";
#ifdef LBANN_DEBUG
  std::cout << "Debug" << std::endl;
#else
  std::cout << "Release" << std::endl;
#endif // LBANN_DEBUG
  std::cout << "  Aluminum : ";
#ifdef LBANN_HAS_ALUMINUM
  std::cout << "detected" << std::endl;
#else
  std::cout << "NOT detected" << std::endl;
#endif // LBANN_HAS_ALUMINUM
  std::cout << "  CUDA     : ";
#ifdef LBANN_HAS_GPU
  std::cout << "detected" << std::endl;
#else
  std::cout << "NOT detected" << std::endl;
#endif // LBANN_HAS_GPU
  std::cout << "  cuDNN    : ";
#ifdef LBANN_HAS_CUDNN
  std::cout << "detected" << std::endl;
#else
  std::cout << "NOT detected" << std::endl;
#endif // LBANN_HAS_CUDNN
  std::cout << "  CUB      : ";
#ifdef HYDROGEN_HAVE_CUB
  std::cout << "detected" << std::endl;
#else
  std::cout << "NOT detected" << std::endl;
#endif // HYDROGEN_HAVE_CUB
  const auto* env = std::getenv("MV2_USE_CUDA");
  std::cout << "  MV2_USE_CUDA : " << (env != nullptr ? env : "") << std::endl;
  std::cout << std::endl;

#ifdef LBANN_HAS_ALUMINUM
  std::cout << "Aluminum Features:" << std::endl;
  std::cout << "  NCCL : ";
#ifdef AL_HAS_NCCL
  std::cout << "enabled" << std::endl;
#else
  std::cout << "disabled" << std::endl;
#endif // AL_HAS_NCCL
  std::cout << std::endl;
#endif // LBANN_HAS_ALUMINUM

  // Report model settings
  const auto& grid = comm->get_trainer_grid();
  std::cout << "Trainer settings" << std::endl
            << "  Trainers              : " << comm->get_num_trainers() << std::endl
            << "  Processes per trainer : " << comm->get_procs_per_trainer() << std::endl
            << "  Grid dimensions       : " << grid.Height() << " x " << grid.Width() << std::endl;
  std::cout << std::endl;
}

} // namespace lbann<|MERGE_RESOLUTION|>--- conflicted
+++ resolved
@@ -264,13 +264,8 @@
     display_omp_setup();
   }
 
-<<<<<<< HEAD
-  // Update the index lists to accommodate multi-trainer / multi-model specification
-  customize_data_readers_index_list(*comm, pb);
-=======
   // User feedback
   print_parameters(*comm, pb);
->>>>>>> f005c884
 
   // Initalize model
   std::unique_ptr<model> ret_model = proto::construct_model(comm,
@@ -309,23 +304,6 @@
     }
   }
 
-<<<<<<< HEAD
-  // User feedback
-  print_parameters(*comm, pb);
-
-  // Initialize model
-  std::unique_ptr<model> ret_model{
-    proto::construct_model(comm,
-                           data_readers,
-                           pb.optimizer(),
-                           pb.model())
-  };
-  ret_model->setup(std::move(io_thread_pool));
-
-  if(opts->get_bool("disable_background_io_activity")) {
-    ret_model->allow_background_io_activity(false);
-  }
-=======
   if (opts && opts->has_string("load_model_weights_dir")) {
     callback::load_model* cb = nullptr;
     for (auto&& c : ret_model->get_callbacks()) {
@@ -334,7 +312,6 @@
         break;
       }
     }
->>>>>>> f005c884
 
     std::string active_load_model_dir;
     std::string load_model_dir = opts->get_string("load_model_weights_dir");
