////////////////////////////////////////////////////////////////////////////////
// Copyright (c) 2014-2016, Lawrence Livermore National Security, LLC.
// Produced at the Lawrence Livermore National Laboratory.
// Written by the LBANN Research Team (B. Van Essen, et al.) listed in
// the CONTRIBUTORS file. <lbann-dev@llnl.gov>
//
// LLNL-CODE-697807.
// All rights reserved.
//
// This file is part of LBANN: Livermore Big Artificial Neural Network
// Toolkit. For details, see http://software.llnl.gov/LBANN or
// https://github.com/LLNL/LBANN.
//
// Licensed under the Apache License, Version 2.0 (the "Licensee"); you
// may not use this file except in compliance with the License.  You may
// obtain a copy of the License at:
//
// http://www.apache.org/licenses/LICENSE-2.0
//
// Unless required by applicable law or agreed to in writing, software
// distributed under the License is distributed on an "AS IS" BASIS,
// WITHOUT WARRANTIES OR CONDITIONS OF ANY KIND, either express or
// implied. See the License for the specific language governing
// permissions and limitations under the license.
////////////////////////////////////////////////////////////////////////////////

#include "lbann/utils/lbann_library.hpp"
#include "lbann/callbacks/callback_checkpoint.hpp"

namespace lbann {

/// Setup I/O thread pool that is shared across all models
std::unique_ptr<thread_pool> construct_io_thread_pool(lbann_comm *comm) {
  int num_io_threads = num_free_cores_per_process(comm);

  options *opts = options::get();
  if(opts->has_int("num_io_threads")) {
    int requested_io_threads = opts->get_int("num_io_threads");
    if(requested_io_threads > 0 && requested_io_threads < num_io_threads) {
      num_io_threads = requested_io_threads;
    }
  }

  auto io_threads_offset = free_core_offset(comm);

  if(comm->am_world_master()) {
    std::cout << "\tNum. I/O Threads: " << num_io_threads <<
      " (Limited to # Unused Compute Cores or 1)" << std::endl;
  }

  auto io_thread_pool = make_unique<thread_pool>();
  io_thread_pool->launch_pinned_threads(num_io_threads, io_threads_offset);

  return io_thread_pool;
}

std::unique_ptr<model> build_model_from_prototext(
  int argc, char **argv,
  lbann_data::LbannPB &pb,
  lbann_comm *comm,
  std::shared_ptr<thread_pool> io_thread_pool,
  bool first_model) {

  int random_seed = lbann_default_random_seed;
  bool master = comm->am_world_master();
<<<<<<< HEAD
  if (master) std::cerr << "starting build_model_from_prototext\n";
  model *model = nullptr; //d hysom bad namimg! should fix

  std::stringstream err;
  options *opts = options::get();

  // Optionally over-ride some values in prototext
  get_cmdline_overrides(comm, pb);

  customize_data_readers_index_list(comm, pb);

  lbann_data::Model *pb_model = pb.mutable_model();

  // Adjust the number of parallel readers; this may be adjusted
  // after calling split_trainers()
  set_num_parallel_readers(comm, pb);

  // Check to see if the model wants to reduce the I/O parallelism
  if(pb_model->serialize_background_io() && io_thread_pool->get_num_threads() != 1) {
    if(master) {
      std::cout << "Model " << pb_model->name() << " serialized the background I/O threads" << std::endl;
=======
  if (master) {
    std::cerr << "starting build_model_from_prototext" << std::endl;
  }

  std::ostringstream err;
  options *opts = options::get();

  // Optionally over-ride some values in prototext
  get_cmdline_overrides(*comm, pb);

  customize_data_readers_index_list(*comm, pb);

  lbann_data::Model *pb_model = pb.mutable_model();

  // Adjust the number of parallel readers; this may be adjusted
  // after calling split_trainers()
  set_num_parallel_readers(*comm, pb);

  // Check to see if the model wants to reduce the I/O parallelism
  if(pb_model->serialize_io() && io_thread_pool->get_num_threads() != 1) {
    if(master) {
      std::cout << "Model " << pb_model->name() << " serialized the I/O threads" << std::endl;
>>>>>>> 45307eb0
    }
    io_thread_pool->relaunch_pinned_threads(1);
  }

  // Setup I/O threads
  auto io_threads_per_process = io_thread_pool->get_num_threads();
  auto io_threads_offset = io_thread_pool->get_threads_offset();

  // Set algorithmic blocksize
  if (pb_model->block_size() == 0 and master) {
    err << "model does not provide a valid block size (" << pb_model->block_size() << ")";
    LBANN_ERROR(err.str());
  }
  El::SetBlocksize(pb_model->block_size());

  // Change random seed if needed.
  if (pb_model->random_seed() > 0) {
    random_seed = pb_model->random_seed();
    // Reseed here so that setup is done with this new seed.
    init_random(random_seed);
    init_data_seq_random(random_seed);
  }
  // Initialize models differently if needed.
#ifndef LBANN_DETERMINISTIC
  if (pb_model->random_init_models_differently()) {
    random_seed = random_seed + comm->get_trainer_rank();
    // Reseed here so that setup is done with this new seed.
    init_random(random_seed);
    init_data_seq_random(random_seed);
  }
#else
  if (pb_model->random_init_models_differently()) {
    if (master) {
      std::cout << "WARNING: Ignoring random_init_models_differently " <<
<<<<<<< HEAD
          "due to sequential consistency" << std::endl;
=======
        "due to sequential consistency" << std::endl;
>>>>>>> 45307eb0
    }
  }
#endif

  // Set up the communicator and get the grid based on the first model's spec.
  // We do not currently support splitting different models in different ways,
  // as this implies different grids.
  int procs_per_trainer = pb_model->procs_per_trainer();
  if (procs_per_trainer == 0) {
    procs_per_trainer = comm->get_procs_in_world();
  }
  if (first_model) {
<<<<<<< HEAD
    //comm->split_trainers(procs_per_trainer);
=======
    comm->split_trainers(procs_per_trainer);
>>>>>>> 45307eb0
    if (pb_model->num_parallel_readers() > procs_per_trainer) {
      pb_model->set_num_parallel_readers(procs_per_trainer);
    }
  } else if (procs_per_trainer != comm->get_procs_per_trainer()) {
    LBANN_ERROR("Model prototexts requesting different procs per model is not supported");
  }

  // Save info to file; this includes the complete prototext (with any over-rides
  // from the cmd line) and various other info
<<<<<<< HEAD
  save_session(comm, argc, argv, pb);
=======
  save_session(*comm, argc, argv, pb);
>>>>>>> 45307eb0

  // Report useful information
  if (master) {
    print_lbann_configuration(pb_model, comm, io_threads_per_process, io_threads_offset);
  }

  // Display how the OpenMP threads are provisioned
  if (opts->has_string("print_affinity")) {
    display_omp_setup();
  }

  // Initialize data readers
  //@todo: code not in place for correctly handling image preprocessing
  std::map<execution_mode, generic_data_reader *> data_readers;
  bool is_shared_training_data_reader = pb_model->shareable_training_data_reader();
  bool is_shared_testing_data_reader = pb_model->shareable_testing_data_reader();
  if (opts->has_string("share_testing_data_readers")) {
    is_shared_testing_data_reader = opts->get_bool("share_testing_data_readers");
  }
  init_data_readers(comm, pb, data_readers, is_shared_training_data_reader, is_shared_testing_data_reader);

  // hack to prevent all data readers from loading identical data; instead,
  // share a single copy. See data_reader_jag_conduit_hdf5 for example
  if (first_model) {
    if (opts->has_string("share_data_reader_data")) {
<<<<<<< HEAD
      for (auto t : data_readers) {
=======
      for (auto&& t : data_readers) {
>>>>>>> 45307eb0
        opts->set_ptr((void*)t.second);
      }
    }
  }

  // User feedback
<<<<<<< HEAD
  print_parameters(comm, pb);

  // Initalize model
  model = proto::construct_model(comm,
                                 data_readers,
                                 pb.optimizer(),
                                 pb.model());
  model->setup(io_thread_pool);

  if(opts->get_bool("disable_background_io_activity")) {
    model->allow_background_io_activity(false);
=======
  print_parameters(*comm, pb);

  // Initalize model
  std::unique_ptr<model> ret_model{
    proto::construct_model(comm,
                           data_readers,
                           pb.optimizer(),
                           pb.model())
  };
  ret_model->setup(std::move(io_thread_pool));

  if(opts->get_bool("disable_background_io_activity")) {
    ret_model->allow_background_io_activity(false);
>>>>>>> 45307eb0
  }

  //under development; experimental
  if (opts->has_bool("use_data_store") && opts->get_bool("use_data_store")) {
    if (master) {
      std::cout << "\nUSING DATA STORE!\n\n";
    }
<<<<<<< HEAD
    for (auto r : data_readers) {
      if (!r.second) continue;
      r.second->setup_data_store(model);
    }
  }

  if (opts->has_string("create_tarball")) {
    finalize(comm);
    return 0;
  }

  // restart model from checkpoint if we have one
  //@todo
  //model->restartShared();

  if (comm->am_world_master()) {
    std::cout << std::endl;
    std::cout << model->get_description();
    std::cout << "Callbacks:" << std::endl;
    for (lbann_callback *cb : model->get_callbacks()) {
=======
    for (auto&& r : data_readers) {
      if (!r.second) continue;
      r.second->setup_data_store(ret_model.get(), pb_model->mini_batch_size());
    }
  }

  // restart model from checkpoint if we have one
  //@todo
  //model->restartShared();

  if (comm->am_world_master()) {
    std::cout << "\n"
              << ret_model->get_description()
              << "Callbacks:" << std::endl;
    for (lbann_callback *cb : ret_model->get_callbacks()) {
>>>>>>> 45307eb0
      std::cout << cb->name() << std::endl;
    }
  }

  if (first_model) {
#ifndef LBANN_DETERMINISTIC
<<<<<<< HEAD
  // Under normal conditions, reinitialize the random number generator so
  // that regularization techniques (e.g. dropout) generate unique patterns
  // on different ranks.
  init_random(random_seed + comm->get_rank_in_world());
#else
  if(comm->am_world_master()) {
    std::cout <<
        "--------------------------------------------------------------------------------\n"
        "ALERT: executing in sequentially consistent mode -- performance will suffer\n"
        "--------------------------------------------------------------------------------\n";
  }
#endif

  return model;
=======
    // Under normal conditions, reinitialize the random number generator so
    // that regularization techniques (e.g. dropout) generate unique patterns
    // on different ranks.
    init_random(random_seed + comm->get_rank_in_world());
#else
    if(comm->am_world_master()) {
      std::cout <<
        "--------------------------------------------------------------------------------\n"
        "ALERT: executing in sequentially consistent mode -- performance will suffer\n"
        "--------------------------------------------------------------------------------\n";
    }
#endif
  }
  return ret_model;
>>>>>>> 45307eb0
}

void print_lbann_configuration(lbann_data::Model *pb_model, lbann_comm *comm, int io_threads_per_process, int io_threads_offset) {
  // Report hardware settings
  std::cout << "Hardware properties (for master process)" << std::endl
            << "  Processes on node          : " << comm->get_procs_per_node() << std::endl
            << "  Total number of processes  : " << comm->get_procs_in_world() << std::endl
            << "  OpenMP threads per process : " << omp_get_max_threads() << std::endl
            << "  I/O threads per process (+offset) : " << io_threads_per_process
            << " (+" << io_threads_offset << ")" << std::endl;
#ifdef HYDROGEN_HAVE_CUDA
  std::cout << "  GPUs on node               : " << El::GPUManager::NumDevices() << std::endl;
#endif // HYDROGEN_HAVE_CUDA
  std::cout << std::endl;

  // Report build settings
  std::cout << "Build settings" << std::endl;
  std::cout << "  Type     : ";
#ifdef LBANN_DEBUG
  std::cout << "Debug" << std::endl;
#else
  std::cout << "Release" << std::endl;
#endif // LBANN_DEBUG
  std::cout << "  Aluminum : ";
#ifdef LBANN_HAS_ALUMINUM
  std::cout << "detected" << std::endl;
#else
  std::cout << "NOT detected" << std::endl;
#endif // LBANN_HAS_ALUMINUM
  std::cout << "  CUDA     : ";
#ifdef LBANN_HAS_GPU
  std::cout << "detected" << std::endl;
#else
  std::cout << "NOT detected" << std::endl;
#endif // LBANN_HAS_GPU
  std::cout << "  cuDNN    : ";
#ifdef LBANN_HAS_CUDNN
  std::cout << "detected" << std::endl;
#else
  std::cout << "NOT detected" << std::endl;
#endif // LBANN_HAS_CUDNN
  std::cout << "  CUB      : ";
#ifdef HYDROGEN_HAVE_CUB
  std::cout << "detected" << std::endl;
#else
  std::cout << "NOT detected" << std::endl;
#endif // HYDROGEN_HAVE_CUB
  std::cout << std::endl;

  // Report device settings
  std::cout << "GPU settings" << std::endl;
  bool disable_cuda = pb_model->disable_cuda();
#ifndef LBANN_HAS_GPU
  disable_cuda = true;
#endif // LBANN_HAS_GPU
  std::cout << "  CUDA         : "
            << (disable_cuda ? "disabled" : "enabled") << std::endl;
  std::cout << "  cuDNN        : ";
#ifdef LBANN_HAS_CUDNN
  std::cout << (disable_cuda ? "disabled" : "enabled") << std::endl;
#else
  std::cout << "disabled" << std::endl;
#endif // LBANN_HAS_CUDNN
  const auto* env = std::getenv("MV2_USE_CUDA");
  std::cout << "  MV2_USE_CUDA : " << (env != nullptr ? env : "") << std::endl;
  std::cout << std::endl;

#ifdef LBANN_HAS_ALUMINUM
  std::cout << "Aluminum Features:" << std::endl;
  std::cout << "  NCCL : ";
#ifdef AL_HAS_NCCL
  std::cout << "enabled" << std::endl;
#else
  std::cout << "disabled" << std::endl;
#endif // AL_HAS_NCCL
  std::cout << std::endl;
#endif // LBANN_HAS_ALUMINUM

  // Report model settings
  const auto& grid = comm->get_trainer_grid();
  int procs_per_trainer = pb_model->procs_per_trainer();
  std::cout << "Model settings" << std::endl
            << "  Models                : " << comm->get_num_trainers() << std::endl
            << "  Processes per trainer : " << procs_per_trainer << std::endl
            << "  Grid dimensions       : " << grid.Height() << " x " << grid.Width() << std::endl;
  std::cout << std::endl;
}

} // namespace lbann<|MERGE_RESOLUTION|>--- conflicted
+++ resolved
@@ -63,29 +63,6 @@
 
   int random_seed = lbann_default_random_seed;
   bool master = comm->am_world_master();
-<<<<<<< HEAD
-  if (master) std::cerr << "starting build_model_from_prototext\n";
-  model *model = nullptr; //d hysom bad namimg! should fix
-
-  std::stringstream err;
-  options *opts = options::get();
-
-  // Optionally over-ride some values in prototext
-  get_cmdline_overrides(comm, pb);
-
-  customize_data_readers_index_list(comm, pb);
-
-  lbann_data::Model *pb_model = pb.mutable_model();
-
-  // Adjust the number of parallel readers; this may be adjusted
-  // after calling split_trainers()
-  set_num_parallel_readers(comm, pb);
-
-  // Check to see if the model wants to reduce the I/O parallelism
-  if(pb_model->serialize_background_io() && io_thread_pool->get_num_threads() != 1) {
-    if(master) {
-      std::cout << "Model " << pb_model->name() << " serialized the background I/O threads" << std::endl;
-=======
   if (master) {
     std::cerr << "starting build_model_from_prototext" << std::endl;
   }
@@ -108,7 +85,6 @@
   if(pb_model->serialize_io() && io_thread_pool->get_num_threads() != 1) {
     if(master) {
       std::cout << "Model " << pb_model->name() << " serialized the I/O threads" << std::endl;
->>>>>>> 45307eb0
     }
     io_thread_pool->relaunch_pinned_threads(1);
   }
@@ -143,11 +119,7 @@
   if (pb_model->random_init_models_differently()) {
     if (master) {
       std::cout << "WARNING: Ignoring random_init_models_differently " <<
-<<<<<<< HEAD
-          "due to sequential consistency" << std::endl;
-=======
         "due to sequential consistency" << std::endl;
->>>>>>> 45307eb0
     }
   }
 #endif
@@ -160,11 +132,8 @@
     procs_per_trainer = comm->get_procs_in_world();
   }
   if (first_model) {
-<<<<<<< HEAD
+    // DISTCONV: split_trainers does not work (why?)
     //comm->split_trainers(procs_per_trainer);
-=======
-    comm->split_trainers(procs_per_trainer);
->>>>>>> 45307eb0
     if (pb_model->num_parallel_readers() > procs_per_trainer) {
       pb_model->set_num_parallel_readers(procs_per_trainer);
     }
@@ -174,11 +143,7 @@
 
   // Save info to file; this includes the complete prototext (with any over-rides
   // from the cmd line) and various other info
-<<<<<<< HEAD
-  save_session(comm, argc, argv, pb);
-=======
   save_session(*comm, argc, argv, pb);
->>>>>>> 45307eb0
 
   // Report useful information
   if (master) {
@@ -204,30 +169,13 @@
   // share a single copy. See data_reader_jag_conduit_hdf5 for example
   if (first_model) {
     if (opts->has_string("share_data_reader_data")) {
-<<<<<<< HEAD
-      for (auto t : data_readers) {
-=======
       for (auto&& t : data_readers) {
->>>>>>> 45307eb0
         opts->set_ptr((void*)t.second);
       }
     }
   }
 
   // User feedback
-<<<<<<< HEAD
-  print_parameters(comm, pb);
-
-  // Initalize model
-  model = proto::construct_model(comm,
-                                 data_readers,
-                                 pb.optimizer(),
-                                 pb.model());
-  model->setup(io_thread_pool);
-
-  if(opts->get_bool("disable_background_io_activity")) {
-    model->allow_background_io_activity(false);
-=======
   print_parameters(*comm, pb);
 
   // Initalize model
@@ -241,7 +189,6 @@
 
   if(opts->get_bool("disable_background_io_activity")) {
     ret_model->allow_background_io_activity(false);
->>>>>>> 45307eb0
   }
 
   //under development; experimental
@@ -249,28 +196,6 @@
     if (master) {
       std::cout << "\nUSING DATA STORE!\n\n";
     }
-<<<<<<< HEAD
-    for (auto r : data_readers) {
-      if (!r.second) continue;
-      r.second->setup_data_store(model);
-    }
-  }
-
-  if (opts->has_string("create_tarball")) {
-    finalize(comm);
-    return 0;
-  }
-
-  // restart model from checkpoint if we have one
-  //@todo
-  //model->restartShared();
-
-  if (comm->am_world_master()) {
-    std::cout << std::endl;
-    std::cout << model->get_description();
-    std::cout << "Callbacks:" << std::endl;
-    for (lbann_callback *cb : model->get_callbacks()) {
-=======
     for (auto&& r : data_readers) {
       if (!r.second) continue;
       r.second->setup_data_store(ret_model.get(), pb_model->mini_batch_size());
@@ -286,29 +211,12 @@
               << ret_model->get_description()
               << "Callbacks:" << std::endl;
     for (lbann_callback *cb : ret_model->get_callbacks()) {
->>>>>>> 45307eb0
       std::cout << cb->name() << std::endl;
     }
   }
 
   if (first_model) {
 #ifndef LBANN_DETERMINISTIC
-<<<<<<< HEAD
-  // Under normal conditions, reinitialize the random number generator so
-  // that regularization techniques (e.g. dropout) generate unique patterns
-  // on different ranks.
-  init_random(random_seed + comm->get_rank_in_world());
-#else
-  if(comm->am_world_master()) {
-    std::cout <<
-        "--------------------------------------------------------------------------------\n"
-        "ALERT: executing in sequentially consistent mode -- performance will suffer\n"
-        "--------------------------------------------------------------------------------\n";
-  }
-#endif
-
-  return model;
-=======
     // Under normal conditions, reinitialize the random number generator so
     // that regularization techniques (e.g. dropout) generate unique patterns
     // on different ranks.
@@ -323,7 +231,6 @@
 #endif
   }
   return ret_model;
->>>>>>> 45307eb0
 }
 
 void print_lbann_configuration(lbann_data::Model *pb_model, lbann_comm *comm, int io_threads_per_process, int io_threads_offset) {
