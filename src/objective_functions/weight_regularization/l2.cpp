--- conflicted
+++ resolved
@@ -32,68 +32,39 @@
 
 namespace lbann {
 
-<<<<<<< HEAD
-  /** Compute the entry-wise sum of squares of a local matrix. */
-  EvalType sum_of_squares(const Mat& mat) {
-    const El::Int height = mat.Height();
-    const El::Int width = mat.Width();
-    const El::Int ldim = mat.LDim();
-    const auto& __restrict__ buf = mat.LockedBuffer();
-    EvalType sqsum = EvalType(0);
-    int nthreads = omp_get_num_threads();
-    std::vector<EvalType> local_sqsum(nthreads, EvalType(0));
-    if (ldim == height) {
-      // Parallelize single loop if data is contiguous
-      const El::Int size = height*width;
-      LBANN_OMP_TASKLOOP
-      for (El::Int i = 0; i < size; ++i) {
-        const EvalType val = buf[i];
-        const int tid = omp_get_thread_num();
-        local_sqsum[tid] += val * val;
-      }
-    } else {
-      // Parallelize double loop if data is not contiguous
-      LBANN_OMP_TASKLOOP_COLLAPSE2
-      for (El::Int j = 0; j < width; ++j) {
-        for (El::Int i = 0; i < height; ++i) {
-          const EvalType val = buf[i + j*ldim];
-          const int tid = omp_get_thread_num();
-          local_sqsum[tid] += val * val;
-        }
-      }
-    }
-    for (int i = 0; i < nthreads; ++i) {
-      sqsum += local_sqsum[i];
-    }
-    return sqsum;
-=======
 template <>
 void l2_weight_regularization::accumulate_contribution<El::Device::CPU>(const CPUMat& vals,
                                                                         CPUMat& contribution) {
   auto& sqsum = contribution(0, 0);
+  int nthreads = omp_get_num_threads();
+  std::vector<EvalType> local_sqsum(nthreads, EvalType(0));
   if (vals.IsEmpty()) {
   } else if (vals.Contiguous()) {
     const size_t size = vals.Height() * vals.Width();
     const auto& __restrict__ vals_buf = vals.LockedBuffer();
-#pragma omp parallel for reduction(+:sqsum)
+    LBANN_OMP_TASKLOOP
     for (size_t i = 0; i < size; ++i) {
       const auto& val = vals_buf[i];
-      sqsum += val * val;
+      const int tid = omp_get_thread_num();
+      local_sqsum[tid] += val * val;
     }
   } else {
     const El::Int height = vals.Height();
     const El::Int width = vals.Width();
-#pragma omp parallel for reduction(+:sqsum) collapse(2)
+    LBANN_OMP_TASKLOOP_COLLAPSE2
     for (El::Int col = 0; col < width; ++col) {
       for (El::Int row = 0; row < height; ++row) {
         const EvalType val = vals(row, col);
-        sqsum += val * val;
+        const int tid = omp_get_thread_num();
+        local_sqsum[tid] += val * val;
       }
     }
->>>>>>> 5625917a
+  }
+  for (int i = 0; i < nthreads; ++i) {
+    sqsum += local_sqsum[i];
   }
 }
-  
+
 l2_weight_regularization::l2_weight_regularization(EvalType scale_factor)
   : objective_function_term(scale_factor) {}
 
@@ -124,7 +95,7 @@
       m_contributions[device].Resize(1, 1);
     }
   }
-  
+
 }
 
 void l2_weight_regularization::start_evaluation() {
@@ -180,30 +151,6 @@
   }
 #endif // LBANN_HAS_GPU
 
-<<<<<<< HEAD
-  // Compute local contributions on CPU
-  // Note: Only compute local contribution on one process in each
-  // redundant communicator.
-  m_sqsum = EvalType(0);
-  for (int i = 0; i < num_weights; ++i) {
-    const auto& vals = m_weights[i]->get_values();
-    if (vals.Participating()
-        && vals.GetLocalDevice() == El::Device::CPU
-        && vals.RedundantRank() == i % vals.RedundantSize()) {
-      sqsums(i, 0) = sum_of_squares(vals.LockedMatrix());
-    }
-    m_sqsum += sqsums(i, 0);
-  }
-
-  // Start aggregating local contributions
-  get_comm().nb_allreduce(&m_sqsum,
-                          1,
-                          get_comm().get_model_comm(),
-                          m_allreduce_req);
-  m_allreduce_started = true;
-
-=======
->>>>>>> 5625917a
 }
 
 EvalType l2_weight_regularization::finish_evaluation() {
@@ -231,5 +178,5 @@
   }
 
 }
-                                   
+
 } // namespace lbann