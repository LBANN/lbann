--- conflicted
+++ resolved
@@ -431,708 +431,6 @@
   nb_recv(mat.Buffer(), mat.LocalHeight() * mat.LocalWidth(), req);
 }
 
-<<<<<<< HEAD
-void lbann_comm::intertrainer_allreduce(
-  AbsMat& mat, int max_recv_count,
-  std::function<uint8_t *(AbsMat&, El::IR, El::IR, int&, bool, int)> send_transform,
-  std::function<int(uint8_t *, AbsMat&)> recv_transform,
-  std::function<int(uint8_t *, AbsMat&, bool)> recv_apply_transform,
-  const lbann_comm::allreduce_options opts) {
-  // Determine which algorithm to actually use.
-  lbann_comm::allreduce_algorithm algo = opts.algo;
-  if (algo == allreduce_algorithm::DEFAULT) {
-    algo = get_default_allreduce_algorithm();
-  }
-  const int nprocs = get_num_trainers();
-  const El::Int small_message_threshold = 64*64;
-  if (algo == allreduce_algorithm::DYNAMIC) {
-    // For small messages and power-of-2 number of processes, use RD.
-    if (!(nprocs & (nprocs - 1)) &&
-        mat.Height() * mat.Width() <= small_message_threshold) {
-      algo = allreduce_algorithm::RECURSIVE_DOUBLING;
-    } else {
-      algo = allreduce_algorithm::PAIRWISE_EXCHANGE_RING;
-    }
-  }
-  switch (algo) {
-  case allreduce_algorithm::RECURSIVE_DOUBLING:
-    recursive_doubling_allreduce_pow2(
-      intertrainer_comm, mat, max_recv_count,
-      send_transform, recv_apply_transform, opts);
-    break;
-  case allreduce_algorithm::PAIRWISE_EXCHANGE_RING:
-    pe_ring_allreduce<El::Device::CPU>(
-      intertrainer_comm, mat, max_recv_count, send_transform,
-      recv_transform, recv_apply_transform, opts);
-    break;
-  case allreduce_algorithm::RING:
-    ring_allreduce<El::Device::CPU>(
-      intertrainer_comm, mat, max_recv_count, send_transform,
-      recv_transform, recv_apply_transform, opts);
-    break;
-  case allreduce_algorithm::RABENSEIFNER:
-    rabenseifner_allreduce<El::Device::CPU>(
-      intertrainer_comm, mat, max_recv_count, send_transform,
-      recv_transform, recv_apply_transform, opts);
-    break;
-  case allreduce_algorithm::DEFAULT:
-  case allreduce_algorithm::DYNAMIC:
-  default:
-    throw lbann_exception("intertrainer_allreduce: bad algorithm");
-    break;
-  }
-}
-
-void lbann_comm::recursive_doubling_allreduce_pow2(
-  const El::mpi::Comm comm, AbsMat& mat, int max_recv_count,
-  std::function<uint8_t *(AbsMat&, El::IR, El::IR, int&, bool, int)> send_transform,
-  std::function<int(uint8_t *, AbsMat&, bool)> recv_apply_transform,
-  const lbann_comm::allreduce_options opts) {
-  double ar_start = get_time();
-  const int rank = El::mpi::Rank(comm);
-  const unsigned int nprocs = El::mpi::Size(comm);
-  if (nprocs == 1) {
-    return;  // Nothing to do.
-  }
-  // This implementation requires a power-of-2 number of processes.
-  if (nprocs & (nprocs - 1)) {
-    throw lbann_exception("lbann_comm: recursive doubling allreduce requires"
-                          " a power-of-2 number of participating processes");
-  }
-
-  // FIXME
-  El::SyncInfo<El::Device::CPU> fixmeSyncInfo;
-
-  uint8_t *max_recv_buf = get_collective_buffer(max_recv_count);
-  uint8_t *recv_buf = max_recv_buf;
-  unsigned int mask = 1;
-  while (mask < nprocs) {
-    int partner = rank ^ mask;  // The rank we exchange with this step.
-    const bool is_local = opts.no_local_trans &&
-                          is_rank_node_local(partner, comm);
-    // Transform the data we want to send.
-    double send_trans_start = get_time();
-    int send_size;
-    int recv_size = max_recv_count;
-    uint8_t *send_buf = nullptr;
-    if (is_local) {
-      send_buf = (uint8_t *) mat.Buffer();
-      send_size = sizeof(DataType) * mat.Height() * mat.Width();
-      recv_size = send_size;
-      recv_buf = get_collective_buffer(recv_size);
-    } else {
-      send_buf = send_transform(mat, El::ALL, El::ALL, send_size, false, 0);
-      recv_buf = max_recv_buf;
-    }
-    ar_send_transform_time += get_time() - send_trans_start;
-    bytes_sent += send_size;
-    ar_bytes_sent += send_size;
-    double sendrecv_start = get_time();
-    El::mpi::SendRecv(send_buf, send_size, partner,
-                      recv_buf, recv_size, partner, comm,
-                      fixmeSyncInfo);
-    double sendrecv_tot = get_time() - sendrecv_start;
-    ar_send_time += sendrecv_tot;
-    ar_recv_time += sendrecv_tot;
-    // Transform and reduce the received data.
-    double recv_apply_trans_start = get_time();
-    recv_size = recv_apply_transform(recv_buf, mat, is_local);
-    ar_recv_apply_transform_time += get_time() - recv_apply_trans_start;
-    bytes_received += recv_size;
-    ar_bytes_received += recv_size;
-    mask <<= 1;
-  }
-  ar_time += get_time() - ar_start;
-}
-
-template <El::Device D>
-void lbann_comm::pe_ring_allreduce(
-  const El::mpi::Comm comm, DMat<D>& mat, int max_recv_count,
-  std::function<uint8_t *(AbsMat&, El::IR, El::IR, int&, bool, int)> send_transform,
-  std::function<int(uint8_t *, AbsMat&)> recv_transform,
-  std::function<int(uint8_t *, AbsMat&, bool)> recv_apply_transform,
-  const lbann_comm::allreduce_options opts) {
-
-  auto syncInfo = El::SyncInfoFromMatrix(mat);
-
-  double ar_start = get_time();
-  const int rank = El::mpi::Rank(comm);
-  const int nprocs = El::mpi::Size(comm);
-  if (nprocs == 1) {
-    return;  // Nothing to do.
-  }
-  // Compute the number of columns each processor sends.
-  // If it doesn't divide evenly, give one extra to the earlier ranks.
-  const El::Int cols_per_proc = mat.Width() / nprocs;
-  const El::Int cols_remainder = mat.Width() % nprocs;
-  // Compute the lengths/ends of the slices.
-  std::vector<El::Int> slice_lengths(nprocs, cols_per_proc);
-  for (int i = 0; i < cols_remainder; ++i) {
-    slice_lengths[i] += 1;
-  }
-  std::vector<El::Int> slice_ends(nprocs);
-  std::partial_sum(slice_lengths.begin(), slice_lengths.end(),
-                   slice_ends.begin());
-  std::vector<uint8_t *> max_recv_buffers(opts.max_reduces, nullptr);
-  for (size_t i = 0; i < max_recv_buffers.size(); ++i) {
-    max_recv_buffers[i] = get_collective_buffer(max_recv_count, i);
-  }
-  // Local slice of our accumulated data.
-  auto accum_view = mat(El::ALL, El::IR(slice_ends[rank] - slice_lengths[rank],
-                                        slice_ends[rank]));
-  // Do a pairwise-exchange reduce-scatter.
-  double rs_start = get_time();
-  for (int outer_step = 1;
-       outer_step < nprocs;
-       outer_step += opts.max_reduces) {
-    const int reduces_this_step = std::min(opts.max_reduces,
-                                           nprocs - outer_step);
-    std::vector<El::mpi::Request<uint8_t>> send_reqs(reduces_this_step);
-    std::vector<El::mpi::Request<uint8_t>> recv_reqs(reduces_this_step);
-    std::vector<uint8_t *> recv_buffers(max_recv_buffers);
-    int num_local_recvs = 0;
-    std::vector<bool> local_recvs(reduces_this_step, false);
-    for (int step = outer_step; step < outer_step + reduces_this_step; ++step) {
-      const int reduce_idx = step - outer_step;
-      // Compute where we send to/receive from.
-      const int dst = (rank + step) % nprocs;
-      const int src = (rank - step + nprocs) % nprocs;
-      const bool is_send_local = opts.no_local_trans &&
-                                 is_rank_node_local(dst, comm);
-      const bool is_recv_local = opts.no_local_trans &&
-                                 is_rank_node_local(src, comm);
-      // Post the receive.
-      double recv_start = get_time();
-      int recv_size = max_recv_count;
-      if (is_recv_local) {
-        recv_size = sizeof(DataType) * accum_view.Height() * accum_view.Width();
-        recv_buffers[reduce_idx] = get_collective_buffer(recv_size,
-                                   num_local_recvs);
-        ++num_local_recvs;
-        local_recvs[reduce_idx] = is_recv_local;
-      }
-      El::mpi::IRecv(recv_buffers[reduce_idx], recv_size, src, comm,
-                     recv_reqs[reduce_idx]);
-      double recv_tot = get_time() - recv_start;
-      ar_recv_time += recv_tot;
-      ar_rs_recv_time += recv_tot;
-      // Transform the data we send. We do not look at the same chunk of data
-      // twice.
-      double send_trans_start = get_time();
-      int send_size;
-      uint8_t *send_buf = nullptr;
-      if (is_send_local) {
-        auto send_view = mat(El::ALL,
-                             El::IR(slice_ends[dst] - slice_lengths[dst], slice_ends[dst]));
-        send_buf = (uint8_t *) send_view.Buffer();
-        send_size = sizeof(DataType) * send_view.Height() * send_view.Width();
-      } else {
-        send_buf = send_transform(
-                     mat, El::ALL, El::IR(slice_ends[dst] - slice_lengths[dst], slice_ends[dst]),
-                     send_size, true, reduce_idx);
-      }
-      ar_send_transform_time += get_time() - send_trans_start;
-      bytes_sent += send_size;
-      ar_bytes_sent += send_size;
-      ar_rs_bytes_sent += send_size;
-      // Post the send.
-      double send_start = get_time();
-      El::mpi::ISend(send_buf, send_size, dst, comm, send_reqs[reduce_idx]);
-      double send_tot = get_time() - send_start;
-      ar_send_time += send_tot;
-      ar_rs_send_time += send_tot;
-    }
-    // Complete the receives (in any order).
-    // We need to extract the raw MPI_Request because Elemental does not support
-    // MPI_Waitany.
-    std::vector<MPI_Request> raw_reqs(reduces_this_step);
-    for (int i = 0; i < reduces_this_step; ++i) {
-      raw_reqs[i] = recv_reqs[i].backend;
-    }
-    for (int i = 0; i < reduces_this_step; ++i) {
-      int completed_idx;
-      double recv_start = get_time();
-      MPI_Waitany(reduces_this_step, raw_reqs.data(), &completed_idx,
-                  MPI_STATUS_IGNORE);
-      double recv_tot = get_time() - recv_start;
-      ar_recv_time += recv_tot;
-      ar_rs_recv_time += recv_tot;
-      double recv_apply_trans_start = get_time();
-      int recv_size = recv_apply_transform(
-                        recv_buffers[completed_idx], accum_view, local_recvs[completed_idx]);
-      ar_recv_apply_transform_time += get_time() - recv_apply_trans_start;
-      bytes_received += recv_size;
-      ar_bytes_received += recv_size;
-      ar_rs_bytes_received += recv_size;
-    }
-    // Complete all the sends.
-    double send_start = get_time();
-    El::mpi::WaitAll(reduces_this_step, send_reqs.data(), MPI_STATUSES_IGNORE);
-    double send_tot = get_time() - send_start;
-    ar_send_time += send_tot;
-    ar_rs_send_time += send_tot;
-  }
-  uint8_t *recv_buf = max_recv_buffers[0];  // Get a regular recv buffer.
-  ar_rs_time += get_time() - rs_start;
-  // Do a ring allgather.
-  double ag_start = get_time();
-  const int src = (rank - 1 + nprocs) % nprocs;
-  const int dst = (rank + 1) % nprocs;
-  // Apply the transform to our locally-accumulated slice of the data.
-  // Since the same data is cycled to every process, we do not do the
-  // no_local_trans here.
-  int send_size;
-  // Do the first step where we forward our local data.
-  {
-    double send_trans_start = get_time();
-    uint8_t *send_buf = send_transform(
-                          mat, El::ALL, El::IR(slice_ends[rank] - slice_lengths[rank], slice_ends[rank]),
-                          send_size, false, 0);
-    ar_send_transform_time += get_time() - send_trans_start;
-    const int data_src = (rank - 1 + nprocs) % nprocs;
-    bytes_sent += send_size;
-    ar_bytes_sent += send_size;
-    ar_ag_bytes_sent += send_size;
-    auto recv_view = mat(El::ALL,
-                         El::IR(slice_ends[data_src] - slice_lengths[data_src],
-                                slice_ends[data_src]));
-    // If we can, receive directly into the destination matrix.
-    if (opts.id_recv) {
-      recv_buf = (uint8_t *) recv_view.Buffer();
-      max_recv_count = sizeof(DataType) * recv_view.Height() * recv_view.Width();
-    }
-    double sendrecv_start = get_time();
-    El::mpi::SendRecv(send_buf, send_size, dst,
-                      recv_buf, max_recv_count, src, comm,
-                      syncInfo);
-    double sendrecv_tot = get_time() - sendrecv_start;
-    ar_send_time += sendrecv_tot;
-    ar_recv_time += sendrecv_tot;
-    ar_ag_send_time += sendrecv_tot;
-    ar_ag_recv_time += sendrecv_tot;
-    double recv_trans_start = get_time();
-    int recv_size = 0;
-    if (opts.id_recv) {
-      recv_size = sizeof(DataType) * recv_view.Height() * recv_view.Width();
-    } else {
-      recv_size = recv_transform(recv_buf, recv_view);
-    }
-    ar_recv_transform_time += get_time() - recv_trans_start;
-    bytes_received += recv_size;
-    ar_bytes_received += recv_size;
-    ar_ag_bytes_received += send_size;
-    send_size = recv_size;
-  }
-  // Now do the remaining nprocs - 2 steps.
-  // We always send from recv_buf and receive to recv_buf2, swapping
-  // pointers to avoid copying.
-  uint8_t *recv_buf2 = nullptr;
-  if (!opts.id_recv) {
-    recv_buf2 = get_collective_buffer(max_recv_count, 1);
-  }
-  for (int step = 1; step < nprocs - 1; ++step) {
-    // Compute where the data we get is coming from.
-    const int data_src = (rank - step - 1 + nprocs) % nprocs;
-    auto recv_view = mat(El::ALL,
-                         El::IR(slice_ends[data_src] - slice_lengths[data_src],
-                                slice_ends[data_src]));
-    if (opts.id_recv) {
-      recv_buf2 = (uint8_t *) recv_view.Buffer();
-      max_recv_count = sizeof(DataType) * recv_view.Height() * recv_view.Width();
-    }
-    bytes_sent += send_size;
-    ar_bytes_sent += send_size;
-    ar_ag_bytes_sent += send_size;
-    double sendrecv_start = get_time();
-    El::mpi::SendRecv(recv_buf, send_size, dst,
-                      recv_buf2, max_recv_count, src, comm,
-                      syncInfo);
-    double sendrecv_tot = get_time() - sendrecv_start;
-    ar_send_time += sendrecv_tot;
-    ar_recv_time += sendrecv_tot;
-    ar_ag_send_time += sendrecv_tot;
-    ar_ag_recv_time += sendrecv_tot;
-    double recv_trans_start = get_time();
-    int recv_size = 0;
-    if (opts.id_recv) {
-      recv_size = sizeof(DataType) * recv_view.Height() * recv_view.Width();
-    } else {
-      recv_size = recv_transform(recv_buf2, recv_view);
-    }
-    ar_recv_transform_time += get_time() - recv_trans_start;
-    bytes_received += recv_size;
-    // Swap the send and receive buffers.
-    std::swap(recv_buf, recv_buf2);
-    send_size = recv_size;
-    ar_bytes_received += recv_size;
-    ar_ag_bytes_received += send_size;
-  }
-  ar_ag_time += get_time() - ag_start;
-  ar_time += get_time() - ar_start;
-}
-
-template <El::Device D>
-void lbann_comm::ring_allreduce(
-  const El::mpi::Comm comm, DMat<D>& mat, int max_recv_count,
-  std::function<uint8_t *(AbsMat&, El::IR, El::IR, int&, bool, int)> send_transform,
-  std::function<int(uint8_t *, AbsMat&)> recv_transform,
-  std::function<int(uint8_t *, AbsMat&, bool)> recv_apply_transform,
-  const lbann_comm::allreduce_options opts) {
-
-  auto syncInfo = SyncInfoFromMatrix(mat);
-
-  double ar_start = get_time();
-  const int rank = El::mpi::Rank(comm);
-  const int nprocs = El::mpi::Size(comm);
-  if (nprocs == 1) {
-    return;  // Nothing to do.
-  }
-  // Compute the number of columns each processor sends.
-  const El::Int cols_per_proc = mat.Width() / nprocs;
-  const El::Int cols_remainder = mat.Width() % nprocs;
-  // Compute the lengths/ends of the slices.
-  std::vector<El::Int> slice_lengths(nprocs, cols_per_proc);
-  for (int i = 0; i < cols_remainder; ++i) {
-    slice_lengths[i] += 1;
-  }
-  std::vector<El::Int> slice_ends(nprocs);
-  std::partial_sum(slice_lengths.begin(), slice_lengths.end(),
-                   slice_ends.begin());
-  uint8_t *max_recv_buf = get_collective_buffer(max_recv_count);
-  uint8_t *recv_buf = max_recv_buf;
-  // Compute source/destination in the ring.
-  const int src = (rank - 1 + nprocs) % nprocs;
-  const int dst = (rank + 1) % nprocs;
-  const bool is_send_local = opts.no_local_trans &&
-                             is_rank_node_local(dst, comm);
-  const bool is_recv_local = opts.no_local_trans &&
-                             is_rank_node_local(src, comm);
-  // Do a ring-based reduce-scatter.
-  // This is like the pairwise-exchange reduce-scatter except instead of
-  // rank i accumulating only slice i, the slices are cycled around and
-  // each node accumulates its portion into the slice when it passes
-  // through. After the nprocs-1 steps slice k will be on rank
-  // (k + nprocs - 1) % nprocs.
-  double rs_start = get_time();
-  for (int step = 0; step < nprocs - 1; ++step) {
-    // Compute the slices to send/recv.
-    const int send_slice = (rank - step + nprocs) % nprocs;
-    const int recv_slice = (rank - step - 1 + nprocs) % nprocs;
-    // Transform the data to send.
-    double send_trans_start = get_time();
-    int send_size;
-    int recv_size = max_recv_count;
-    uint8_t *send_buf = nullptr;
-    if (is_send_local) {
-      auto send_view = mat(El::ALL,
-                           El::IR(slice_ends[dst] - slice_lengths[dst], slice_ends[dst]));
-      send_buf = (uint8_t *) send_view.Buffer();
-      send_size = sizeof(DataType) * send_view.Height() * send_view.Width();
-    } else {
-      send_buf = send_transform(mat, El::ALL,
-                                     El::IR(slice_ends[send_slice] - slice_lengths[send_slice],
-                                            slice_ends[send_slice]), send_size, false, 0);
-    }
-    auto recv_view = mat(El::ALL,
-                         El::IR(slice_ends[recv_slice] - slice_lengths[recv_slice], slice_ends[recv_slice]));
-    if (is_recv_local) {
-      recv_size = sizeof(DataType) * recv_view.Height() * recv_view.Width();
-      recv_buf = get_collective_buffer(recv_size);
-    } else {
-      recv_buf = max_recv_buf;
-    }
-    ar_send_transform_time += get_time() - send_trans_start;
-    bytes_sent += send_size;
-    ar_bytes_sent += send_size;
-    ar_rs_bytes_sent += send_size;
-    double sendrecv_start = get_time();
-    El::mpi::SendRecv(send_buf, send_size, dst,
-                      recv_buf, recv_size, src, comm, syncInfo);
-    double sendrecv_tot = get_time() - sendrecv_start;
-    ar_send_time += sendrecv_tot;
-    ar_recv_time += sendrecv_tot;
-    ar_rs_send_time += sendrecv_tot;
-    ar_rs_recv_time += sendrecv_tot;
-    double recv_apply_trans_start = get_time();
-    recv_size = recv_apply_transform(recv_buf, recv_view, is_recv_local);
-    ar_recv_apply_transform_time += get_time() - recv_apply_trans_start;
-    bytes_received += recv_size;
-    ar_bytes_received += recv_size;
-    ar_rs_bytes_received += recv_size;
-  }
-  recv_buf = max_recv_buf;  // Ensure we're back to the original.
-  ar_rs_time += get_time() - rs_start;
-  // Do a ring allgather, first applying the transform to local data.
-  double ag_start = get_time();
-  int send_size;
-  {
-    const int send_slice = (rank + 1) % nprocs;
-    const int recv_slice = rank;
-    double send_trans_start = get_time();
-    uint8_t *send_buf = send_transform(
-                          mat, El::ALL, El::IR(slice_ends[send_slice] - slice_lengths[send_slice],
-                                           slice_ends[send_slice]), send_size, false, 0);
-    ar_send_transform_time += get_time() - send_trans_start;
-    bytes_sent += send_size;
-    ar_bytes_sent += send_size;
-    ar_ag_bytes_sent += send_size;
-    auto recv_view = mat(El::ALL,
-                         El::IR(slice_ends[recv_slice] - slice_lengths[recv_slice],
-                                slice_ends[recv_slice]));
-    // If we can, receive directly into the destination matrix.
-    if (opts.id_recv) {
-      recv_buf = (uint8_t *) recv_view.Buffer();
-      max_recv_count = sizeof(DataType) * recv_view.Height() * recv_view.Width();
-    }
-    double sendrecv_start = get_time();
-    El::mpi::SendRecv(send_buf, send_size, dst,
-                      recv_buf, max_recv_count, src, comm, syncInfo);
-    double sendrecv_tot = get_time() - sendrecv_start;
-    ar_send_time += sendrecv_tot;
-    ar_recv_time += sendrecv_tot;
-    ar_ag_send_time += sendrecv_tot;
-    ar_ag_recv_time += sendrecv_tot;
-    double recv_trans_start = get_time();
-    int recv_size = 0;
-    if (opts.id_recv) {
-      recv_size = sizeof(DataType) * recv_view.Height() * recv_view.Width();
-    } else {
-      recv_size = recv_transform(recv_buf, recv_view);
-    }
-    ar_recv_transform_time += get_time() - recv_trans_start;
-    send_size = recv_size;
-    bytes_received += recv_size;
-    ar_bytes_received += recv_size;
-    ar_ag_bytes_received += recv_size;
-  }
-  uint8_t *recv_buf2 = nullptr;
-  if (!opts.id_recv) {
-    recv_buf2 = get_collective_buffer(max_recv_count, 1);
-  }
-  for (int step = 1; step < nprocs - 1; ++step) {
-    const int recv_slice = (rank - step + nprocs) % nprocs;
-    auto recv_view = mat(El::ALL,
-                         El::IR(slice_ends[recv_slice] - slice_lengths[recv_slice],
-                                slice_ends[recv_slice]));
-    if (opts.id_recv) {
-      recv_buf2 = (uint8_t *) recv_view.Buffer();
-      max_recv_count = sizeof(DataType) * recv_view.Height() * recv_view.Width();
-    }
-    bytes_sent += send_size;
-    ar_bytes_sent += send_size;
-    ar_ag_bytes_sent += send_size;
-    double sendrecv_start = get_time();
-    El::mpi::SendRecv(recv_buf, send_size, dst,
-                      recv_buf2, max_recv_count, src, comm, syncInfo);
-    double sendrecv_tot = get_time() - sendrecv_start;
-    ar_send_time += sendrecv_tot;
-    ar_recv_time += sendrecv_tot;
-    ar_ag_send_time += sendrecv_tot;
-    ar_ag_recv_time += sendrecv_tot;
-    double recv_trans_start = get_time();
-    int recv_size = 0;
-    if (opts.id_recv) {
-      recv_size = sizeof(DataType) * recv_view.Height() * recv_view.Width();
-    } else {
-      recv_size = recv_transform(recv_buf2, recv_view);
-    }
-    ar_recv_transform_time += get_time() - recv_trans_start;
-    // Swap the send and receive buffers.
-    std::swap(recv_buf, recv_buf2);
-    send_size = recv_size;
-    bytes_received += recv_size;
-    ar_bytes_received += recv_size;
-    ar_ag_bytes_received += recv_size;
-  }
-  ar_ag_time += get_time() - ag_start;
-  ar_time += get_time() - ar_start;
-}
-
-template <El::Device D>
-void lbann_comm::rabenseifner_allreduce(
-  const El::mpi::Comm comm, DMat<D>& mat, int max_recv_count,
-  std::function<uint8_t *(AbsMat&, El::IR, El::IR, int&, bool, int)> send_transform,
-  std::function<int(uint8_t *, AbsMat&)> recv_transform,
-  std::function<int(uint8_t *, AbsMat&, bool)> recv_apply_transform,
-  const lbann_comm::allreduce_options opts) {
-  double ar_start = get_time();
-  const int rank = El::mpi::Rank(comm);
-  const unsigned int nprocs = El::mpi::Size(comm);
-  if (nprocs == 1) {
-    return;  // Nothing to do.
-  }
-  // This implementation requires a power-of-2 number of processes.
-  if (nprocs & (nprocs - 1)) {
-    throw lbann_exception("lbann_comm: Rabenseifner allreduce requires"
-                          " a power-of-2 number of participating processes");
-  }
-
-  auto syncInfo = SyncInfoFromMatrix(mat);
-
-  // Compute the slices on each processor.
-  const El::Int cols_per_proc = mat.Width() / nprocs;
-  const El::Int cols_remainder = mat.Width() % nprocs;
-  // Compute the lengths/ends of the slices.
-  std::vector<El::Int> slice_lengths(nprocs, cols_per_proc);
-  for (int i = 0; i < cols_remainder; ++i) {
-    slice_lengths[i] += 1;
-  }
-  std::vector<El::Int> slice_ends(nprocs);
-  std::partial_sum(slice_lengths.begin(), slice_lengths.end(),
-                   slice_ends.begin());
-  // Do a recursive-halving reduce-scatter.
-  // In each step here a process sends all the data needed for the other
-  // "half" of the processes. i.e. each process sends half their data in the
-  // first step, a quarter in the second step, etc.
-  double rs_start = get_time();
-  unsigned int partner_mask = nprocs >> 1;
-  unsigned int slice_mask = 1;
-  unsigned int send_idx = 0;
-  unsigned int recv_idx = 0;
-  unsigned int last_idx = nprocs;
-  uint8_t *recv_buf = get_collective_buffer(max_recv_count);
-  while (partner_mask > 0) {
-    int partner = rank ^ partner_mask;  // The rank we exchange with this step.
-    const bool is_local = opts.no_local_trans &&
-                          is_rank_node_local(partner, comm);
-    // Determine the range of data to send/recv.
-    El::IR send_range, recv_range;
-    if (rank < partner) {
-      send_idx = recv_idx + nprocs / (slice_mask*2);
-      send_range = El::IR(slice_ends[send_idx] - slice_lengths[send_idx],
-                          slice_ends[last_idx-1]);
-      recv_range = El::IR(slice_ends[recv_idx] - slice_lengths[recv_idx],
-                          slice_ends[send_idx-1]);
-    } else {
-      recv_idx = send_idx + nprocs / (slice_mask*2);
-      send_range = El::IR(slice_ends[send_idx] - slice_lengths[send_idx],
-                          slice_ends[recv_idx-1]);
-      recv_range = El::IR(slice_ends[recv_idx] - slice_lengths[recv_idx],
-                          slice_ends[last_idx-1]);
-    }
-    auto recv_view = mat(El::ALL, recv_range);
-    // Transform the data to send.
-    double send_trans_start = get_time();
-    int send_size;
-    int recv_size = max_recv_count;
-    uint8_t *send_buf = nullptr;
-    if (is_local) {
-      auto send_view = mat(El::ALL, send_range);
-      send_buf = (uint8_t *) send_view.Buffer();
-      send_size = sizeof(DataType) * send_view.Height() * send_view.Width();
-      recv_size = sizeof(DataType) * recv_view.Height() * recv_view.Width();
-    } else {
-      send_buf = send_transform(mat, El::ALL, send_range, send_size, false, 0);
-    }
-    ar_send_transform_time += get_time() - send_trans_start;
-    bytes_sent += send_size;
-    ar_bytes_sent += send_size;
-    ar_rs_bytes_sent += send_size;
-    double sendrecv_start = get_time();
-    El::mpi::SendRecv(send_buf, send_size, partner,
-                      recv_buf, recv_size, partner, comm, syncInfo);
-    double sendrecv_tot = get_time() - sendrecv_start;
-    ar_send_time += sendrecv_tot;
-    ar_recv_time += sendrecv_tot;
-    ar_rs_send_time += sendrecv_tot;
-    ar_rs_recv_time += sendrecv_tot;
-    // Transform the received data.
-    double recv_apply_trans_start = get_time();
-    recv_size = recv_apply_transform(recv_buf, recv_view, is_local);
-    ar_recv_apply_transform_time += get_time() - recv_apply_trans_start;
-    bytes_received += recv_size;
-    ar_bytes_received += recv_size;
-    ar_rs_bytes_received += send_size;
-    // Update info for next iteration.
-    // Except last_idx when needed for the allgather.
-    send_idx = recv_idx;
-    partner_mask >>= 1;
-    slice_mask <<= 1;
-    if (partner_mask > 0) {
-      last_idx = recv_idx + nprocs / (slice_mask);
-    }
-  }
-  ar_rs_time += get_time() - rs_start;
-  // Do a recursive-doubling algather.
-  double ag_start = get_time();
-  slice_mask >>= 1;
-  partner_mask = 1;
-  // Now do the remaining steps.
-  while (partner_mask < nprocs) {
-    int partner = rank ^ partner_mask;
-    const bool is_local = opts.no_local_trans &&
-                          is_rank_node_local(partner, comm);
-    // Determine range to send/recv.
-    El::IR send_range, recv_range;
-    if (rank < partner) {
-      if (slice_mask != nprocs / 2) {
-        last_idx = last_idx + nprocs / (slice_mask*2);
-      }
-      recv_idx = send_idx + nprocs / (slice_mask*2);
-      send_range = El::IR(slice_ends[send_idx] - slice_lengths[send_idx],
-                          slice_ends[recv_idx-1]);
-      recv_range = El::IR(slice_ends[recv_idx] - slice_lengths[recv_idx],
-                          slice_ends[last_idx-1]);
-    } else {
-      recv_idx = send_idx - nprocs / (slice_mask*2);
-      send_range = El::IR(slice_ends[send_idx] - slice_lengths[send_idx],
-                          slice_ends[last_idx-1]);
-      recv_range = El::IR(slice_ends[recv_idx] - slice_lengths[recv_idx],
-                          slice_ends[send_idx-1]);
-    }
-    auto recv_view = mat(El::ALL, recv_range);
-    // Transform the data to send.
-    double send_trans_start = get_time();
-    int send_size;
-    int recv_size = max_recv_count;
-    uint8_t *send_buf = nullptr;
-    if (is_local) {
-      auto send_view = mat(El::ALL, send_range);
-      send_buf = (uint8_t *) send_view.Buffer();
-      send_size = sizeof(DataType) * send_view.Height() * send_view.Width();
-      recv_size = sizeof(DataType) * recv_view.Height() * recv_view.Width();
-    } else {
-      send_buf = send_transform(mat, El::ALL, send_range, send_size, false, 0);
-    }
-    ar_send_transform_time += get_time() - send_trans_start;
-    if (opts.id_recv || is_local) {
-      recv_buf = (uint8_t *) recv_view.Buffer();
-      recv_size = sizeof(DataType) * recv_view.Height() * recv_view.Width();
-    }
-    bytes_sent += send_size;
-    ar_bytes_sent += send_size;
-    ar_ag_bytes_sent += send_size;
-    double sendrecv_start = get_time();
-    El::mpi::SendRecv(send_buf, send_size, partner,
-                      recv_buf, recv_size, partner, comm, syncInfo);
-    double sendrecv_tot = get_time() - sendrecv_start;
-    ar_send_time += sendrecv_tot;
-    ar_recv_time += sendrecv_tot;
-    ar_ag_send_time += sendrecv_tot;
-    ar_ag_recv_time += sendrecv_tot;
-    double recv_trans_start = get_time();
-    if (opts.id_recv) {
-      recv_size = sizeof(DataType) * recv_view.Height() * recv_view.Width();
-    } else {
-      recv_size = recv_transform(recv_buf, recv_view);
-    }
-    ar_recv_transform_time += get_time() - recv_trans_start;
-    bytes_received += recv_size;
-    ar_bytes_received += recv_size;
-    ar_ag_bytes_received += send_size;
-    // Update for the next iteration.
-    if (rank > partner) {
-      send_idx = recv_idx;
-    }
-    partner_mask <<= 1;
-    slice_mask >>= 1;
-  }
-  ar_ag_time += get_time() - ag_start;
-  ar_time += get_time() - ar_start;
-}
-
-=======
->>>>>>> 992e3570
 void lbann_comm::setup_node_comm() {
 
   // Get string specifying compute node
