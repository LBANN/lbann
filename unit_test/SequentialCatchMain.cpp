--- conflicted
+++ resolved
@@ -30,15 +30,10 @@
 #include <lbann/utils/random_number_generators.hpp>
 
 int main(int argc, char* argv[]) {
-<<<<<<< HEAD
 #ifdef LBANN_HAS_DNN_LIB
   hydrogen::gpu::Initialize();
 #endif // LBANN_HAS_DNN_LIB
-=======
-#ifdef LBANN_HAS_GPU
-  hydrogen::gpu::Initialize();
-#endif // LBANN_HAS_GPU
->>>>>>> 143173aa
+
 
   // Initialize the general RNGs and the data sequence RNGs
   int random_seed = 42;
@@ -47,16 +42,11 @@
 
   int result = Catch::Session().run(argc, argv);
 
-<<<<<<< HEAD
+
 #ifdef LBANN_HAS_DNN_LIB
   lbann::dnn_lib::destroy();
   hydrogen::gpu::Finalize();
 #endif // LBANN_HAS_DNN_LIB
-=======
-#ifdef LBANN_HAS_GPU
-  hydrogen::gpu::Finalize();
-#endif // LBANN_HAS_GPU
->>>>>>> 143173aa
 
   return result;
 }