--- conflicted
+++ resolved
@@ -4,11 +4,6 @@
   num_epochs: 4
   num_parallel_readers: 1
   procs_per_model: 0
-<<<<<<< HEAD
-  num_gpus: -1
-  disable_cuda: true
-=======
->>>>>>> b444198a
 
   ##############################################
   # Objective function
@@ -75,14 +70,9 @@
     convolution {
       num_dims: 1
       num_output_channels: 1024
-      conv_dims: "228"
+      conv_dims: "240"
       conv_pads: "0"
-<<<<<<< HEAD
-      conv_strides: "228"
-      weight_initialization: "he_normal"
-=======
       conv_strides: "240"
->>>>>>> b444198a
       has_bias: true
       has_vectors: true
     }
@@ -178,9 +168,9 @@
     deconvolution {
       num_dims: 1
       num_output_channels: 1
-      conv_dims: "228"
+      conv_dims: "240"
       conv_pads: "0"
-      conv_strides: "228"
+      conv_strides: "240"
       has_bias: true
       has_vectors: true
     }
